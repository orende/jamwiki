--- conflicted
+++ resolved
@@ -7,11 +7,7 @@
 	<parent>
 		<groupId>org.jamwiki</groupId>
 		<artifactId>jamwiki</artifactId>
-<<<<<<< HEAD
 		<version>1.0.0-SNAPSHOT</version>
-=======
-		<version>0.9.1</version>
->>>>>>> 7493ea4b
 	</parent>
 	<artifactId>jamwiki-war</artifactId>
 	<packaging>war</packaging>
@@ -28,7 +24,7 @@
 		<dependency>
 			<groupId>org.jamwiki</groupId>
 			<artifactId>bliki-parser</artifactId>
-			<version>0.9.1</version>
+			<version>1.0.0-SNAPSHOT</version>
 		</dependency>
 		<dependency>
 			<groupId>org.springframework.security</groupId>

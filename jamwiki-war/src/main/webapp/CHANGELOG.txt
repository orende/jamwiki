--- conflicted
+++ resolved
@@ -1,4 +1,3 @@
-<<<<<<< HEAD
 ﻿1.0.0
 =====
 
@@ -83,10 +82,7 @@
   * Updated Russian translations (shar).
 
 
-0.9.4
-=======
-﻿0.9.5
->>>>>>> 50041f6e
+0.9.5
 =====
 
 Bugfixes:
@@ -100,10 +96,10 @@
 
 Bugfixes:
 
-  * The SERVERNAME magic word was previously implemented incorrectly and has
-    been fixed to return only the server URL ("www.example.com") without an
-    "http://" prefix.  Reported by an anonymous user.
-  * Several pages including the Special:History page could generate errors on
+  * The SERVERNAME was previously implemented incorrectly and has been fixed
+    to return only the server URL ("www.example.com") without an "http://"
+    prefix.  Reported by an anonymous user.
+  * Several pages including the Special:History page could generated errors on
     Apache 7.0.x due to an invalid JSTL naming convention used with import
     revisions.  Reported by anonymous users.
 
@@ -636,7 +632,7 @@
     axelclk.
   * Sub-headings in the table of contents should be of the form "1.1.1" to
     match Mediawiki.  Reported by Sil68.
-  * Updated spam filter patterns.
+  * Updated spam filter patterns.
   * Upgrade to the Bliki 3.0 parser (axelclk).
   * Upgrade to Spring Framework 2.5.4.
   * Upgrade to Spring Security 1.0.7.

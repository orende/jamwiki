--- conflicted
+++ resolved
@@ -1,4 +1,3 @@
-<<<<<<< HEAD
 ﻿1.2
 ===
 
@@ -44,8 +43,13 @@
   * Newlines in table cells will now start a paragraph, matching Mediawiki
     behavior.
   * Allow whitespace in front of wiki table syntax (" {|") to match Mediawiki.
-=======
-﻿1.1.3
+
+Translation Updates:
+
+  * None.
+
+
+1.1.3
 =====
 
 New Features:
@@ -56,7 +60,6 @@
 
   * Fix three instances where database connections were not being properly
     released.  Reported with extensive debugging help by Igor Zhuk.
->>>>>>> cef0648a
 
 Translation Updates:
 
@@ -1009,7 +1012,7 @@
     axelclk.
   * Sub-headings in the table of contents should be of the form "1.1.1" to
     match Mediawiki. Reported by Sil68.
-  * Updated spam filter patterns.
+  * Updated spam filter patterns.
   * Upgrade to the Bliki 3.0 parser (axelclk).
   * Upgrade to Spring Framework 2.5.4.
   * Upgrade to Spring Security 1.0.7.

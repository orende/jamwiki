--- conflicted
+++ resolved
@@ -1,13 +1,8 @@
-<<<<<<< HEAD
 ﻿1.1.0
-=======
-﻿1.0.6
->>>>>>> 02c123ed
-=====
-
-New Features:
-
-<<<<<<< HEAD
+=====
+
+New Features:
+
   * Support blocking specific users and IP addresses from editing and uploading
     via the new Special:Block, Special:Unblock and Special:BlockList pages.
   * Add optional reCAPTCHA (http://www.google.com/recaptcha) support for
@@ -78,36 +73,38 @@
     dependency on that field when migrating to a new database.
   * Use a cache-buster request parameter with the jamwiki.js file to ensure
     that browsers do not use out-of-date Javascript.  Reported by shar.
-=======
+  * The parser should not generate edit links for invalid topic names such as
+    "[[Invalid>Topic]]".
+
+Translation Updates:
+
+  * Updated Danish translations.
+  * Updated French translations.
+  * Updated German translations (axelclk).
+  * Updated Japanese translations.
+  * Updated Russian translations (shar).
+  * Updated Spanish translations.
+
+
+1.0.6
+=====
+
+New Features:
+
   * None.
 
 Bugfixes:
 
->>>>>>> 02c123ed
   * Fix a corner case with the shared image repository where a file could fail
     to load if it is in a shared repository but a virtual-wiki image
     description page (with no associated file) has also been created.
   * Fix a potential XSS issue that could affect some Special: pages.  Reported
     by an anonymous user.
   * When handling whitespace the parser should treat spaces and tabs equally.
-<<<<<<< HEAD
-  * The parser should not generate edit links for invalid topic names such as
-    "[[Invalid>Topic]]".
-
-Translation Updates:
-
-  * Updated Danish translations.
-  * Updated French translations.
-  * Updated German translations (axelclk).
-  * Updated Japanese translations.
-  * Updated Russian translations (shar).
-  * Updated Spanish translations.
-=======
 
 Translation Updates:
 
   * None.
->>>>>>> 02c123ed
 
 
 1.0.5
@@ -873,7 +870,7 @@
     axelclk.
   * Sub-headings in the table of contents should be of the form "1.1.1" to
     match Mediawiki. Reported by Sil68.
-  * Updated spam filter patterns.
+  * Updated spam filter patterns.
   * Upgrade to the Bliki 3.0 parser (axelclk).
   * Upgrade to Spring Framework 2.5.4.
   * Upgrade to Spring Security 1.0.7.

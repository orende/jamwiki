--- conflicted
+++ resolved
@@ -1,4 +1,3 @@
-<<<<<<< HEAD
 ﻿1.0.0
 =====
 
@@ -69,14 +68,14 @@
 
   * Updated German translations (axelclk).
   * Updated Russian translations (shar).
-=======
-﻿0.9.3
+
+
+0.9.3
 =====
 
 Bugfixes:
 
   * Fix a potential infinite loop with nested template includes.
->>>>>>> 688073fe
 
 
 0.9.2
@@ -588,7 +587,7 @@
     axelclk.
   * Sub-headings in the table of contents should be of the form "1.1.1" to
     match Mediawiki.  Reported by Sil68.
-  * Updated spam filter patterns.
+  * Updated spam filter patterns.
   * Upgrade to the Bliki 3.0 parser (axelclk).
   * Upgrade to Spring Framework 2.5.4.
   * Upgrade to Spring Security 1.0.7.

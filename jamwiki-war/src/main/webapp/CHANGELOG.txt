--- conflicted
+++ resolved
@@ -1,13 +1,8 @@
-<<<<<<< HEAD
 ﻿1.1.0
-=======
-﻿1.0.2
->>>>>>> d1db8576
-=====
-
-New Features:
-
-<<<<<<< HEAD
+=====
+
+New Features:
+
   * Add support for the Mediawiki <gallery> tag for generating image galleries.
   * Display HTML links of the form "[http://example.com]" using numbered links
     to match Mediawiki behavior.  The legacy behavior can be restored with a
@@ -27,14 +22,19 @@
 Translation Updates:
 
   * Updated Russian translations (shar).
-=======
+
+
+1.0.2
+=====
+
+New Features:
+
   * Updated spam filter patterns.
 
 Bugfixes:
 
   * Fix MS SQL errors on the Special:ImageList and similar pages.  Fix provided
     by Scott Barlow.
->>>>>>> d1db8576
 
 
 1.0.1
@@ -726,7 +726,7 @@
     axelclk.
   * Sub-headings in the table of contents should be of the form "1.1.1" to
     match Mediawiki. Reported by Sil68.
-  * Updated spam filter patterns.
+  * Updated spam filter patterns.
   * Upgrade to the Bliki 3.0 parser (axelclk).
   * Upgrade to Spring Framework 2.5.4.
   * Upgrade to Spring Security 1.0.7.

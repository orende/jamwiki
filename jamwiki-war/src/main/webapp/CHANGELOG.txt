<<<<<<< HEAD
﻿1.1.0
=======
﻿1.0.3
>>>>>>> 7df1546e
=====

New Features:

<<<<<<< HEAD
  * Add support for the Mediawiki <gallery> tag for generating image galleries.
  * Display HTML links of the form "[http://example.com]" using numbered links
    to match Mediawiki behavior.  The legacy behavior can be restored with a
    configuration options.
  * Add a "View Source" tab to allow users who do not have permission to edit
    a topic to view its wiki markup.
  * Add the ability for sysadmins to permanently delete topic versions from the
    Special:Manage page.
  * Enable DBCP prepared statement pooling to improve performance.
  * Remove ability to automatically upgrade from versions prior to 0.9.0.
  * Add RankingAlgorithm search engine support (nnagarajayya).
  * Limit the number of recent changes loaded by the "Reload Recent Changes"
    task on the Special:Maintenance page to improve performance.
  * Upgrade to Lucene Search 3.1.
  * Upgrade to commons-codec 1.5.
  * Upgrade to commons-pool 1.5.6.

Bugfixes:

  * Interwiki link CSS should match internal link CSS, not external link CSS,
    and if no link text is specified the default text should display the
    interwiki prefix.  Reported by floatingworld.

Translation Updates:

  * Updated Russian translations (shar).
=======
  * None.

Bugfixes:

  * None.

Translation Updates:

  * Updated Chinese translations (hfl).
  * Updated Dutch translations (Angel).
>>>>>>> 7df1546e


1.0.2
=====

New Features:

  * Updated spam filter patterns.

Bugfixes:

  * Fix MS SQL errors on the Special:ImageList and similar pages.  Fix provided
    by Scott Barlow and Filip Rysavy.

Translation Updates:

  * Updated German translations (axelclk).


1.0.1
=====

Bugfixes:

  * Fix a locking issue with Lucene that could prevent the search index from
    being updated when topics are changed immediately after upgrading.
  * Update ASA database support for JAMWiki version 1.0.x, tested with SQL
    Anywhere 11.0.1 (dallas).
  * Fix the subst: tag to properly substitute content when a topic is saved.
    Reported by Gregory Brown.
  * Namespaces should be handled case-insensitive, but instead variations in
    case-sensitivity could throw IllegalArgumentException.  Reported by Quynh
    Nguyen and Tan-Vinh Nguyen.

Translation Updates:

  * Updated German translations (axelclk).


1.0.0
=====

New Features:

  * Add an option to specify a "shared file repository" from the Special:Admin
    page. If set, then any virtual wiki will be able to access images from the
    "shared" virtual wiki as if they were on the same virtual wiki.
  * Use a new algorithm for image resizing to greatly improve image quality.
  * Update the Special:Diff UI to display additional information, including
    revision dates, edit comments, and links to previous/next diff.
  * Display author, revision information, and links to previous/next revision
    when viewing an old version of a topic.
  * Virtual wiki enhancements including the ability to configure a different
    site name, meta description and logo for each virtual wiki.
  * Support the #switch parser functions. Usage:
    "{{#switch: value | case1 = result | case2 = result | default}}".
  * Support the #ifexist parser function. Usage:
    "{{#ifexist: topic | exists | does not exist}}".
  * Support the Mediawiki <onlyinclude> tag for template content.
  * Allow use of HTML heading tags (<h1>, <h2>, etc).
  * Use SLF4J for logging instead of java.util.logging to allow consolidated
    logging from core code and dependencies such as Spring and ehcache. Site
    admins will need to configure the /WEB-INF/classes/logback.xml file.
  * Update the admin page UI to improve usability - content is now organized
    using tabs, and some options have been re-worked.
  * Store interwiki patterns in the database and add a management interface for
    interwiki links to the Special:VirtualWiki page. Not all of the patterns
    from the old interwiki.properties file have been migrated, so sites using
    patterns that were not migrated will need to manually add them.
  * Display interwiki and virtual wiki links in boxes in the left nav by
    default. Sites needing the old behavior (inline links) can re-enable it
    from the parser tab of the Special:Admin page.
  * Use the database rather than the search engine to generate results for the
    Special:LinkTo page and add pagination and sorting to Special:LinkTo.
  * Refactor Special:OrphanedPages to vastly improve speed & scalability.
  * SEO optimizations: return HTTP 404 when requesting a page for a topic that
    does not exist, return HTTP 500 for error pages, and specify the
    "canonical" meta tag for redirected topics.
  * Wiki date patterns can now be configured from the Special:Admin page.
    Suggested by Michael Osipov (mosipov).
  * Add support for the Caché database (dprekker).
  * Add an option to treat capitalized and lowercase topic names as a single
    record. For example, "Topic" and "topic" would refer to the same topic.
  * Display pagination options when viewing topic categories.
  * Reduce the amount of parsing the must be done when importing topics in
    order to improve performance.
  * Use a separate "resized" folder to cache resized images in order to more
    clearly separate original uploads from thumbnail and resized images.
  * Organize new file uploads by virtual wiki on the file system.
  * A new "Regenerate Topic Metadata Records" tool has been added to the
    Special:Maintenance page to allow regeneration of all topic metadata
    including categories and "link to" records.
  * Remove ability to automatically upgrade from versions prior to 0.8.0.
  * Remove unused/obsolete Javascript and namespace the remaining code.
  * Add several indexes to the database to improve query performance.
  * Persist configuration information to a new jam_configuration table in
    addition to the jamwiki.properties file. This table will be used in future
    releases.
  * Removed Java Diff from JAMWiki source and moved to Maven Central repository.
  * Reworked internal POM structure and made build process easier than ever
    before.
  * Upgrade to Spring Framework 3.0.5.RELEASE.
  * Upgrade to Spring Security 3.0.5.RELEASE.
  * Upgrade to Ehcache 2.1.0.
  * Upgrade to Lucene Search 3.0.3.
  * Upgrade to commons-fileupload-1.2.2.
  * Upgrade to commons-io-2.0.
  * Upgrade to bliki-core 3.0.16.

Bugfixes:

  * Fix template parsing when <includeonly>|</includeonly> is used.
  * Fix template parsing for syntax like "{{{template}}".
  * Interwiki links and virtual wiki links with no topic name of the form
    "[[interwiki:]]" or "[[:virtualwiki:]]" should link to the root page of
    the link target.
  * Images with multiple captions ([[Image:Example.gif|caption1|caption2]])
    should only render the last caption value specified.
  * Fix a design flaw in processing of nested metadata, such as categories
    included via templates or "link to" in records in image captions, that
    could cause nested information to not be processed for the parsed topic.
  * A corrupt image should not halt page parsing; instead just display the
    image name as text.
  * Refactor image processing code to use less memory and avoid OOM errors.
  * For SVG images and other images that cannot be resized by the JVM, return
    a link to the image file rather than an upload link or error message.
  * When importing topics with Special:Import convert from Mediawiki to JAMWiki
    namespace for additional patterns including "[[:", "{{", and "{{:".
  * Fix parsing of category when the category name is a template parameter
    such as "[[Category: {{{1}}}]]".
  * Templates and signatures should be expanded when using wiki preformatted
    sytnax (" ~~~~") but not when using HTML preformatted syntax
    ("<pre>~~~~</pre>).
  * Convert all Special: pages to use proper camel case, and create redirects
    for the non-camel case versions. Reported by Michael Osipov.
  * Clicking the "diff" button on the Special:History page for topics with only
    one revision should not generate a system error.  Reported by shar.
  * Make the parser's infinite loop detection more robust.
  * Fix an issue that caused non-link signatures ("my sig") to display tildes
    instead of the signature text.
  * When importing Mediawiki XML the Special:Import tool should trim author
    names longer than 100 characters to conform to JAMWiki database limits.
  * Do not throw a "topic already exists" error if importing a topic when the
    existing topic name differs from the new topic in a case-sensitive way.

Translation Updates:

  * Updated German translations (axelclk).
  * Updated Russian translations (shar).


0.9.5
=====

Bugfixes:

  * Fix a potential XSS attack, and make the XSS detection code more
    aggressive.  Reported by bawolff.
  * Headings of seven or more levels caused generation of invalid HTML.
    Reported by an anonymous user.
  * Fix a transaction-related issue that could cause XML imports to hang on
    some databases including MS SQL Server.
  * Fix an issue that could cause topic history to display incorrectly with
    MS SQL Server.
  * Update the default footer page's copyright notice to 2011.


0.9.4
=====

Bugfixes:

  * The SERVERNAME magic word was previously implemented incorrectly and has
    been fixed to return only the server URL ("www.example.com") without an
    "http://" prefix. Reported by an anonymous user.
  * Several pages including the Special:History page could generated errors on
    Apache 7.0.x due to an invalid JSTL naming convention used with import
    revisions. Reported by anonymous users.


0.9.3
=====

New Features:

  * Convert parser limits for maximum transclusions, template depth and parser
    iterations to property values to allow more control for sites that need it.

Bugfixes:

  * Fix a potential infinite loop with nested template includes. Inclusions
    are now limited to a maximum of 250 per page.
  * Setting the default file upload properties could cause initialization
    failures in cases where JAMWiki was deployed without the JAMWiki WAR, such
    as on the Liferay server. Reported with proposed fixes by Igor Spasic.
  * The {{DISPLAYTITLE}} magic word should affect page title during editing
    and preview. Reported by an anonymous user.


0.9.2
=====

New Features:

  * Update the LDAP sample in applicationContext-security.xml with an example
    of using LDAP for authentication and JAMWiki for role management. Provided
    by Bobby Lawrence.

Bugfixes:

  * Fix list parsing for lists that end with </td> or </div>.
  * Fix the manual upgrade steps for namespace in the UPGRADE.txt document.
    Reported by an anonymous user.
  * Fix an issue in which non-image file uploads could fail on some operating
    systems. Reported by an anonymous user.
  * Fix an invalid "You may not remove ROLE_SYSADMIN from your own account"
    message on the Special:Roles page when updating the sysadmin account.
  * Make sure all tables are properly migrated when using the
    Special:Maintenance "database migration" functionality.


0.9.1
=====

New Features:

  * Support added for the {{DISPLAYTITLE}} magic word.

Bugfixes:

  * __NOEDITSECTION__ was being improperly stripped from topics.
  * Fix a potental JDBC error with FORWARD_ONLY result sets when parsing
    deleted topics. Reported by cmasuch.
  * Case-insensitive topic names and deleted topics were not being properly
    updated in the cache.
  * Exclude redirects when calculating the number of articles using the
    NUMBEROFARTICLES magic word.
  * Upgrade to Lucene Search 3.0.2 to resolve a LockObtainFailedException
    error. Reported by TimStone.


0.9.0
=====

New Features:

  * Signficant updates to the syntax parser, including support for additional
    HTML tags and XHTML transitional validation of tag attributes.
  * New Special:VirtualWiki page for administering virtual wikis and
    namespaces, including the ability to configure translated / alternate
    namespaces and to change the default virtual wiki from "en".
  * Support the #if: and the #ifeq parser functions. Usage:
    "{{#if: test | true | false}}" and "{{#ifeq: 1 | 2 | true | false}}".
  * Basic support for the #expr: parser function. Only basic operations are
    supported (+, -, /, *) and parentheses must be used to ensure that the
    order of operations is followed.
  * Support added for the {{ns:}} and {{nse:}} parser functions.
  * Support Mediawiki's {{subst:}} syntax. Usage: {{subst:template}}.
  * Support added for the __NOEDITSECTION__ behavior switch.
  * Support added for the {{NUMBEROFARTICLES}}, {{REVISIONUSER}} and
    {{REVISIONID}} magic words.
  * Add the ability for sysadmins to create user accounts (hanspeterklapf).
  * Topic add/update is now significantly faster due to query refactoring
    and changes so that the search index is not re-optimized after every
    add/update.
  * Topic history retrieval speed improved by a factor of up to 100x for
    large data sets by adding an additional database index.
  * Search engine optimizations. Existing JAMWiki installs should rebuild
    their search index using the tools on the Special:Maintenance page.
  * "Filter results by namespace" added to Special:Allpages.
  * Update the CSS & HTML used for forms. Requires StyleSheet topic update.
  * Support ehcache.xml configuration. Based on code by Daniel Fisla (dfisla).
  * Automatically populate sample JDBC values based on database type on the
    setup and admin pages.
  * Remove all dependencies on Spring Security from the jamwiki-core project by
    converting org.jamwiki.model.Role to an interface and creating a new
    org.jamwiki.authentication.RoleImpl class.
  * Run the spam filter against edit comments as well as topic content to
    thwart spam attempts.
  * Update image parsing to match the latest Mediawiki standards, including
    support for "frameless", "link=", "alt=", "{width}x{height}" and the
    "Media:" namespace.
  * Allow parameters to be used when topics not in the template namespace are
    are utilized as templates. Example: "{{myTopic|arg1=test1|arg2=test2}}".
  * Remove ability to automatically upgrade from versions prior to 0.7.0.
  * Move the database code into the jamwiki-core project.
  * All unit tests now use HSQL as a test database, rather than the dummy
    TestDataHandler.
  * Delete the webtest module, reducing the source code size by 12MB.
  * Remove the "export internal database to CSV" functionality - since it
    is now possible to export to XML and migrate databases this capability
    is no longer needed.
  * Highlight the currently selected tab on each page by adding an "active" CSS
    class. Suggested by cstenkes.
  * Resize large images on Image: pages to a maximum dimension of 800x600.
  * Upgrade to Spring Framework 3.0.1.RELEASE.
  * Upgrade to Spring Security 3.0.2.RELEASE.
  * Upgrade to Lucene Search 3.0.1.
  * Upgrade to ehcache 1.7.0.
  * Upgrade to commons-pool 1.5.4.
  * Upgrade to JUnit 4.7.
  * Upgrade to HSQLDB 1.8.0.10.

Bugfixes:

  * Leading whitespace should be trimmed from category names such as
    "Category: Test" or "Category : Test".
  * Special:Import and Special:Export code refactored to avoid OOM errors with
    topics that have extensive history.
  * Properly parse template parameters that are themselves templates, such as
    "{{{{{template_name}}}}}" or "{{{1|{{PAGENAME}}}}}".
  * Process interwiki links only if the link does not contain a virtual wiki
    or namespace. Thus if a wiki has a namespace of "Test" and an interwiki
    of "Test", the link "Test:Topic" will parse as an internal link rather than
    an interwiki link.
  * Trim leading and trailing whitespace during parsing when a template is
    included to fix breakage of wiki table syntax such as "!{{Hl2}}| Word".
  * Named template parameters should also be allowed to be referenced by
    index, for example "name={{{named}}}, index={{{1}}}".
  * The {{SITENAME}} magic word was not fully implemented, and returned
    "SITENAME" instead of the actual site name.
  * Links containing templates or magic words of the form "[[{{PAGENAME}}]]"
    should properly resolve the template/magic word.
  * If a namespace is not case-sensitive (user, template, category) then the
    associated comments namespace should not be case-sensitive either.
  * Interwiki links should not be rel="nofollow".
  * Links of the form "[[Help : Test]]" should link to the "Help:Test" page
    but output "Help : Test" as the link text, as per Mediawiki.
  * Fix parsing of nested links such as
    "[[Topic|caption with http://example.com link]]".
  * Wiki pre syntax (" pre <span>HTML</span>") should allow HTML, although
    HTML pre ("<pre>pre <span>HTML</span></pre>") should not.
  * Fix an issue that caused the original image URL (instead of the resized
    image URL) to be used for syntax such as "[[Image:Example.jpg|200px]]".
  * Use MEDIUMTEXT instead of TEXT for storing topic content on MySQL. This
    increases the maximum allowed topic size from 64kb to 16MB.
  * Fix issues where image transparency was lost after resizing.
  * Fix issue that prevented use of wiki headings within tables.
  * The Bliki parser was not included in the distribution and thus could not
    be selected from the Special:Admin page. Reported by cstenkes.
  * Fix parsing of links followed by quotation marks: "http://example.com".

Translation Updates:

  * Added Sinhala translations (ruchira56).
  * Updated German translations (axelclk).
  * Updated Hungarian translations (cstenkes).
  * Updated Polish translations (dlpa).
  * Updated Russian translations (shar).


0.8.4
=====

Bugfixes:

  * Wiki tables placed after lists were being incorrectly indented. Reported
    by Rudi Wiesmayr.
  * Fix incorrect parsing when inline tags (such as wiki bold) are left
    unclosed before or after list tags. Reported by Rudi Wiesmayr.
  * Parsing of the <references /> tag produced an unclosed ordered list.
    Reported by Rudi Wiesmayr and an anonymous user.
  * Fix potential XSS attack with URLs of the form Special:Login?message=XSS.
    Reported by frafu.
  * Fix the manual upgrade steps for MS SQL in the UPGRADE.txt document.
    Reported by Angel.
  * Very large values for max upload file size could result in
    NumberFormatException being thrown on the Special:Admin page.


0.8.3
=====

Bugfixes:

  * When renaming a topic, the data could be incorrectly stored in the database
    if the new topic name included an underscore or a plus sign. Test case
    provided by Rudi Wiesmayr.
  * Links to a virtual wiki page with the same page name ("[[:test:PageName]]")
    will now parse correctly again. Reported by Tom Schueller.
  * Update the default footer page's copyright notice to 2010.

Translation Updates:

  * Updated Chinese translations (hfl).
  * Updated Dutch translations (Angel).
  * Updated German translations (axelclk).
  * Updated Russian translations (shar).


0.8.2
=====

New Features:

  * Updated spam filter patterns.
  * Update the default StartingPoints page with additional help info.

Bugfixes:

  * Fix MS SQL errors (hanspeterklapf).

Translation Updates:

  * Updated French translations (Guillaume_FRANCOIS55).
  * Updated German translations (axelclk).


0.8.1
=====

Bugfixes:

  * A link from a topic page to itself should be formatted as plain bold text,
    not as a link. Reported by floatingworld.
  * XML imports of redirect topics were not redirecting properly.
  * Fix non-fatal MySQL upgrade warnings. Reported by an anonymous user.
  * Fix code that could potentially leave database connections open during
    authentication.
  * Fix an issue that caused the Special:Maintenance "database migration"
    functionality to fail.
  * Templates will now be listed on Special:Allpages. Reported by
    floatingworld.

Translation Updates:

  * Updated Chinese translations (tan9).
  * Updated Polish translations (dlpa).


0.8.0
=====

New Features:

  * Drop support for JDK 1.4. Java 5 or later is now required to run JAMWiki.
  * Special:Import can now import Mediawiki files with full history, edit
    dates, and edit comments.
  * Special:Export can now export topics in Mediawiki format with full history,
    edit dates, and edit comments.
  * Mediawiki-style logs for uploads, user creation, etc are now available via
    the Special:Log page.
  * Add an optional "Show Changes" button during editing to display a diff
    view of the current edit.
  * Add diff highlighting for the portion of the line that changed (if any),
    similar to Mediawiki.
  * Allow an alternate file name to be specified as the "Destination Filename"
    when uploading, similar to Mediawiki.
  * Add links to the edited section in edit summaries on recent changes,
    history, etc, similar to Mediawiki.
  * Localize several messages in the upgrade process that were previously
    hard-coded in English.
  * Remove ability to automatically upgrade from versions prior to 0.6.0.
  * For databases that support it use auto incrementing primary keys during
    inserts to improve performance. Suggested by Daniel Fisla (dfisla).
  * Implement caching for diffs, user information and topic versions to speed
    up page rendering.
  * Allow the HTML pre tag to be used with attributes (suggested by Skotty).
  * Refactor exception handling to throw and catch exceptions at a more
    granular level.
  * Allow JAMWiki properties to be read from outside of the WAR file or from
    system properties (urpi).
  * Allow authentication with pluggable Spring authentication modules that
    do not implement UserDetailService such as existing JAAS modules (urpi).
  * When a password or other value is found un-encrypted in a properties file
    automatically encrypt it to allow for changing database passwords, etc.
    Reported by rebecca and an anonymous user.
  * Move upgrade SQL to property files rather than hard-coding in Java code.
  * Make the site name a configurable property rather than a message key.
  * Upgrade to Spring Security 2.0.5.
  * Upgrade to javadiff 1.1.0.
  * Upgrade to JFlex 1.4.3.
  * Upgrade to JUnit 4.5.
  * Upgrade to JSTL standard taglib 1.1.2.
  * Upgrade to ehcache 1.6.0.

Bugfixes:

  * Update Spring Security configuration to remove reliance on the deprecated
    FilterInvocationDefinitionSourceEditor class.
  * Fix the Bliki local Maven repository metadata to resolve build warnings.
  * Do not use the category sort key for display purposes, only for sorting,
    which is consistent with Mediawiki. Reported by hanspeterklapf.
  * Allow use of magic words and templates in category sort keys, such as
    [[Category:Test|{{PAGENAME}}]].
  * Throw an error when trying to rename images or categories with topic names
    that do not contain the "Image:" or "Category:" namespace.
  * Viewing a topic that is currently a redirect from its history page should
    not redirect.
  * Templates containing signature were displaying the signature for the user
    viewing the page, rather than the user who saved the page. Example:
    {{template-name|~~~~}}
  * Use the wiki system directory for temp file storage in ImageIO processing
    to prevent errors on misconfigured systems. Reported by jfbraz.
  * Validate that properties which must be numeric are set as numbers from
    Special:Admin.
  * When deleting, undeleting, or moving a page, if the "delete associated
    comments page" box was checked a NullPointerException would be generated
    for topics with non-ASCII topic names.
  * Template parameter names should ignore whitespace so that
    {{template|name=foo}} is the same as {{template|  name = foo}}. Reported
    by floatingworld.
  * Do not allow creation of topics that start with "/" or that are of the form
    Namespace:/Topic.
  * Category topics displayed inconsistently in the topic view, print view and
    editing preview view.
  * "File History" on Image: pages should also display author information.

Translation Updates:

  * Updated Chinese translations (hfl).
  * Updated French translations (Guillaume_FRANCOIS55).
  * Updated German translations (axelclk).
  * Updated Japanese translations (nattolover).
  * Updated Polish translations (dlpa).
  * Updated Russian translations (shar).


0.7.2
=====

New Features:

  * Updated spam filter patterns.

Bugfixes:

  * Fix missing edit toolbar during preview. Reported by hanspeterklapf.
  * Fix MS SQL error when searching for user contributions (hanspeterklapf).
  * Fix MS SQL upgrade errors (hanspeterklapf).
  * Fix "array index '1' is invalid" error during setup with Resin 3.2.1.
    Reported by James.
  * Fix TOC rendering issue when depth exceeds the configured max depth.
  * Fix double-escaping of non-existent topic names when using URLs such as
    http://jamwiki.org/wiki/en/TestÜmlaut. Reported by hanspeterklapf.
  * Fix breakage when moving topics containing special characters such as
    "TestÜmlaut". Reported by hanspeterklapf.
  * Display any editable category topic text above the list of category items.
    Reported by axcelclk.
  * Fix failures when upgrading from versions earlier than 0.6.0. Reported by
    Eric.
  * Groups were not being displayed on the Special:Roles page when no roles were
    assigned to the group. Reported by hanspeterklapf.

Translation Updates:

  * Updated Chinese translations (hfl).
  * Updated French translations (Guillaume_FRANCOIS55).
  * Updated Russian translations (shar).


0.7.1
=====

New Features:

  * Upgrade to Lucene Search 2.4.1.

Bugfixes:

  * Search by login on the Special:Roles page returned no results for users
    without at least one role. Reported by tapaya and rebecca.
  * Fix incorrect LDAP sample configuration. Reported with a fix by Tobias
    Kalbitz.
  * Display signatures even if there is no email addresss specified (axelclk).

Translation Updates:

  * Added Russian translations (shar).
  * Updated German translations (axelclk).
  * Updated Portugese (Brazilian) translations (leandes).


0.7.0
=====

New Features:

  * Login and authentication completely rewritten to take better advantage
    of Spring Security capabilities.
  * Special:OrphanedPages added to display un-linked pages (hanspeterklapf).
  * Remove ability to automatically upgrade from versions prior to 0.5.0.
  * "Next" and "prev" diff links added to Special:History to match Mediawiki.
  * Number of characters changed in a diff is now displayed on recent changes,
    history and other pages to match Mediawiki.
  * Signficant (5-10x or more) performance improvement of image rendering by
    making better use of cache. Suggestions from Jim.
  * Allow users to create custom signatures, rather than using the same
    signature pattern for all users.
  * Modify Special:Specialpages so that it is localized for each visitor,
    rather than always defaulting to the language for which the wiki was setup.
  * Provide the capability to redirect to a virtual wiki using syntax of the
    form "#REDIRECT [[:virtual:Topic]]. Requested by tfschueller.
  * Login will now always take the user back to the page from which 'login' was
    clicked, as requested by many users and as implemented by Mediawiki.
  * Allow updating of account information on Special:Register without entering
    the old password EXCEPT when changing password.
  * Update CSS / HTML to use semantic code when possible - no visible changes.
  * Update the UI of the upgrade screen to provide additional information.
  * Initial implementation of Mediawiki parser functions including
    anchorencode, filepath, fullurl, localurl, lc, lcfirst, uc, ucfirst and
    urlencode.
  * Add support for the {{SERVERNAME}} and {{SERVER}} magic words.
  * Allow nesting of templates ("{{template1|content={{template2}}}}").
  * Support categories on #REDIRECT pages to match Mediawiki.
  * Add "H2" as a database configuration option.
  * Updated spam filter patterns.
  * Upgrade to Lucene Search 2.4.0.
  * Upgrade to Spring Framework 2.5.6.
  * Upgrade to Spring Security 2.0.4.

Bugfixes:

  * Fix category pagination when using MS SQL (hanspeterklapf).
  * Fix broken links to Lucene search help on the search page (hanspeterklapf).
  * Ensure that URI parameters of the form ";jsessionid=1234" are not included
    in topic names. Affects Jetty and possibly other containers, reported by
    spiralmike.
  * Use a default MIME type of "application/unknown" for file uploads without
    MIME types to prevent database errors. Reported by Tim.
  * Fix incorrect paragraph parsing when there is a blank line containing
    one or more whitespace characters between the paragraphs. Reported by
    James Teer.
  * Fix parsing of multiple newlines to match Mediawiki.
  * Fix parsing of links containing parantheses such as
    http://example.com/page_(page). Reported by  Michael Habbert.
  * Fix parsing of nested tags of the form <tt><tt>test</tt></tt> which were
    producing an extra closing tag.
  * Fix issues with the database migration code that could cause failures
    when migrating categories or migrating very large data sets.
  * Fix a case-sensitivity issue when building on UNIX machines (marcust).
  * If the file for an Image: link cannot be found on the filesystem generate
    an upload link rather than throwing an exception and silently hiding the
    image from the front-end.

Translation Updates:

  * Added Portugese (Brazilian) translations (leandes).
  * Updated Chinese translations (hfl).
  * Updated German translations (axelclk).


0.6.7
=====

New Features:

  * None

Bugfixes:

  * JDK 1.6 and greater changed the behavior of the JDBC getColumnName() method
    causing the watchlist tab to break. Fix suggested by Luc.
  * Virtual wiki default topics with spaces were incorrectly being stored with
    spaces converted to underscores ("Main_Page" instead of "Main Page").
  * Null pointer exception when viewing URLs with no topic and no trailing
    slash of the form "/context/virtual".
  * A bug introduced in a previous release prevented empty topics from being
    saved - this is now fixed.
  * Links of the form [[#section]] and [[#section|text]] will now be parsed
    correctly.
  * Fix broken parsing of links containing + such as [[start + end]]. Reported
    by MarioF.
  * Fix broken parsing of wiki preformatted text that follows a paragraph.
    Reported by tfschueller.
  * Numerous fixes for issues related to umlauts (ü) and other special
    characters in topic and section names. Reported by ihbrune.
  * Editing a section of a topic did not always redirect back to that section
    after saving the topic in cases of section names with umlauts or other
    special characters.
  * Resolve a CSS issue that impacted edit links on IE6. Reported by an
    anonymous user.
  * Resolve a CSS issue that impacted images with frames on IE6. Reported by
    an anonymous user.

Translation Updates:

  * Updated Chinese translations (hfl).
  * Updated Japanese translations (nattolover).
  * Updated Polish translations (dlpa).
  * Added Slovakian translations (aryan).
  * Updated Swedish translations (martin).


0.6.6
=====

New Features:

  * Significant modifications to the parser to simplify the code, fix
    bugs, and ensure that output is as close as possible to that of Mediawiki.
  * Use Spring-managed transactions for database connections (dallas).
  * Utility added to Special:Maintenance to allow administrators to reset user
    passwords.
  * Utility added to Special:Maintenance to allow administrators to export
    internal database data to CSV.
  * Utility added to Special:Maintenance to allow administrators to migrate
    data from one database to another (dallas).
  * The Special:History page now implements the same UI as Mediawiki with radio
    buttons instead of checkboxes.
  * Unit test coverage has been significantly improved.
  * Support added for definition lists of the form "; term : definition".
  * Support added to allow use of HTML list tags ("ol", "dl", "dt", "li", and
    "ul").
  * Support added for plural wiki links of the form [[Topic]]s. Suggested by
    axelclk.
  * Sub-headings in the table of contents should be of the form "1.1.1" to
    match Mediawiki. Reported by Sil68.
  * Updated spam filter patterns.
  * Upgrade to the Bliki 3.0 parser (axelclk).
  * Upgrade to Spring Framework 2.5.4.
  * Upgrade to Spring Security 1.0.7.
  * Upgrade to Lucene Search 2.3.2.
  * Upgrade to commons-lang 2.4.

Bugfixes:

  * Unbalanced / unclosed HTML tags will now be automatically closed by the
    parser. Originally reported by Michael Habbert.
  * Fix an issue that prevented error messages from being correctly reported on
    the Special:Maintenance page.
  * Resolve a problem that prevented __TOC__ tags within tables from being
    processed. Reported by an anonymous user.
  * Wiki table captions now process table CSS such as |+align="bottom"|caption.
    Reported by an anonymous user.
  * Image files were being cached unnecessarily, leading to excessive memory
    use. Reported by Jim.
  * Underscores in template names should be ignored so that {{Template Name}}
    and {{Template_Name}} are seen as equivalent. Reported by yesesnono.
  * Fix an issue where in some cases (most commonly after server restarts) a
    remembered user could be incorrectly loaded as a null user.

Translation Updates:

  * Updated Danish translations (g9adm).
  * Updated German translations (axelclk).
  * Updated Japanese translations (nattolover).


0.6.5
=====

New Features:

  * Support added for Sybase ASA (dallas).
  * The spam filter will now also check descriptions for uploaded files in
    order to block spam from bots using this path.
  * Updated spam filter patterns.

Bugfixes:
  * Fix a problem that could cause HSQL to generate locking errors on context
    reload (dallas).
  * Resolve a problem that could cause database connection lockups during
    setup on MS SQL and some other databases. Reported by multiple users, with
    significant debugging help provided by dallas.
  * Fix a regression that broke the Special:Manage page. Bug reported with a
    suggested fix by tfschueller.
  * Fix a regression that broke the Special:Move page (dallas).
  * Resolve a logic error that prevented topics from being retrieved from the
    cache at appropriate times. Pointed out by Jim.
  * The "Special" tab on the Special:Contributions page did not have the
    correct URL. Reported by yesesnono.

Translation Updates:

  * Updated Hungarian translations (bdanee).


0.6.4
=====

New Features:

  * Update and reorganize the monolithic jamwiki project structure into the
    more modular jamwiki-core, jamwiki-web and jamwiki-war sub-projects. As
    a result of this change it is now possible to use the JAMWiki parser as a
    standalone library.
  * Update the parser to generate syntax that more exactly matches the parsed
    HTML output of Mediawiki.
  * Significantly improve the JAMWiki unit-test coverage.
  * Ignore line feeds in diffs to prevent showing changes due only to file
    format differences.
  * Add an option to view only untranslated keys on the Special:Translation
    page.
  * Upgrade to Lucene Search 2.3.1.
  * Updated spam filter patterns.

Bugfixes:

  * Resolve broken parsing of Javascript tags for wikis that have enabled the
    "allow Javascript" option. Reported by ksdprasad.
  * Resolve potential issues with invalid URLs that contain multiple "/"
    characters such as http://example.com/wiki//en/StartingPoints. Reported
    with a suggested fix by an anonymous JAMWiki user.
  * Resolve an issue that prevented viewing user contributions for users with
    logins containing underscores. Reported by yesesnono.
  * Add field-length checks to all database inserts/updates and either trim the
    field or report an error when a field exceeds the maximum allowed length.
  * Fix an issue that prevented template <noinclude> and <includeonly> sections
    from displaying templates, signatures, and other content that requires
    parser pre-processing. Reported by ean.
  * Category pages were previously displaying only images, articles, and
    sub-categories, leaving out templates. Reported by ean.
  * Links of the form [http://example.com '''Bold text'''] will now properly
    parse markup for the link caption.
  * Fix a parser issue that could cause wiki tables to be generated with
    missing opening <tr> tags.
  * Add topic name validation to uploaded image files.

Translation Updates:

  * Updated Chinese translations (hfl).
  * Updated Dutch translations (Angel).
  * Updated German translations (axelclk).


0.6.3
=====

New Features:

  * Upgrade to Spring Framework 2.5.1.
  * The Special:Translation page will now default to the user's default
    language instead of defaulting to English.
  * Upgrade to Acegi Security 1.0.6.
  * Add support for IPv6 to prevent database errors on IPv6 systems. Problem
    reported by huntc.

Bugfixes:

  * Umlauts, ampersands and other special characters were being double-escaped
    in the user menu. Bug reported by Толик.
  * Resolve a CSS issue that impacted display of diffs. Reported by legendsen.
  * When an access denied message is displayed make sure that the login page
    displayed is in the same virtual wiki as the orginal page request. Bug
    reported by Feilong Huang.
  * Fix several potential (although unlikely) NPE scenarios identified by
    static code analysis tools.
  * Update the CSS for pre tags to prevent overflows in tables. Reported by
    Michael Habbert.
  * Fix a bug that broke the Special:Contributions when using a non-ASCII user
    login.

Translation Updates:

  * Updated Dutch translations (Angel).
  * Added Galician translations (mmeixide).
  * Updated German translations (axelclk).
  * Updated Japanese translations (nattolover).
  * Added Portugese translations (mmeixide).
  * Updated Spanish translations (AngelPinazo & mmeixide).


0.6.2
=====

New Features:

  * Upgrade project dependencies to Servlet 2.4 and JSP 2.0. Bugs in previous
    JAMWiki configuration settings required these dependencies, so this change
    should be backwards-compatible.
  * Upgrade to JSTL 1.1.2 (from 1.0.6).
  * Make the valid login, topic name, and role name patterns configurable.
  * Replace several custom methods with the org.apache.commons.lang equivalent.
  * During setup, create a default directory to use for image and other file
    uploads to hopefully eliminate some confusion.
  * When using multiple references to the same source, use the first non-empty
    reference definition instead of using the first reference definition.
  * Make the search engine instance a configurable parameter.
  * Remove the unnecessary "Are you sure" prompt when upgrading.
  * Use JFlex Maven plugin instead of Ant task (RegisDecamps).
  * Updated spam filter patterns.

Bugfixes:

  * Resolve a CSS issue that caused the TOC to be invisible on IE6. Reported
    by bvold.
  * Umlauts, ampersands and other special characters were being double-escaped
    in the TOC. Fix contributed by Louis Martin.
  * Fix issue where search terms were double-escaped when no search results
    were found.
  * Reload data handler and other values after upgrade to (hopefully) avoid
    problems with incorrect data handler instances.

Translation Updates:

  * Updated Chinese translations (hfl).
  * Updated German translations (axelclk).
  * Updated Polish translations (dlpa).
  * Updated Spanish translations (AngelPinazo).


0.6.1
=====

New Features:

  * Look & feel updates including replacing HTML tables with divs.
  * Special:Translation now displays the original English message string as a
    label.
  * Upgrade to Spring Framework 2.0.7.
  * Upgrade to Acegi Security 1.0.5.

Bugfixes:

  * "Open printable link in new window" functionality was broken in 0.6.0. Bug
    found and fix suggested by Ernesto Arteaga (arterzatij@radioactivo.com) and
    Esteban Dueas (edvjar@hotmail.com).
  * Fix an issue where redirection from index.jsp would lead to the wrong topic
    when the default topic has previously been changed.
  * Allow access to CSS and JAMWiki images even if a user does not have
    ROLE_VIEW. This change prevents display issues on the Special:Login page.
  * Fix an issue with DB2 installation by trimming all SQL constraint names to
    less than 18 characters.
  * If two entries in the TOC have the same text make sure that the links do
    not always go to the first entry.
  * Fix parsing of TOC values containing wiki markup.
  * Better handle cases of mis-indented TOC (for example, h2 followed by h4).
  * ROLE_DELETE is the same as ROLE_ADMIN and has been removed.
  * Add a dummy query parameter to the jamwiki.css link to avoid browser
    caching issues that could cause old CSS to be displayed.

Translation Updates:

  * Updated Chinese translations (hfl).
  * Updated German translations (frareinif).
  * Updated Japanese translations (nattolover).


0.6.0
=====

New Features:

  * New infrastructure for assigning fine-grained user permissions, including
    a new Special:Roles administrative interface.
  * User pages now offer a "User Contributions" tab that displays all
    contributions made by the user (RegisDecamps).
  * Project converted to use Maven (RegisDecamps & mikegr).
  * New Special:ImportTiddly page for importing from TiddlyWiki (mikegr).
  * Update the UI used in the wiki admin pages.
  * Remove ability to automatically upgrade from versions prior to 0.4.0.
  * Remove the unused & deprecated Special:Convert admin page.
  * Updated spam filter patterns.
  * Apostrophes are no longer automatically converted to &#39;. (RegisDecamps).
  * Image resizing uses a smaller resize increment, improving image quality.
  * Upgrade to Spring Framework 2.0.6.
  * Upgrade to Acegi Security 1.0.4.
  * Upgrade to ehcache 1.3.0.
  * Upgrade to Lucene Search 2.2.

Bugfixes:

  * Fix issue on Tomcat 5 & some other application servers that could cause
    corrupted topic names when editing non-ASCII topics.
  * Fix web.xml issue when using Glassfish application server (amerigo5).
  * Resolve a JNDI database connectivity issue (mnencia).
  * Fix an issue related to the SHA-512 algorithm that broke installations
    on JDK versions prior to 1.4.2.
  * UNIX systems without X could crash on image resizing. Modify error
    handling to catch Throwable rather than Exception and log a message
    explaining how to work around this particular issue. Reported and
    debugged by Michael Osipov, who also provided a suggested fix.
  * Fix parsing of bold italic ('''''), which produced incorrect HTML in
    previous releases. Reported by RegisDecamps.
  * Oracle stores empty strings as NULL, which causes breakage with empty
    topics. Issue should now be resolved.
  * Wiki signatures could generate incorrectly for users without display names.
  * Fix missing apostrophe in SQL used by MS SQL when displaying the
    Special:Listusers pages. Reported by yesesnono.
  * Fix incorrect constraint in SQL used by MS SQL that prevents recreating
    topics that have been deleted. Reported by yesesnono.

Translation Updates:

  * Updated Chinese translations (hfl).
  * Added Croatian translations (Marija Susovic).
  * Updated Danish translations (g9adm).
  * Updated Dutch translations (Angel).
  * Updated German translations (axelclk & frareinif).
  * Updated Japanese translations (nattolover).
  * Updated Polish translations (dlpa).


0.5.4
=====

New Features:

  * Upgrade to Spring Framework 2.0.4.
  * Upgrade to commons-dbcp-1.2.2.jar.
  * Upgrade to Lucene Search 2.1.
  * Add Special:Listusers page to display a list of all wiki users.
  * Add option to open external links in a new window.

Bugfixes:

  * Templates containing categories within <includeonly> or <noinclude> tags
    should now work properly.
  * Updating Special:Admin no longer refreshes search index to avoid
    performance issues.
  * Resolve TLD issues that caused errors with Tomcat 5.5 with Debian Etch.

Translation Updates:

  * Updated Dutch translations (Angel).
  * Updated German translations (axelclk).
  * Updated Polish translations (dlpa).


0.5.3
=====

New Features:

  * Upgrade to Spring Framework 2.0.3.
  * Hide edit tab from users who do not have permission to edit a topic.

Bugfixes:

  * Fix an error with Resin that could result in ClassCastException on pages
    displaying "diff" links.
  * Equal signs within headings ("=== foo = bar ===") parsed incorrectly.

Translation Updates:

  * Updated Chinese translations (hfl).
  * Updated Dutch translations (Angel).
  * Updated German translations (axelclk).
  * Updated Japanese translations (nattolover).
  * Updated Polish translations (dlpa).

0.5.2
=====

New Features:

  * Add the option to whitelist/blacklist allowed file upload types.
  * Upgrade to commons-io-1.3.1.jar.
  * Upgrade to commons-fileupload-1.2.jar.
  * When displaying a "topic does not exist" message, also include a link to
    create the topic.
  * Update look & feel - do not underline links, add fieldset tags.
  * Split the main admin page into Special:Admin and Special:Maintenance.
  * Hide the Special:Convert admin page.
  * Add an option to clear the cache from Special:Maintenance.
  * Added automatically generated JUnit tests from junitfactory.com.

Bugfixes:

  * Certain topic names could cause errors resulting in CPU usage of 100%.
  * Fix build error where build would fail if local files directory did not
    exist.

Translation Updates:

  * Updated Chinese translations (hfl).
  * Updated German translations (axelclk).
  * Updated Hungarian translations (bdanee).
  * Added Japanese translations (nattolover).
  * Updated Polish translations (dlpa).

0.5.1
=====

New Features:

  * Initial spam filter support.
  * Upgrade to Spring 2.0.2.
  * Simplify the process for creating new Wiki "Special:" pages to hopefully
    make it easier for development of custom pages.
  * RSS updates (swift).

Bugfixes:

  * Fix infinite redirect problem when installing with BEA WebLogic.
  * Logo image not appearing on sub-pages (such as "Topic/Sub-Topic").
  * Fix problem with images not being properly resized.
  * Fix webAppRootKey error when multiple JAMWiki instances installed on the
    same server (swift).

Translation Updates:

  * Updated Chinese translations (ewen0930).
  * Updated Danish translations (g9adm).
  * Updated Chinese translations (hfl).

0.5.0
=====

New Features:

  * Add ehcache library for caching of parsed topics and images.
  * Integrate the Acegi security framework (swift).
  * Add experimental support for LDAP.
  * Add experimental RSS support (swift).
  * Allow users to select a default locale (swift).
  * Consolidate configuration values into jamwiki-configuration.xml.
  * Add option to use WYSIWYG edit buttons (axelclk).
  * Add Special:Imagelist page to display a list of all images.
  * Add Special:Filelist page to display a list of all non-image files.
  * Experimental Special:Import XML import (gutsul).
  * Add support for the __FORCETOC__ tag.
  * Handle category names case-insensitive, thus "Category:Test" and
    "Category:test" are treated as the same category.
  * Display current date & time on Special:RecentChanges page.
  * Upgrade to Spring Framework 2.0.1.
  * Remove (now unused) convert-to-file option from Special:Convert.
  * Include the Bliki parser as an alternative to the default parser
    (axelclk).
  * Add access keys for edit page fields (axelclk).
  * Add option to open "printable page" links in a new window.
  * Add a check to verify a supported JDK version during setup.
  * Add pmd static code analysis target to the ANT build.xml file.

Bugfixes:

  * Fixes for MS SQL issues (scroco).
  * "Login already exists" error when trying to update user account fixed.
  * Fix upload error with IE that could cause file upload to incorrectly set
    the file name.
  * The __TOC__ should force a table of contents to appear, even with fewer
    than four headings.
  * Do not allow users without proper permissions to move read-only or
    admin-only topics.
  * Properly log messages from Utilities and with configured log levels.
  * Resolve problems with unreliability in deletion/undeletion.
  * Fix failure when changing default topic for virtual wiki from
    Special:Admin.

Translation Updates:

  * Added Dutch translations (Angel).
  * Added Ukranian translations (gutsul).
  * Updated Chinese translations (hfl).
  * Updated Polish translations (dlpa).
  * Updated German translations (axelclk).
  * Updated Hungarian translations (bDaneE).
  * Updated French translations (hgomez).

0.4.3
=====

New Features:

  * Add support for Mediawiki <ref> tag as described on
    http://meta.wikimedia.org/wiki/Help:Footnotes.
  * Add "Watch Topic" checkbox when editing.
  * Add "Special:Specialpages" page.
  * Improve support for localized default topics.
  * Add support for setting HTML meta values.

Bugfixes:

  * Do not HTML escape &lt; and &gt;.
  * Fix issue with non-ASCII file descriptions.

Translation Updates:

  * Updated Polish translations from Robert Matyja (dlpa).
  * Updated Hungarian translations from Daniel Tar (bDaneE).
  * Updated Danish translations from Anders Monrad (g9adm).

0.4.2
=====

New Features:

  * Add support for watchlists as described on
    http://meta.wikimedia.org/wiki/Help:Watching_pages.
  * AdminOnlyTopics replaced by Special:TopicsAdmin.
  * Upgrade to Spring Framework 2.0.
  * "Go To" button in search should redirect to search results if no such
    topic exists.
  * Be more efficient with caching to improve performance.
  * Add a checkbox to Special:Manage to delete/undelete an associated
    comments page.
  * Provide an option to set maximum table of contents depth.
  * After editing a section, page will now reload to that section.
  * Remove option to disable topic versioning.
  * Update default start page text.

Bugfixes:

  * Refreshing after a form submission should no longer cause information
    to be resubmitted.
  * Fix parsing error when template parameters are preceded by whitespace.
  * Fix error when uploading files with non-English file names.
  * Recompile the HSQL JAR file to allow use with JDK 1.4.
  * Some unhandled exceptions could cause confusing error messages to be
    shown to the user, now fixed.
  * JUnit 4.1 requires JDK 1.5, downgrade to JUnit 3.8.2.

Translation Updates:

  * Updated Polish translations from Robert Matyja (dlpa).
  * Updated Hungarian translations from Daniel Tar (bDaneE).

0.4.1
=====

Bugfixes:

  * Fix a setup bug that could incorrectly report that a database already
    exists.

0.4.0
=====

New Features:

  * Add support for Mediawiki templates (see
    http://meta.wikimedia.org/wiki/Help:Templates).
  * Replace file persistency mode with an embedded version of the HSQL
    database.
  * Major update to the JAMWiki parser code.
  * Updated interwiki file from Axel Kramer (axelclk).
  * Process interwiki prefixes case-insensitive.
  * Remove ability to automatically upgrade from JAMWiki versions prior to
    0.2.0.
  * Require admin user login to perform an upgrade.
  * Remove Special:AllTopics; it was replaced by Special:Allpages in JAMWiki
    0.3.0.
  * Add JUnit test framework.
  * Change default logo to submission from Oliver (okohll).
  * Add additional support for the DB2/400 database.
  * Updated MS SQL support from Robert Matyja (dlpa).

Bugfixes:

  * Properly escape ampersands from the parser to ensure XHTML output.
  * "Move" tab being incorrectly hidden on topic pages.
  * Resolve issues that could cause upgrades to fail.
  * Fix possible database transaction blocking during setup using
    suggestions from Robert Matyja (dlpa).

Translation Updates:

  * Updated Hungarian translations from Daniel Tar (bDaneE).
  * Updated Polish translations from Robert Matyja (dlpa).
  * Updated German translations from Axel Kramer (axelclk).

0.3.6
=====

Bugfixes:

  * Fix setup.jsp typo that caused compile errors.

Translation Updates:

  * Updated Hungarian translations from Daniel Tar (bDaneE).
  * Updated Polish translations from Robert Matyja (dlpa).
  * Updated Chinese translations from ewen0930.
  * Added French translations from Henri Gomez (hgomez).

0.3.5
=====

New Features:

  * Add support for topics of the form "Topic/Subtopic".
  * Support for interwiki links ([[Wikipedia:Main Page]]).
  * Re-engineer link handling to simplify the code.
  * Add pagination support.
  * Use the file system, not RAM, when rebuilding search index.
  * Remove VQWiki parser - unsupported.
  * Simplify the parser by removing the pre-save parser.
  * Remove ability to upgrade from JAMWiki versions prior to 0.1.0.
  * Add ANT target for building Javadoc.
  * Add experimental support for the DB2, DB2/400 and MSSQL databases.

Bugfixes:

  * Fix error on Special:Categories when in file persistency mode.
  * Allow signatures in image captions.
  * Table of contents should be enabled by default.

Translation Updates:

  * Updated Polish translations from Robert Matyja (dlpa).
  * Updated German translations from Axel Kramer (axelclk).

0.3.4
=====

New Features:

  * Make signature patterns configurable.
  * Display comments and contributions links on history page.
  * Split up recent changes page by date.
  * Use java.util.logging for logging, remove log4j.
  * Display "n" on changes pages for new topics.
  * Do not display redirect syntax as an ordered list.
  * Add the capability to move a page over an existing redirect.
  * Allow additional symbols such as quotation marks in topic names.
  * Be more restrictive about characters allowed in user logins.
  * Validate system settings during upgrades.
  * Add instructions for performing a manual upgrade.
  * Clean up the layout of the Special:Admin page.
  * Sort property values alphabetically.
  * Add validation checks to Special:Admin.
  * Add additional validation checks to Special:Setup.
  * Remove beta warning from the Special:Translation tool.

Bugfixes:

  * Correctly parse table cells that contain links of the form [[Topic|Text]].
  * Fix issue with shared library files not being loaded.
  * Modify search engine initialization to avoid setup errors.
  * Correctly maintain file history when redirecting using file persistency.
  * Topic names containing percent signs ("%") caused errors. Fixed.
  * Do not display option to change user login in Special:Account.

Translation Updates:

  * Updated Hungarian translations from Daniel Tar (bDaneE).
  * Updated Chinese translations from ewen0930.
  * Updated German translations from Axel Kramer (axelclk).
  * Added Polish translations from Robert Matyja (dlpa).

0.3.3
=====

Bugfixes:

  * Internet Explorer displays &apos; instead of apostrophe (').
  * Resin taglib handling throws an error on wiki.jsp.
  * Second attempted fix for reported URL decoding issue.

Translation Updates:

  * Updated Hungarian translations from bDaneE.

0.3.2
=====

Bugfixes:

  * Upgrades in file persistency mode fail due to delete date change.
  * Do not include parentheses in raw links when parsing.

0.3.1
=====

New Features:

  * FEATURE: Add support for Mediawiki redirects (#REDIRECT [[Topic]]).
  * FEATURE: Add Special:Move.
  * FEATURE: Add jamwiki:linkParam tag, remove jamwiki:encode and
    jamwiki:decode tags.
  * FEATURE: For non-image files, [[Image:File]] should display as a download
    link.
  * FEATURE: Uploading a second version of an image should add a record to the
    recent changes.
  * FEATURE: Updates made using Special:Translation will now add a record to
    the recent changes page and save a version of the translated file.

Bugfixes:

  * Apostrophes were not being escaped by the parser.
  * <pre> tags might not be closed by the parser.
  * Use of the edit resolve functionality with a section edit could cause the
    resulting edit to splice together too much text.
  * Upgrade could fail if no user logged in. Reported by colinbes.
  * Login page displayed the wrong login message.
  * Do not allow user names that vary only by case ("user" vs. "uSer").
  * Fix issue with browsers that encode URL as UTF-8 instead of ISO-8859-1.
  * Remove extra "/" that could sometimes appear in image URLs.
  * Fix topic undeletion when in file persistency mode.
  * Do not display option to change permissions if topic is deleted.

Translation Updates:

  * Danish translations from Anders Monrad (g9adm).
  * Updated German translations from Axel Kramer (axelclk).
  * Updated Hungarian translations from bDaneE.

0.3.0
=====

New Features:

  * Add support for Mediawiki categories.
  * Add Special:Categories.
  * Add Special:Manage, remove Special:Delete.
  * Add support for undeleting a topic.
  * Drop jam_image table - unused.
  * Major parser architecture updates. Parser should be slightly faster when
    parsing edits.
  * Fix reloading of recent changes in ANSI database mode.
  * Special:AllTopics renamed to Special:Allpages for Mediawiki compatibility.
  * Delete activation.jar - unused.
  * Code cleanups including removal of unused files.

Bugfixes:

  * Possible null pointer exception in file persistency mode, pointed out by
    User:garem.
  * Image uploads in file persistency mode set wrong path.
  * Fix possible PageInfo corruption. Pointed out by Scott Crocco.
  * Upgrade to javadiff 1.0.5 to fix several diff issues.
  * Parser was not parsing links of the form [[#Section]] properly.
  * Parser was not parsing links with parentheses (such as
    [[Ajax (programming)]]) properly.
  * Some file input/output streams not properly closed when in file
    persistency mode.
  * Database upgrade rollback could fail.
  * Software version could be updated even if upgrade unsuccessful.
  * Topic names beginning with "Special:" should not be allowed, but topic
    names containing apostrophes should be allowed.
  * Categories and images no longer displayed on Special:Allpages.

Translation Updates:

  * Updated German translations from Axel Kramer (axelclk).
  * Updated Hungarian translations from bDaneE.

0.2.1
=====

New Features:

  * Support image resizing from [[Image]] tags.
  * Allow Wiki syntax in image and anchor link captions.
  * Update of the diff code to simplify the code and address some issues with
    diffs.
  * CSS fixes from Scott Croco (scroco).

Bugfixes:

  * Piped link within Wiki table syntax was displaying incorrectly.
  * Remove section edit links from printable page.
  * Fix XHTML issue related to extra <p> tag for images.

Translation Updates:

  * Updated Chinese translations from ewen0930.
  * Updated Hungarian translations from bDaneE.

0.2.0
=====

New Features:

  * Overhaul the search engine, make better use of Lucene for highlighting,
    delete numerous unneeded classes.
  * Add Special:LinkTo to display what links to the current page.
  * Drop commons-httpclient.jar - no longer used.
  * Upgrade to log4j 1.2.13.
  * Use <label> tag with form elements.
  * Upgrade javadiff from 1.0.3 to 1.0.4.
  * Upgrade Spring from 1.1.5 to 1.2.8. Include only those components that
    are used by JAMWiki (saves over 500 kb).
  * Update commons-dbcp from 1.0 to 1.2.1.
  * Display file deletion information in recent changes.
  * Use syntax highlighting to denote change type on recent changes page,
    history page, and user contributions page.
  * Remove Special:OrphanedTopics - broken.
  * Remove Special:ToDoTopics - broken.
  * Better support for image alignment options.
  * Add build target for building source releases.
  * Search engine refresh no longer file-only.
  * Remove automatic search engine index rebuilding thread.
  * Automatically upgrade stylesheet and search index.
  * Code cleanups including removal of unused files.

Bugfixes:

  * Resolve setup bug in initialization code.
  * Fix image HTML display bug.
  * Correctly parse mailto: links.
  * "My Topic" and "My_Topic" should be treated as the same topic.
  * Do not display upgrade option after upgrade is complete.
  * Resolve additional cross-site scripting vulnerabilities reported by NickJ.
  * Title should be displayed on printable pages.
  * Do not allow \n, \r, ", ', >, <, {, }, #, /, \, [, ], or = in topic/user
    names.
  * Remove several hard-coded message strings, replace with messages that can
    be translated into local languages.

Translation Updates:

  * Updated Chinese translations from ewen0930.
  * Updated Hungarian translations from bDaneE.

0.1.3
=====

* BUG: Configuring a database with the "ansi" option failed and
  throws errors for subsequent database queries.
* FEATURE: Add better exception handling for errors thrown during the
  setup process.
* BUG: Fix Resin issue by making JAMWiki taglibs more standards-compliant.
* BUG: Fix Resin issue with CSS by not setting response encoding in
  the JAMWikiFilter.
* BUG: Update upgrade message to not escape URL.
* BUG: Update property file loading to fix WebSphere issue.

0.1.2
=====

* BUG: Resolve issue with non-ASCII characters for translated languages.
* BUG: Fix parser issues with lists followed by HTML or Wiki text.
* BUG: Fix style handling for Wiki tables.
* FEATURE: Implemented Wiki pre-formatted text syntax (space + text).
* BUG: Make parser paragraph handling more intelligent.
* BUG: Multiple empty lines of text should be parsed as empty paragraphs.
* BUG: Allow Wiki markup in headings.
* BUG: Do not display section edit links during preview.
* BUG: Fix numerous cross-site scripting vulnerability reported by NickJ.
* FEATURE: Remove numerous hard-coded message strings, including those
  thrown in exceptions.
* FEATURE: Updated Chinese and Hungarian translations from ewen0930 and
  bDaneE.
* FEATURE: Remove the RSS code. Will be implemented differently in a
  future version of JAMWiki.
* FEATURE: Remove the "history list" code - it was unused.
* FEATURE: Move default topic pages into a language-specific directory
  to allow for future translations.
* FEATURE: Simplify the "Printable page" code, remove the option to print
  X number of pages.
* FEATURE: Make the generated HTML more XHTML compliant.

0.1.1
=====

* FEATURE: Minor edit status now stored and displayed.
* FEATURE: Add Special:Translation GUI for entering language translations.
* FEATURE: TopArea is no longer an editable topic - admin property
  added to set the logo image.
* BUG: Parser would allow Javascript in Wiki syntax. Disabled unless
  explicitly enabled via the admin tool.
* FEATURE: Parser will reformat badly written HTML (such as "< sTriKe >").
* BUG: Parser is now more strict about what HTML is allowed.
* BUG: Edits could not be saved or previewed on non-English versions.
* BUG: Uploaded file sometimes includes full path from user's browser.
  Hopefully fixed (feedback requested).
* FEATURE: Add tabs to the admin pages to improve navigation.
* FEATURE: http://server/context/virtual/ redirects to default topic.
* FEATURE: Empty jamwiki.properties file removed from WAR file to prevent
  accidentally overwriting properties during upgrade.
* FEATURE: Move all SQL to property files.
* FEATURE: Remove copyvio'd background image from Mediawiki. Existing
  JAMWiki installs will want to replace "headbg.jpg" in the StyleSheet
  topic with "denalibg.jpg".
* FEATURE: Keep ugly logo, but make background transparent. Existing
  JAMWiki installs will want to replace "logo.jpg" in the StyleSheet
  topic with "logo.gif".
* FEATURE: Update HTTP cache headers.
* FEATURE: Use sans-serif as default font.
* FEATURE: More Chinese translations from Jiading (ewen0930).
* FEATURE: Hungarian translations from Daniel Tar (bDaneE).

0.1.0
=====

* FEATURE: Add support for editing sub-sections of a topic.
* FEATURE: Add support for transaction rollback to avoid
  half-committed edits from being saved (database only).
* FEATURE: Allow editing of old topic versions from the history tab
  (provides a way to rollback changes).
* FEATURE: Chinese translations from Jiading (ewen0930).
* FEATURE: Support Wiki links to a virtual wiki (for example
  [[:virtual:Topic]]).
* FEATURE: Allow each virtual wiki to have a different default topic
  (requested by colinbes)
* FEATURE: Add default_topic_name column to jam_virtual_wiki. Upgrade
  should be automatic, so no manual SQL needs to be executed.
* FEATURE: Use a simpler page layout during setup/upgrade to avoid
  possible errors.
* FEATURE: Add logging for slow database queries.
* FEATURE: Do not display a textarea with Wiki syntax when viewing an old
  topic version.
* FEATURE: Cache CSS for 30 minutes rather than setting nocache.
* FEATURE: Add XHTML transitional doctype declaration.
* FEATURE: Remove navbar-virtual-wiki.jsp - not useful.
* BUG: Remove several hard-coded message strings, replace with messages that
  can be translated into local languages.
* FEATURE: Code cleanups including removal of unused files.

0.0.9
=====

* BUG: Fix infinite redirection error when installing.

0.0.8
=====

* BUG: File persistency broken on JDK 1.4 due to use of JDK 1.5 method.
  Should be resolved (feedback from JDK 1.4 users is requested).
* FEATURE: User passwords are now encrypted using the SHA-512 algorithm to
  add security.
* FEATURE: System should now automatically detect when JAMWiki has been
  upgraded and then attempt to perform any needed upgrade setup.
* FEATURE: Various code cleanups.
* BUG: Remove several hard-coded message strings, replace with messages that
  can be translated into local languages.

0.0.7
=====

* BUG: Handle non ISO-8859-1 characters properly. May require additional
  configuration for some databases and application servers. Issue reported
  by Alexey.
* BUG: Make web.xml and the taglib definitions more standards compliant.
  Note that this allows JAMWiki to run on Websphere.
* FEATURE: Remove topic locking & implement a new edit screen to allow for
  manual resolution of edit conflicts.
* FEATURE: Remove the old topic locking code including Special:LockList and
  Special:Unlock.
* BUG: Replace CHAR columns in database with INTEGER to fix a problem with
  the H2 database - BREAKS ANY EXISTING INSTALLATION! See the release notes
  for the database update syntax.
* FEATURE: Update to Alexey's new default style.
* FEATURE: Do not include CSS information inline, instead make jamwiki.css an
  editable Wiki topic and load from that.
* FEATURE: Hide passwords when updating values on the admin page.
* BUG: Resolved some table syntax parsing issues.
* BUG: If an error occurs the setup process might not create the
  StartingPoints topic.
* BUG: Admin-only topics not marked admin-only during setup.
* FEATURE: Recent changes and user contributions now have options to view
  latest 250 and 500 changes.
* BUG: If a topic is saved with no changes, do not save a new version.
* BUG: Remove redundant parsing code that was causing diffs to be shown
  when no diff was made.
* FEATURE: Remove the "Cancel" option from the edit page.
* FEATURE: Once setup is complete disable the setup screen.
* FEATURE: Add option to reload recent changes to the admin screen
  (database persistency only).
* FEATURE: Make more HTML code XHTML compliant.
* FEATURE: Code cleanups including removal of unused files.
* FEATURE: Default log level changed to "WARN".

0.0.6
=====

* FEATURE: Add support for uploading files and viewing them as images.
* FEATURE: Update the look & feel of the edit preview display.
* BUG: Shrink generated JSP class files by using <jsp:include>. Resolves
  issues with Resin app server (reported by Alexi).
* BUG: Resolve issue of HTML characters being incorrectly escaped during
  edits.
* BUG: Only show the edit preview when the preview button is clicked.
* FEATURE: Hide the non-working Javascript edit buttons.
* BUG: Resolve more "fails to redirect after login" issues.
* FEATURE: Upgrade to commons-fileupload-1.1.1.jar.
* FEATURE: Add commons-io-1.2.jar.
* BUG: Add commons-logging-1.1.jar which is required by Spring. Reported
  by Alexi.
* BUG: Update cache headers to resolve issues with Opera. Reported with a
  suggested fix by Alexi.
* BUG: Author IP address not being retrieved in file persistency mode.
* FEATURE: Support Mediawiki image links ([[:Image:Foo]]).
* FEATURE: Display image file history for image pages.
* BUG: Remove several hard-coded message strings, replace with messages
  that can be translated into local languages.
* BUG: Fix file persistency to database persistency conversion. Required
  removal of database sequences.
* FEATURE: Hide panic and email notification options in admin - not
  currently supported.
* FEATURE: Remove RSS link from the nav bar - not currently supported.
* FEATURE: Update database schema - BREAKS ANY EXISTING INSTALLATION!  See
  the release notes for the database update syntax.
* FEATURE: Code cleanups including removal of unused files.

0.0.5
=====

* FEATURE: Add support for MySql 4.1.
* FEATURE: Add support for Oracle 10g.
* FEATURE: Code cleanups including abstraction of database code.
* BUG: Do not allow directories to be created in the filesystem root during
  setup.
* BUG: User menu link for user was broken if display name not set.
* FEATURE: Hide Special:Attach - not currently supported.
* FEATURE: Display an explanation message on the login page when requiring
  login to an admin page.
* BUG: Login to Special:Delete went to Special:Admin.
* FEATURE: Log sql execution time info for debugging.
* FEATURE: Remove the "Admin" link from the footer, display in the user menu
  ONLY for users who are admins.
* FEATURE: Update database schema - BREAKS ANY EXISTING INSTALLATION!  See
  the release notes for the database update syntax.
* FEATURE: User contributions page now has the same style as the recent
  changes and history pages.
* FEATURE: Add unique constraints to several database fields.

0.0.4
=====

* FEATURE: Add "Account", "User" and "Comments" links to user navigation bar.
* FEATURE: Add "Remember Me" login option.
* FEATURE: Add ability to view all contributions made by a specific user
  (Special:Contributions).
* FEATURE: Add ability to update user account information.
* FEATURE: Change navbar search to default "Search", not "Jump to".
* FEATURE: "Comments" tab works now and is colored to reflect whether a
  comments page exists yet or not.
* FEATURE: Error handling added to avoid ugly stack traces being shown to
  end users and ensure that errors are logged.
* FEATURE: Support MediaWiki signatures - "~~~", "~~~~" and "~~~~~".
* FEATURE: Support MediaWiki "__TOC__" directive.
* FEATURE: Change Special:Registration URL to Special:Account.
* BUG: If user login required actually check for logged in user prior to
  editing.
* FEATURE: Hide LDAP and other unused / unsupported options in admin tool.
* FEATURE: Always encode passwords by default, remove option to have
  unencoded passwords.
* FEATURE: Code cleanups including deletion of unused code. PDF search no
  longer supported. War file size should now be about 450K smaller.
* FEATURE: New utility class for handling prepared statements.
* FEATURE: Added new WikiPageInfo class to hold basic page data.
* FEATURE: Utilize more of the Spring framework functionality, should ensure
  that cache headers always get set properly.
* FEATURE: Update from JFlex 1.3.5 to 1.4.1 - slightly faster.
* FEATURE: Add previous_topic_version_id column to jam_topic_version. BREAKS
  ANY EXISTING INSTALLATION!  See the release notes for the database update
  syntax.
* BUG: "Article" tab from comments pages fixed.

0.0.3
=====

* FEATURE: Add support for user accounts.
* FEATURE: Added user registration and login pages.
* FEATURE: Record user information when editing for logged-in users.
* FEATURE: Setup now requires creation of a default admin account.
* FEATURE: Remove admin password option from admin pages.
* FEATURE: Top navigation now shows login/logout option.
* FEATURE: Code cleanups including deletion of unused code. War file size
  should now be about 200K smaller.
* FEATURE: Remove and update several database field values. BREAKS ANY
  EXISTING INSTALLATION!
* FEATURE: Include copy of LGPL in WAR file distribution.
* FEATURE: History page now displays author & edit comment.
* FEATURE: History & recent changes organization is now more like MediaWiki.
* FEATURE: Remove database setup options from Special:Upgrade.
* BUG: File handling of next_id values could sometimes cause error.
* BUG: Miscellaneous bugfixes.

0.0.2
=====

* FEATURE: Add admin page option for "Use table of contents".
* FEATURE: Code cleanups including deletion of unused code.
* BUG: Hash mark in a URL or topic (Topic#Section) was not being interpreted
  as a page section.
* BUG: Error creating topic link on recent changes page.
* BUG: Edit comment was being lost during preview.
* FEATURE: Add links to jamwiki.org in default setup.
* BUG: Fix link from logo.
* BUG: Background of external link image not transparent.
* BUG: Editing cached topic was not viewable until the second page view after
  the edit.
* FEATURE: Rename and reorganize database tables. BREAKS ANY EXISTING
  INSTALLATION!<|MERGE_RESOLUTION|>--- conflicted
+++ resolved
@@ -1,13 +1,8 @@
-<<<<<<< HEAD
 ﻿1.1.0
-=======
-﻿1.0.3
->>>>>>> 7df1546e
-=====
-
-New Features:
-
-<<<<<<< HEAD
+=====
+
+New Features:
+
   * Add support for the Mediawiki <gallery> tag for generating image galleries.
   * Display HTML links of the form "[http://example.com]" using numbered links
     to match Mediawiki behavior.  The legacy behavior can be restored with a
@@ -34,7 +29,13 @@
 Translation Updates:
 
   * Updated Russian translations (shar).
-=======
+
+
+1.0.3
+=====
+
+New Features:
+
   * None.
 
 Bugfixes:
@@ -45,7 +46,6 @@
 
   * Updated Chinese translations (hfl).
   * Updated Dutch translations (Angel).
->>>>>>> 7df1546e
 
 
 1.0.2
@@ -754,7 +754,7 @@
     axelclk.
   * Sub-headings in the table of contents should be of the form "1.1.1" to
     match Mediawiki. Reported by Sil68.
-  * Updated spam filter patterns.
+  * Updated spam filter patterns.
   * Upgrade to the Bliki 3.0 parser (axelclk).
   * Upgrade to Spring Framework 2.5.4.
   * Upgrade to Spring Security 1.0.7.

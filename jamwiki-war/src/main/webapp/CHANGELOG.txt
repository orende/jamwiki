--- conflicted
+++ resolved
@@ -1,4 +1,3 @@
-<<<<<<< HEAD
 ﻿1.2
 ===
 
@@ -13,8 +12,13 @@
 Bugfixes:
 
   * None.
-=======
-﻿1.1.1
+
+Translation Updates:
+
+  * None.
+
+
+1.1.1
 =====
 
 New Features:
@@ -27,20 +31,14 @@
     JAMWiki to redirect logout properly.  Note that this change modifies
     the applicationContext-security.xml file.  Reported by Leonardo Silva Kury
     Aragão Mendes.
->>>>>>> 0709f0db
 
 Translation Updates:
 
   * None.
 
 
-<<<<<<< HEAD
 1.1
 ===
-=======
-1.1.0
-=====
->>>>>>> 0709f0db
 
 New Features:
 
@@ -914,7 +912,7 @@
     axelclk.
   * Sub-headings in the table of contents should be of the form "1.1.1" to
     match Mediawiki. Reported by Sil68.
-  * Updated spam filter patterns.
+  * Updated spam filter patterns.
   * Upgrade to the Bliki 3.0 parser (axelclk).
   * Upgrade to Spring Framework 2.5.4.
   * Upgrade to Spring Security 1.0.7.

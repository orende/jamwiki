--- conflicted
+++ resolved
@@ -15,15 +15,9 @@
     order of operations is followed.
   * Support added for the {{ns:}} and {{nse:}} parser functions.
   * Support Mediawiki's {{subst:}} syntax.  Usage: {{subst:template}}.
-<<<<<<< HEAD
-  * New Special:VirtualWiki page for administering virtual wikis and
-    namespaces, including the ability to configure translated / alternate
-    namespaces.
-=======
   * Support added for the __NOEDITSECTION__ behavior switch.
   * Support added for the {{NUMBEROFARTICLES}}, {{REVISIONUSER}} and
     {{REVISIONID}} magic words.
->>>>>>> 62e73fa3
   * Add the ability for sysadmins to create user accounts (hanspeterklapf).
   * Topic add/update is now significantly faster due to query refactoring
     and changes so that the search index is not re-optimized after every
@@ -72,8 +66,6 @@
     or namespace.  Thus if a wiki has a namespace of "Test" and an interwiki
     of "Test", the link "Test:Topic" will parse as an internal link rather than
     an interwiki link.
-<<<<<<< HEAD
-=======
   * Trim leading and trailing whitespace during parsing when a template is
     included to fix breakage of wiki table syntax such as "!{{Hl2}}| Word".
   * Named template parameters should also be allowed to be referenced by
@@ -94,7 +86,6 @@
   * Return the resized image URL when images of the form
     "[[Image:Example.jpg|200px]]" are used.
   * Fix issues where image transparency was lost after resizing.
->>>>>>> 62e73fa3
 
 Translation Updates:
 
@@ -458,7 +449,7 @@
     axelclk.
   * Sub-headings in the table of contents should be of the form "1.1.1" to
     match Mediawiki.  Reported by Sil68.
-  * Updated spam filter patterns.
+  * Updated spam filter patterns.
   * Upgrade to the Bliki 3.0 parser (axelclk).
   * Upgrade to Spring Framework 2.5.4.
   * Upgrade to Spring Security 1.0.7.

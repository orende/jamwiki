<<<<<<< HEAD
﻿1.0.0
=====

New Features:

  * Add an option to specify a "shared file repository" from the Special:Admin
    page.  If set, then any virtual wiki will be able to access images from the
    specified virtual wiki.
  * Refactor Special:OrphanedPages to vastly improve speed & scalability.
  * Allow use of HTML heading tags (<h1>, <h2>, etc).
  * Update the admin page UI to improve usability - content is now organized
    using tabs, and some options have been re-worked.
  * Store interwiki patterns in the database and add a management interface for
    interwiki links to the Special:VirtualWiki page.  Note that not all
    records have been carried over from the old interwiki.properties file.
  * Display interwiki and virtual wiki links in boxes in the left nav.  This
    capability can be configured from the parser tab of the Special:Admin page.
  * Use the database rather than the search engine to generate results for the
    Special:LinkTo page and add pagination and sorting to Special:LinkTo.
  * Update the Special:Diff UI to display additional information, including
    revision dates, edit comments, and links to previous/next diff.
  * Display author, revision information, and links to previous/next revision
    when viewing an old version of a topic.
  * Support the #switch parser functions.  Usage:
    "{{#switch: value | case1 = result | case2 = result | default}}".
  * Support the #ifexist parser function.  Usage:
    "{{#ifexist: topic | exists | does not exist}}".
  * Special:VirtualWiki optimizations.  Site name, meta description and logo
    can now allow be customized per-virtual wiki.
  * Use a new algorithm for image resizing to greatly improve image quality.
  * SEO optimizations: return HTTP 404 when requesting a page for a topic that
    does not exist, return HTTP 500 for error pages, and specify the
    "canonical" meta tag for redirected topics.
  * Add support for the Caché database (dprekker).
  * Add an option to treat capitalized and lowercase topic names as a single
    record.  For example, "Topic" and "topic" would refer to the same topic.
  * Reduce the amount of parsing the must be done when importing topics in
    order to improve performance.
  * Remove ability to automatically upgrade from versions prior to 0.8.0.
  * Remove unused/obsolete Javascript and namespace the remaining code.
  * Organize uploaded images by virtual wiki on the file system.
  * Add several indexes to the database to improve query performance.
  * Persist configuration information to a new jam_configuration table in
    addition to the jamwiki.properties file.  This table will be used in future
    releases.
  * Upgrade to Spring Framework 3.0.5.RELEASE.
  * Upgrade to Spring Security 3.0.4.RELEASE.
  * Upgrade to Ehcache 2.1.0.
  * Upgrade to commons-fileupload-1.2.2.
  * Upgrade to commons-io-2.0.

Bugfixes:

  * Fix template parsing when <includeonly>|</includeonly> is used.
  * Fix template parsing for syntax like "{{{template}}".
  * Interwiki links and virtual wiki links with no topic name of the form
    "[[interwiki:]]" or "[[:virtualwiki:]]" should link to the root page of
    the link target.
  * Images with multiple captions ([[Image:Example.gif|caption1|caption2]])
    should only render the last caption value specified.
  * Fix a design flaw in processing of nested metadata, such as categories
    included via templates or "link to" in records in image captions.
  * A corrupt image should not halt page parsing; instead just display the
    image name as text.
  * Refactor image processing code to use less memory and avoid OOM errors.
  * For SVG images and other images that cannot be resized by the JVM, return
    a link to the image file rather than an upload link or error message.
  * When importing topics with Special:Import convert from Mediawiki to JAMWiki
    namespace for additional patterns including "[[:", "{{", and "{{:".
  * Fix parsing of category when the category name is a template parameter
    such as "[[Category: {{{1}}}]]".
  * Templates and signatures should be expanded when using wiki preformatted
    sytnax (" ~~~~") but not when using HTML preformatted syntax
    ("<pre>~~~~</pre>).
  * Convert all Special: pages to use proper camel case, and create redirects
    for the non-camel case versions.  Reported by Michael Osipov.

Translation Updates:

  * Updated German translations (axelclk).
  * Updated Russian translations (shar).
=======
﻿0.9.4
=====

Bugfixes:

  * The SERVERNAME was previously implemented incorrectly and has been fixed
    to return only the server URL ("www.example.com") without an "http://"
    prefix.  Reported by an anonymous user.
  * Several pages including the Special:History page could generated errors on
    Apache 7.0.x due to an invalid JSTL naming convention used with import
    revisions.  Reported by anonymous users.
>>>>>>> 8b49cfb4


0.9.3
=====

New Features:

  * Convert parser limits for maximum transclusions, template depth and parser
    iterations to property values to allow more control for sites that need it.

Bugfixes:

  * Fix a potential infinite loop with nested template includes.  Inclusions
    are now limited to a maximum of 250 per page.
  * Setting the default file upload properties could cause initialization
    failures in cases where JAMWiki was deployed without the JAMWiki WAR, such
    as on the Liferay server.  Reported with proposed fixes by Igor Spasic.
  * The {{DISPLAYTITLE}} magic word should affect page title during editing
    and preview.  Reported by an anonymous user.


0.9.2
=====

New Features:

  * Update the LDAP sample in applicationContext-security.xml with an example
    of using LDAP for authentication and JAMWiki for role management.  Provided
    by Bobby Lawrence.

Bugfixes:

  * Fix list parsing for lists that end with </td> or </div>.
  * Fix the manual upgrade steps for namespace in the UPGRADE.txt document.
    Reported by an anonymous user.
  * Fix an issue in which non-image file uploads could fail on some operating
    systems.  Reported by an anonymous user.
  * Fix an invalid "You may not remove ROLE_SYSADMIN from your own account"
    message on the Special:Roles page when updating the sysadmin account.
  * Make sure all tables are properly migrated when using the
    Special:Maintenance "database migration" functionality.


0.9.1
=====

New Features:

  * Support added for the {{DISPLAYTITLE}} magic word.

Bugfixes:

  * __NOEDITSECTION__ was being improperly stripped from topics.
  * Fix a potental JDBC error with FORWARD_ONLY result sets when parsing
    deleted topics.  Reported by cmasuch.
  * Case-insensitive topic names and deleted topics were not being properly
    updated in the cache.
  * Exclude redirects when calculating the number of articles using the
    NUMBEROFARTICLES magic word.
  * Upgrade to Lucene Search 3.0.2 to resolve a LockObtainFailedException
    error.  Reported by TimStone.


0.9.0
=====

New Features:

  * Signficant updates to the syntax parser, including support for additional
    HTML tags and XHTML transitional validation of tag attributes.
  * New Special:VirtualWiki page for administering virtual wikis and
    namespaces, including the ability to configure translated / alternate
    namespaces and to change the default virtual wiki from "en".
  * Support the #if: and the #ifeq parser functions.  Usage:
    "{{#if: test | true | false}}" and "{{#ifeq: 1 | 2 | true | false}}".
  * Basic support for the #expr: parser function.  Only basic operations are
    supported (+, -, /, *) and parentheses must be used to ensure that the
    order of operations is followed.
  * Support added for the {{ns:}} and {{nse:}} parser functions.
  * Support Mediawiki's {{subst:}} syntax.  Usage: {{subst:template}}.
  * Support added for the __NOEDITSECTION__ behavior switch.
  * Support added for the {{NUMBEROFARTICLES}}, {{REVISIONUSER}} and
    {{REVISIONID}} magic words.
  * Add the ability for sysadmins to create user accounts (hanspeterklapf).
  * Topic add/update is now significantly faster due to query refactoring
    and changes so that the search index is not re-optimized after every
    add/update.
  * Topic history retrieval speed improved by a factor of up to 100x for
    large data sets by adding an additional database index.
  * Search engine optimizations.  Existing JAMWiki installs should rebuild
    their search index using the tools on the Special:Maintenance page.
  * "Filter results by namespace" added to Special:Allpages.
  * Update the CSS & HTML used for forms.  Requires StyleSheet topic update.
  * Support ehcache.xml configuration.  Based on code by Daniel Fisla (dfisla).
  * Automatically populate sample JDBC values based on database type on the
    setup and admin pages.
  * Remove all dependencies on Spring Security from the jamwiki-core project by
    converting org.jamwiki.model.Role to an interface and creating a new
    org.jamwiki.authentication.RoleImpl class.
  * Run the spam filter against edit comments as well as topic content to
    thwart spam attempts.
  * Update image parsing to match the latest Mediawiki standards, including
    support for "frameless", "link=", "alt=", "{width}x{height}" and the
    "Media:" namespace.
  * Allow parameters to be used when topics not in the template namespace are
    are utilized as templates.  Example: "{{myTopic|arg1=test1|arg2=test2}}".
  * Remove ability to automatically upgrade from versions prior to 0.7.0.
  * Move the database code into the jamwiki-core project.
  * All unit tests now use HSQL as a test database, rather than the dummy
    TestDataHandler.
  * Delete the webtest module, reducing the source code size by 12MB.
  * Remove the "export internal database to CSV" functionality - since it
    is now possible to export to XML and migrate databases this capability
    is no longer needed.
  * Highlight the currently selected tab on each page by adding an "active" CSS
    class.  Suggested by cstenkes.
  * Resize large images on Image: pages to a maximum dimension of 800x600.
  * Upgrade to Spring Framework 3.0.1.RELEASE.
  * Upgrade to Spring Security 3.0.2.RELEASE.
  * Upgrade to Lucene Search 3.0.1.
  * Upgrade to ehcache 1.7.0.
  * Upgrade to commons-pool 1.5.4.
  * Upgrade to JUnit 4.7.
  * Upgrade to HSQLDB 1.8.0.10.

Bugfixes:

  * Leading whitespace should be trimmed from category names such as
    "Category: Test" or "Category : Test".
  * Special:Import and Special:Export code refactored to avoid OOM errors with
    topics that have extensive history.
  * Properly parse template parameters that are themselves templates, such as
    "{{{{{template_name}}}}}" or "{{{1|{{PAGENAME}}}}}".
  * Process interwiki links only if the link does not contain a virtual wiki
    or namespace.  Thus if a wiki has a namespace of "Test" and an interwiki
    of "Test", the link "Test:Topic" will parse as an internal link rather than
    an interwiki link.
  * Trim leading and trailing whitespace during parsing when a template is
    included to fix breakage of wiki table syntax such as "!{{Hl2}}| Word".
  * Named template parameters should also be allowed to be referenced by
    index, for example "name={{{named}}}, index={{{1}}}".
  * The {{SITENAME}} magic word was not fully implemented, and returned
    "SITENAME" instead of the actual site name.
  * Links containing templates or magic words of the form "[[{{PAGENAME}}]]"
    should properly resolve the template/magic word.
  * If a namespace is not case-sensitive (user, template, category) then the
    associated comments namespace should not be case-sensitive either.
  * Interwiki links should not be rel="nofollow".
  * Links of the form "[[Help : Test]]" should link to the "Help:Test" page
    but output "Help : Test" as the link text, as per Mediawiki.
  * Fix parsing of nested links such as
    "[[Topic|caption with http://example.com link]]".
  * Wiki pre syntax (" pre <span>HTML</span>") should allow HTML, although
    HTML pre ("<pre>pre <span>HTML</span></pre>") should not.
  * Fix an issue that caused the original image URL (instead of the resized
    image URL) to be used for syntax such as "[[Image:Example.jpg|200px]]".
  * Use MEDIUMTEXT instead of TEXT for storing topic content on MySQL.  This
    increases the maximum allowed topic size from 64kb to 16MB.
  * Fix issues where image transparency was lost after resizing.
  * Fix issue that prevented use of wiki headings within tables.
  * The Bliki parser was not included in the distribution and thus could not
    be selected from the Special:Admin page.  Reported by cstenkes.
  * Fix parsing of links followed by quotation marks: "http://example.com".

Translation Updates:

  * Added Sinhala translations (ruchira56).
  * Updated German translations (axelclk).
  * Updated Hungarian translations (cstenkes).
  * Updated Polish translations (dlpa).
  * Updated Russian translations (shar).


0.8.4
=====

Bugfixes:

  * Wiki tables placed after lists were being incorrectly indented.  Reported
    by Rudi Wiesmayr.
  * Fix incorrect parsing when inline tags (such as wiki bold) are left
    unclosed before or after list tags.  Reported by Rudi Wiesmayr.
  * Parsing of the <references /> tag produced an unclosed ordered list.
    Reported by Rudi Wiesmayr and an anonymous user.
  * Fix potential XSS attack with URLs of the form Special:Login?message=XSS.
    Reported by frafu.
  * Fix the manual upgrade steps for MS SQL in the UPGRADE.txt document.
    Reported by Angel.
  * Very large values for max upload file size could result in
    NumberFormatException being thrown on the Special:Admin page.


0.8.3
=====

Bugfixes:

  * When renaming a topic, the data could be incorrectly stored in the database
    if the new topic name included an underscore or a plus sign.  Test case
    provided by Rudi Wiesmayr.
  * Links to a virtual wiki page with the same page name ("[[:test:PageName]]")
    will now parse correctly again.  Reported by Tom Schueller.
  * Update the default footer page's copyright notice to 2010.

Translation Updates:

  * Updated Chinese translations (hfl).
  * Updated Dutch translations (Angel).
  * Updated German translations (axelclk).
  * Updated Russian translations (shar).


0.8.2
=====

New Features:

  * Updated spam filter patterns.
  * Update the default StartingPoints page with additional help info.

Bugfixes:

  * Fix MS SQL errors (hanspeterklapf).

Translation Updates:

  * Updated French translations (Guillaume_FRANCOIS55).
  * Updated German translations (axelclk).


0.8.1
=====

Bugfixes:

  * A link from a topic page to itself should be formatted as plain bold text,
    not as a link.  Reported by floatingworld.
  * XML imports of redirect topics were not redirecting properly.
  * Fix non-fatal MySQL upgrade warnings.  Reported by an anonymous user.
  * Fix code that could potentially leave database connections open during
    authentication.
  * Fix an issue that caused the Special:Maintenance "database migration"
    functionality to fail.
  * Templates will now be listed on Special:Allpages.  Reported by
    floatingworld.

Translation Updates:

  * Updated Chinese translations (tan9).
  * Updated Polish translations (dlpa).


0.8.0
=====

New Features:

  * Drop support for JDK 1.4.  Java 5 or later is now required to run JAMWiki.
  * Special:Import can now import Mediawiki files with full history, edit
    dates, and edit comments.
  * Special:Export can now export topics in Mediawiki format with full history,
    edit dates, and edit comments.
  * Mediawiki-style logs for uploads, user creation, etc are now available via
    the Special:Log page.
  * Add an optional "Show Changes" button during editing to display a diff
    view of the current edit.
  * Add diff highlighting for the portion of the line that changed (if any),
    similar to Mediawiki.
  * Allow an alternate file name to be specified as the "Destination Filename"
    when uploading, similar to Mediawiki.
  * Add links to the edited section in edit summaries on recent changes,
    history, etc, similar to Mediawiki.
  * Localize several messages in the upgrade process that were previously
    hard-coded in English.
  * Remove ability to automatically upgrade from versions prior to 0.6.0.
  * For databases that support it use auto incrementing primary keys during
    inserts to improve performance.  Suggested by Daniel Fisla (dfisla).
  * Implement caching for diffs, user information and topic versions to speed
    up page rendering.
  * Allow the HTML pre tag to be used with attributes (suggested by Skotty).
  * Refactor exception handling to throw and catch exceptions at a more
    granular level.
  * Allow JAMWiki properties to be read from outside of the WAR file or from
    system properties (urpi).
  * Allow authentication with pluggable Spring authentication modules that
    do not implement UserDetailService such as existing JAAS modules (urpi).
  * When a password or other value is found un-encrypted in a properties file
    automatically encrypt it to allow for changing database passwords, etc.
    Reported by rebecca and an anonymous user.
  * Move upgrade SQL to property files rather than hard-coding in Java code.
  * Make the site name a configurable property rather than a message key.
  * Upgrade to Spring Security 2.0.5.
  * Upgrade to javadiff 1.1.0.
  * Upgrade to JFlex 1.4.3.
  * Upgrade to JUnit 4.5.
  * Upgrade to JSTL standard taglib 1.1.2.
  * Upgrade to ehcache 1.6.0.

Bugfixes:

  * Update Spring Security configuration to remove reliance on the deprecated
    FilterInvocationDefinitionSourceEditor class.
  * Fix the Bliki local Maven repository metadata to resolve build warnings.
  * Do not use the category sort key for display purposes, only for sorting,
    which is consistent with Mediawiki.  Reported by hanspeterklapf.
  * Allow use of magic words and templates in category sort keys, such as
    [[Category:Test|{{PAGENAME}}]].
  * Throw an error when trying to rename images or categories with topic names
    that do not contain the "Image:" or "Category:" namespace.
  * Viewing a topic that is currently a redirect from its history page should
    not redirect.
  * Templates containing signature were displaying the signature for the user
    viewing the page, rather than the user who saved the page.  Example:
    {{template-name|~~~~}}
  * Use the wiki system directory for temp file storage in ImageIO processing
    to prevent errors on misconfigured systems.  Reported by jfbraz.
  * Validate that properties which must be numeric are set as numbers from
    Special:Admin.
  * When deleting, undeleting, or moving a page, if the "delete associated
    comments page" box was checked a NullPointerException would be generated
    for topics with non-ASCII topic names.
  * Template parameter names should ignore whitespace so that
    {{template|name=foo}} is the same as {{template|  name = foo}}.  Reported
    by floatingworld.
  * Do not allow creation of topics that start with "/" or that are of the form
    Namespace:/Topic.
  * Category topics displayed inconsistently in the topic view, print view and
    editing preview view.
  * "File History" on Image: pages should also display author information.

Translation Updates:

  * Updated Chinese translations (hfl).
  * Updated French translations (Guillaume_FRANCOIS55).
  * Updated German translations (axelclk).
  * Updated Japanese translations (nattolover).
  * Updated Polish translations (dlpa).
  * Updated Russian translations (shar).


0.7.2
=====

New Features:

  * Updated spam filter patterns.

Bugfixes:

  * Fix missing edit toolbar during preview.  Reported by hanspeterklapf.
  * Fix MS SQL error when searching for user contributions (hanspeterklapf).
  * Fix MS SQL upgrade errors (hanspeterklapf).
  * Fix "array index '1' is invalid" error during setup with Resin 3.2.1.
    Reported by James.
  * Fix TOC rendering issue when depth exceeds the configured max depth.
  * Fix double-escaping of non-existent topic names when using URLs such as
    http://jamwiki.org/wiki/en/TestÜmlaut.  Reported by hanspeterklapf.
  * Fix breakage when moving topics containing special characters such as
    "TestÜmlaut".  Reported by hanspeterklapf.
  * Display any editable category topic text above the list of category items.
    Reported by axcelclk.
  * Fix failures when upgrading from versions earlier than 0.6.0.  Reported by
    Eric.
  * Groups were not being displayed on the Special:Roles page when no roles were
    assigned to the group.  Reported by hanspeterklapf.

Translation Updates:

  * Updated Chinese translations (hfl).
  * Updated French translations (Guillaume_FRANCOIS55).
  * Updated Russian translations (shar).


0.7.1
=====

New Features:

  * Upgrade to Lucene Search 2.4.1.

Bugfixes:

  * Search by login on the Special:Roles page returned no results for users
    without at least one role.  Reported by tapaya and rebecca.
  * Fix incorrect LDAP sample configuration.  Reported with a fix by Tobias
    Kalbitz.
  * Display signatures even if there is no email addresss specified (axelclk).

Translation Updates:

  * Added Russian translations (shar).
  * Updated German translations (axelclk).
  * Updated Portugese (Brazilian) translations (leandes).


0.7.0
=====

New Features:

  * Login and authentication completely rewritten to take better advantage
    of Spring Security capabilities.
  * Special:OrphanedPages added to display un-linked pages (hanspeterklapf).
  * Remove ability to automatically upgrade from versions prior to 0.5.0.
  * "Next" and "prev" diff links added to Special:History to match Mediawiki.
  * Number of characters changed in a diff is now displayed on recent changes,
    history and other pages to match Mediawiki.
  * Signficant (5-10x or more) performance improvement of image rendering by
    making better use of cache.  Suggestions from Jim.
  * Allow users to create custom signatures, rather than using the same
    signature pattern for all users.
  * Modify Special:Specialpages so that it is localized for each visitor,
    rather than always defaulting to the language for which the wiki was setup.
  * Provide the capability to redirect to a virtual wiki using syntax of the
    form "#REDIRECT [[:virtual:Topic]].  Requested by tfschueller.
  * Login will now always take the user back to the page from which 'login' was
    clicked, as requested by many users and as implemented by Mediawiki.
  * Allow updating of account information on Special:Register without entering
    the old password EXCEPT when changing password.
  * Update CSS / HTML to use semantic code when possible - no visible changes.
  * Update the UI of the upgrade screen to provide additional information.
  * Initial implementation of Mediawiki parser functions including
    anchorencode, filepath, fullurl, localurl, lc, lcfirst, uc, ucfirst and
    urlencode.
  * Add support for the {{SERVERNAME}} and {{SERVER}} magic words.
  * Allow nesting of templates ("{{template1|content={{template2}}}}").
  * Support categories on #REDIRECT pages to match Mediawiki.
  * Add "H2" as a database configuration option.
  * Updated spam filter patterns.
  * Upgrade to Lucene Search 2.4.0.
  * Upgrade to Spring Framework 2.5.6.
  * Upgrade to Spring Security 2.0.4.

Bugfixes:

  * Fix category pagination when using MS SQL (hanspeterklapf).
  * Fix broken links to Lucene search help on the search page (hanspeterklapf).
  * Ensure that URI parameters of the form ";jsessionid=1234" are not included
    in topic names.  Affects Jetty and possibly other containers, reported by
    spiralmike.
  * Use a default MIME type of "application/unknown" for file uploads without
    MIME types to prevent database errors.  Reported by Tim.
  * Fix incorrect paragraph parsing when there is a blank line containing
    one or more whitespace characters between the paragraphs.  Reported by
    James Teer.
  * Fix parsing of multiple newlines to match Mediawiki.
  * Fix parsing of links containing parantheses such as
    http://example.com/page_(page).  Reported by  Michael Habbert.
  * Fix parsing of nested tags of the form <tt><tt>test</tt></tt> which were
    producing an extra closing tag.
  * Fix issues with the database migration code that could cause failures
    when migrating categories or migrating very large data sets.
  * Fix a case-sensitivity issue when building on UNIX machines (marcust).
  * If the file for an Image: link cannot be found on the filesystem generate
    an upload link rather than throwing an exception and silently hiding the
    image from the front-end.

Translation Updates:

  * Added Portugese (Brazilian) translations (leandes).
  * Updated Chinese translations (hfl).
  * Updated German translations (axelclk).


0.6.7
=====

New Features:

  * None

Bugfixes:

  * JDK 1.6 and greater changed the behavior of the JDBC getColumnName() method
    causing the watchlist tab to break.  Fix suggested by Luc.
  * Virtual wiki default topics with spaces were incorrectly being stored with
    spaces converted to underscores ("Main_Page" instead of "Main Page").
  * Null pointer exception when viewing URLs with no topic and no trailing
    slash of the form "/context/virtual".
  * A bug introduced in a previous release prevented empty topics from being
    saved - this is now fixed.
  * Links of the form [[#section]] and [[#section|text]] will now be parsed
    correctly.
  * Fix broken parsing of links containing + such as [[start + end]].  Reported
    by MarioF.
  * Fix broken parsing of wiki preformatted text that follows a paragraph.
    Reported by tfschueller.
  * Numerous fixes for issues related to umlauts (ü) and other special
    characters in topic and section names.  Reported by ihbrune.
  * Editing a section of a topic did not always redirect back to that section
    after saving the topic in cases of section names with umlauts or other
    special characters.
  * Resolve a CSS issue that impacted edit links on IE6.  Reported by an
    anonymous user.
  * Resolve a CSS issue that impacted images with frames on IE6.  Reported by
    an anonymous user.

Translation Updates:

  * Updated Chinese translations (hfl).
  * Updated Japanese translations (nattolover).
  * Updated Polish translations (dlpa).
  * Added Slovakian translations (aryan).
  * Updated Swedish translations (martin).


0.6.6
=====

New Features:

  * Significant modifications to the parser to simplify the code, fix
    bugs, and ensure that output is as close as possible to that of Mediawiki.
  * Use Spring-managed transactions for database connections (dallas).
  * Utility added to Special:Maintenance to allow administrators to reset user
    passwords.
  * Utility added to Special:Maintenance to allow administrators to export
    internal database data to CSV.
  * Utility added to Special:Maintenance to allow administrators to migrate
    data from one database to another (dallas).
  * The Special:History page now implements the same UI as Mediawiki with radio
    buttons instead of checkboxes.
  * Unit test coverage has been significantly improved.
  * Support added for definition lists of the form "; term : definition".
  * Support added to allow use of HTML list tags ("ol", "dl", "dt", "li", and
    "ul").
  * Support added for plural wiki links of the form [[Topic]]s.  Suggested by
    axelclk.
  * Sub-headings in the table of contents should be of the form "1.1.1" to
    match Mediawiki.  Reported by Sil68.
  * Updated spam filter patterns.
  * Upgrade to the Bliki 3.0 parser (axelclk).
  * Upgrade to Spring Framework 2.5.4.
  * Upgrade to Spring Security 1.0.7.
  * Upgrade to Lucene Search 2.3.2.
  * Upgrade to commons-lang 2.4.

Bugfixes:

  * Unbalanced / unclosed HTML tags will now be automatically closed by the
    parser.  Originally reported by Michael Habbert.
  * Fix an issue that prevented error messages from being correctly reported on
    the Special:Maintenance page.
  * Resolve a problem that prevented __TOC__ tags within tables from being
    processed.  Reported by an anonymous user.
  * Wiki table captions now process table CSS such as |+align="bottom"|caption.
    Reported by an anonymous user.
  * Image files were being cached unnecessarily, leading to excessive memory
    use.  Reported by Jim.
  * Underscores in template names should be ignored so that {{Template Name}}
    and {{Template_Name}} are seen as equivalent.  Reported by yesesnono.
  * Fix an issue where in some cases (most commonly after server restarts) a
    remembered user could be incorrectly loaded as a null user.

Translation Updates:

  * Updated Danish translations (g9adm).
  * Updated German translations (axelclk).
  * Updated Japanese translations (nattolover).


0.6.5
=====

New Features:

  * Support added for Sybase ASA (dallas).
  * The spam filter will now also check descriptions for uploaded files in
    order to block spam from bots using this path.
  * Updated spam filter patterns.

Bugfixes:
  * Fix a problem that could cause HSQL to generate locking errors on context
    reload (dallas).
  * Resolve a problem that could cause database connection lockups during
    setup on MS SQL and some other databases.  Reported by multiple users, with
    significant debugging help provided by dallas.
  * Fix a regression that broke the Special:Manage page.  Bug reported with a
    suggested fix by tfschueller.
  * Fix a regression that broke the Special:Move page (dallas).
  * Resolve a logic error that prevented topics from being retrieved from the
    cache at appropriate times.  Pointed out by Jim.
  * The "Special" tab on the Special:Contributions page did not have the
    correct URL.  Reported by yesesnono.

Translation Updates:

  * Updated Hungarian translations (bdanee).


0.6.4
=====

New Features:

  * Update and reorganize the monolithic jamwiki project structure into the
    more modular jamwiki-core, jamwiki-web and jamwiki-war sub-projects.  As
    a result of this change it is now possible to use the JAMWiki parser as a
    standalone library.
  * Update the parser to generate syntax that more exactly matches the parsed
    HTML output of Mediawiki.
  * Significantly improve the JAMWiki unit-test coverage.
  * Ignore line feeds in diffs to prevent showing changes due only to file
    format differences.
  * Add an option to view only untranslated keys on the Special:Translation
    page.
  * Upgrade to Lucene Search 2.3.1.
  * Updated spam filter patterns.

Bugfixes:

  * Resolve broken parsing of Javascript tags for wikis that have enabled the
    "allow Javascript" option.  Reported by ksdprasad.
  * Resolve potential issues with invalid URLs that contain multiple "/"
    characters such as http://example.com/wiki//en/StartingPoints.  Reported
    with a suggested fix by an anonymous JAMWiki user.
  * Resolve an issue that prevented viewing user contributions for users with
    logins containing underscores.  Reported by yesesnono.
  * Add field-length checks to all database inserts/updates and either trim the
    field or report an error when a field exceeds the maximum allowed length.
  * Fix an issue that prevented template <noinclude> and <includeonly> sections
    from displaying templates, signatures, and other content that requires
    parser pre-processing.  Reported by ean.
  * Category pages were previously displaying only images, articles, and
    sub-categories, leaving out templates.  Reported by ean.
  * Links of the form [http://example.com '''Bold text'''] will now properly
    parse markup for the link caption.
  * Fix a parser issue that could cause wiki tables to be generated with
    missing opening <tr> tags.
  * Add topic name validation to uploaded image files.

Translation Updates:

  * Updated Chinese translations (hfl).
  * Updated Dutch translations (Angel).
  * Updated German translations (axelclk).


0.6.3
=====

New Features:

  * Upgrade to Spring Framework 2.5.1.
  * The Special:Translation page will now default to the user's default
    language instead of defaulting to English.
  * Upgrade to Acegi Security 1.0.6.
  * Add support for IPv6 to prevent database errors on IPv6 systems.  Problem
    reported by huntc.

Bugfixes:

  * Umlauts, ampersands and other special characters were being double-escaped
    in the user menu.  Bug reported by Толик.
  * Resolve a CSS issue that impacted display of diffs.  Reported by legendsen.
  * When an access denied message is displayed make sure that the login page
    displayed is in the same virtual wiki as the orginal page request.  Bug
    reported by Feilong Huang.
  * Fix several potential (although unlikely) NPE scenarios identified by
    static code analysis tools.
  * Update the CSS for pre tags to prevent overflows in tables.  Reported by
    Michael Habbert.
  * Fix a bug that broke the Special:Contributions when using a non-ASCII user
    login.

Translation Updates:

  * Updated Dutch translations (Angel).
  * Added Galician translations (mmeixide).
  * Updated German translations (axelclk).
  * Updated Japanese translations (nattolover).
  * Added Portugese translations (mmeixide).
  * Updated Spanish translations (AngelPinazo & mmeixide).


0.6.2
=====

New Features:

  * Upgrade project dependencies to Servlet 2.4 and JSP 2.0.  Bugs in previous
    JAMWiki configuration settings required these dependencies, so this change
    should be backwards-compatible.
  * Upgrade to JSTL 1.1.2 (from 1.0.6).
  * Make the valid login, topic name, and role name patterns configurable.
  * Replace several custom methods with the org.apache.commons.lang equivalent.
  * During setup, create a default directory to use for image and other file
    uploads to hopefully eliminate some confusion.
  * When using multiple references to the same source, use the first non-empty
    reference definition instead of using the first reference definition.
  * Make the search engine instance a configurable parameter.
  * Remove the unnecessary "Are you sure" prompt when upgrading.
  * Use JFlex Maven plugin instead of Ant task (RegisDecamps).
  * Updated spam filter patterns.

Bugfixes:

  * Resolve a CSS issue that caused the TOC to be invisible on IE6.  Reported
    by bvold.
  * Umlauts, ampersands and other special characters were being double-escaped
    in the TOC.  Fix contributed by Louis Martin.
  * Fix issue where search terms were double-escaped when no search results
    were found.
  * Reload data handler and other values after upgrade to (hopefully) avoid
    problems with incorrect data handler instances.

Translation Updates:

  * Updated Chinese translations (hfl).
  * Updated German translations (axelclk).
  * Updated Polish translations (dlpa).
  * Updated Spanish translations (AngelPinazo).


0.6.1
=====

New Features:

  * Look & feel updates including replacing HTML tables with divs.
  * Special:Translation now displays the original English message string as a
    label.
  * Upgrade to Spring Framework 2.0.7.
  * Upgrade to Acegi Security 1.0.5.

Bugfixes:

  * "Open printable link in new window" functionality was broken in 0.6.0.  Bug
    found and fix suggested by Ernesto Arteaga (arterzatij@radioactivo.com) and
    Esteban Dueas (edvjar@hotmail.com).
  * Fix an issue where redirection from index.jsp would lead to the wrong topic
    when the default topic has previously been changed.
  * Allow access to CSS and JAMWiki images even if a user does not have
    ROLE_VIEW.  This change prevents display issues on the Special:Login page.
  * Fix an issue with DB2 installation by trimming all SQL constraint names to
    less than 18 characters.
  * If two entries in the TOC have the same text make sure that the links do
    not always go to the first entry.
  * Fix parsing of TOC values containing wiki markup.
  * Better handle cases of mis-indented TOC (for example, h2 followed by h4).
  * ROLE_DELETE is the same as ROLE_ADMIN and has been removed.
  * Add a dummy query parameter to the jamwiki.css link to avoid browser
    caching issues that could cause old CSS to be displayed.

Translation Updates:

  * Updated Chinese translations (hfl).
  * Updated German translations (frareinif).
  * Updated Japanese translations (nattolover).


0.6.0
=====

New Features:

  * New infrastructure for assigning fine-grained user permissions, including
    a new Special:Roles administrative interface.
  * User pages now offer a "User Contributions" tab that displays all
    contributions made by the user (RegisDecamps).
  * Project converted to use Maven (RegisDecamps & mikegr).
  * New Special:ImportTiddly page for importing from TiddlyWiki (mikegr).
  * Update the UI used in the wiki admin pages.
  * Remove ability to automatically upgrade from versions prior to 0.4.0.
  * Remove the unused & deprecated Special:Convert admin page.
  * Updated spam filter patterns.
  * Apostrophes are no longer automatically converted to &#39;. (RegisDecamps).
  * Image resizing uses a smaller resize increment, improving image quality.
  * Upgrade to Spring Framework 2.0.6.
  * Upgrade to Acegi Security 1.0.4.
  * Upgrade to ehcache 1.3.0.
  * Upgrade to Lucene Search 2.2.

Bugfixes:

  * Fix issue on Tomcat 5 & some other application servers that could cause
    corrupted topic names when editing non-ASCII topics.
  * Fix web.xml issue when using Glassfish application server (amerigo5).
  * Resolve a JNDI database connectivity issue (mnencia).
  * Fix an issue related to the SHA-512 algorithm that broke installations
    on JDK versions prior to 1.4.2.
  * UNIX systems without X could crash on image resizing.  Modify error
    handling to catch Throwable rather than Exception and log a message
    explaining how to work around this particular issue.  Reported and
    debugged by Michael Osipov, who also provided a suggested fix.
  * Fix parsing of bold italic ('''''), which produced incorrect HTML in
    previous releases.  Reported by RegisDecamps.
  * Oracle stores empty strings as NULL, which causes breakage with empty
    topics.  Issue should now be resolved.
  * Wiki signatures could generate incorrectly for users without display names.
  * Fix missing apostrophe in SQL used by MS SQL when displaying the
    Special:Listusers pages.  Reported by yesesnono.
  * Fix incorrect constraint in SQL used by MS SQL that prevents recreating
    topics that have been deleted.  Reported by yesesnono.

Translation Updates:

  * Updated Chinese translations (hfl).
  * Added Croatian translations (Marija Susovic).
  * Updated Danish translations (g9adm).
  * Updated Dutch translations (Angel).
  * Updated German translations (axelclk & frareinif).
  * Updated Japanese translations (nattolover).
  * Updated Polish translations (dlpa).


0.5.4
=====

New Features:

  * Upgrade to Spring Framework 2.0.4.
  * Upgrade to commons-dbcp-1.2.2.jar.
  * Upgrade to Lucene Search 2.1.
  * Add Special:Listusers page to display a list of all wiki users.
  * Add option to open external links in a new window.

Bugfixes:

  * Templates containing categories within <includeonly> or <noinclude> tags
    should now work properly.
  * Updating Special:Admin no longer refreshes search index to avoid
    performance issues.
  * Resolve TLD issues that caused errors with Tomcat 5.5 with Debian Etch.

Translation Updates:

  * Updated Dutch translations (Angel).
  * Updated German translations (axelclk).
  * Updated Polish translations (dlpa).


0.5.3
=====

New Features:

  * Upgrade to Spring Framework 2.0.3.
  * Hide edit tab from users who do not have permission to edit a topic.

Bugfixes:

  * Fix an error with Resin that could result in ClassCastException on pages
    displaying "diff" links.
  * Equal signs within headings ("=== foo = bar ===") parsed incorrectly.

Translation Updates:

  * Updated Chinese translations (hfl).
  * Updated Dutch translations (Angel).
  * Updated German translations (axelclk).
  * Updated Japanese translations (nattolover).
  * Updated Polish translations (dlpa).

0.5.2
=====

New Features:

  * Add the option to whitelist/blacklist allowed file upload types.
  * Upgrade to commons-io-1.3.1.jar.
  * Upgrade to commons-fileupload-1.2.jar.
  * When displaying a "topic does not exist" message, also include a link to
    create the topic.
  * Update look & feel - do not underline links, add fieldset tags.
  * Split the main admin page into Special:Admin and Special:Maintenance.
  * Hide the Special:Convert admin page.
  * Add an option to clear the cache from Special:Maintenance.
  * Added automatically generated JUnit tests from junitfactory.com.

Bugfixes:

  * Certain topic names could cause errors resulting in CPU usage of 100%.
  * Fix build error where build would fail if local files directory did not
    exist.

Translation Updates:

  * Updated Chinese translations (hfl).
  * Updated German translations (axelclk).
  * Updated Hungarian translations (bdanee).
  * Added Japanese translations (nattolover).
  * Updated Polish translations (dlpa).

0.5.1
=====

New Features:

  * Initial spam filter support.
  * Upgrade to Spring 2.0.2.
  * Simplify the process for creating new Wiki "Special:" pages to hopefully
    make it easier for development of custom pages.
  * RSS updates (swift).

Bugfixes:

  * Fix infinite redirect problem when installing with BEA WebLogic.
  * Logo image not appearing on sub-pages (such as "Topic/Sub-Topic").
  * Fix problem with images not being properly resized.
  * Fix webAppRootKey error when multiple JAMWiki instances installed on the
    same server (swift).

Translation Updates:

  * Updated Chinese translations (ewen0930).
  * Updated Danish translations (g9adm).
  * Updated Chinese translations (hfl).

0.5.0
=====

New Features:

  * Add ehcache library for caching of parsed topics and images.
  * Integrate the Acegi security framework (swift).
  * Add experimental support for LDAP.
  * Add experimental RSS support (swift).
  * Allow users to select a default locale (swift).
  * Consolidate configuration values into jamwiki-configuration.xml.
  * Add option to use WYSIWYG edit buttons (axelclk).
  * Add Special:Imagelist page to display a list of all images.
  * Add Special:Filelist page to display a list of all non-image files.
  * Experimental Special:Import XML import (gutsul).
  * Add support for the __FORCETOC__ tag.
  * Handle category names case-insensitive, thus "Category:Test" and
    "Category:test" are treated as the same category.
  * Display current date & time on Special:RecentChanges page.
  * Upgrade to Spring Framework 2.0.1.
  * Remove (now unused) convert-to-file option from Special:Convert.
  * Include the Bliki parser as an alternative to the default parser
    (axelclk).
  * Add access keys for edit page fields (axelclk).
  * Add option to open "printable page" links in a new window.
  * Add a check to verify a supported JDK version during setup.
  * Add pmd static code analysis target to the ANT build.xml file.

Bugfixes:

  * Fixes for MS SQL issues (scroco).
  * "Login already exists" error when trying to update user account fixed.
  * Fix upload error with IE that could cause file upload to incorrectly set
    the file name.
  * The __TOC__ should force a table of contents to appear, even with fewer
    than four headings.
  * Do not allow users without proper permissions to move read-only or
    admin-only topics.
  * Properly log messages from Utilities and with configured log levels.
  * Resolve problems with unreliability in deletion/undeletion.
  * Fix failure when changing default topic for virtual wiki from
    Special:Admin.

Translation Updates:

  * Added Dutch translations (Angel).
  * Added Ukranian translations (gutsul).
  * Updated Chinese translations (hfl).
  * Updated Polish translations (dlpa).
  * Updated German translations (axelclk).
  * Updated Hungarian translations (bDaneE).
  * Updated French translations (hgomez).

0.4.3
=====

New Features:

  * Add support for Mediawiki <ref> tag as described on
    http://meta.wikimedia.org/wiki/Help:Footnotes.
  * Add "Watch Topic" checkbox when editing.
  * Add "Special:Specialpages" page.
  * Improve support for localized default topics.
  * Add support for setting HTML meta values.

Bugfixes:

  * Do not HTML escape &lt; and &gt;.
  * Fix issue with non-ASCII file descriptions.

Translation Updates:

  * Updated Polish translations from Robert Matyja (dlpa).
  * Updated Hungarian translations from Daniel Tar (bDaneE).
  * Updated Danish translations from Anders Monrad (g9adm).

0.4.2
=====

New Features:

  * Add support for watchlists as described on
    http://meta.wikimedia.org/wiki/Help:Watching_pages.
  * AdminOnlyTopics replaced by Special:TopicsAdmin.
  * Upgrade to Spring Framework 2.0.
  * "Go To" button in search should redirect to search results if no such
    topic exists.
  * Be more efficient with caching to improve performance.
  * Add a checkbox to Special:Manage to delete/undelete an associated
    comments page.
  * Provide an option to set maximum table of contents depth.
  * After editing a section, page will now reload to that section.
  * Remove option to disable topic versioning.
  * Update default start page text.

Bugfixes:

  * Refreshing after a form submission should no longer cause information
    to be resubmitted.
  * Fix parsing error when template parameters are preceded by whitespace.
  * Fix error when uploading files with non-English file names.
  * Recompile the HSQL JAR file to allow use with JDK 1.4.
  * Some unhandled exceptions could cause confusing error messages to be
    shown to the user, now fixed.
  * JUnit 4.1 requires JDK 1.5, downgrade to JUnit 3.8.2.

Translation Updates:

  * Updated Polish translations from Robert Matyja (dlpa).
  * Updated Hungarian translations from Daniel Tar (bDaneE).

0.4.1
=====

Bugfixes:

  * Fix a setup bug that could incorrectly report that a database already
    exists.

0.4.0
=====

New Features:

  * Add support for Mediawiki templates (see
    http://meta.wikimedia.org/wiki/Help:Templates).
  * Replace file persistency mode with an embedded version of the HSQL
    database.
  * Major update to the JAMWiki parser code.
  * Updated interwiki file from Axel Kramer (axelclk).
  * Process interwiki prefixes case-insensitive.
  * Remove ability to automatically upgrade from JAMWiki versions prior to
    0.2.0.
  * Require admin user login to perform an upgrade.
  * Remove Special:AllTopics; it was replaced by Special:Allpages in JAMWiki
    0.3.0.
  * Add JUnit test framework.
  * Change default logo to submission from Oliver (okohll).
  * Add additional support for the DB2/400 database.
  * Updated MS SQL support from Robert Matyja (dlpa).

Bugfixes:

  * Properly escape ampersands from the parser to ensure XHTML output.
  * "Move" tab being incorrectly hidden on topic pages.
  * Resolve issues that could cause upgrades to fail.
  * Fix possible database transaction blocking during setup using
    suggestions from Robert Matyja (dlpa).

Translation Updates:

  * Updated Hungarian translations from Daniel Tar (bDaneE).
  * Updated Polish translations from Robert Matyja (dlpa).
  * Updated German translations from Axel Kramer (axelclk).

0.3.6
=====

Bugfixes:

  * Fix setup.jsp typo that caused compile errors.

Translation Updates:

  * Updated Hungarian translations from Daniel Tar (bDaneE).
  * Updated Polish translations from Robert Matyja (dlpa).
  * Updated Chinese translations from ewen0930.
  * Added French translations from Henri Gomez (hgomez).

0.3.5
=====

New Features:

  * Add support for topics of the form "Topic/Subtopic".
  * Support for interwiki links ([[Wikipedia:Main Page]]).
  * Re-engineer link handling to simplify the code.
  * Add pagination support.
  * Use the file system, not RAM, when rebuilding search index.
  * Remove VQWiki parser - unsupported.
  * Simplify the parser by removing the pre-save parser.
  * Remove ability to upgrade from JAMWiki versions prior to 0.1.0.
  * Add ANT target for building Javadoc.
  * Add experimental support for the DB2, DB2/400 and MSSQL databases.

Bugfixes:

  * Fix error on Special:Categories when in file persistency mode.
  * Allow signatures in image captions.
  * Table of contents should be enabled by default.

Translation Updates:

  * Updated Polish translations from Robert Matyja (dlpa).
  * Updated German translations from Axel Kramer (axelclk).

0.3.4
=====

New Features:

  * Make signature patterns configurable.
  * Display comments and contributions links on history page.
  * Split up recent changes page by date.
  * Use java.util.logging for logging, remove log4j.
  * Display "n" on changes pages for new topics.
  * Do not display redirect syntax as an ordered list.
  * Add the capability to move a page over an existing redirect.
  * Allow additional symbols such as quotation marks in topic names.
  * Be more restrictive about characters allowed in user logins.
  * Validate system settings during upgrades.
  * Add instructions for performing a manual upgrade.
  * Clean up the layout of the Special:Admin page.
  * Sort property values alphabetically.
  * Add validation checks to Special:Admin.
  * Add additional validation checks to Special:Setup.
  * Remove beta warning from the Special:Translation tool.

Bugfixes:

  * Correctly parse table cells that contain links of the form [[Topic|Text]].
  * Fix issue with shared library files not being loaded.
  * Modify search engine initialization to avoid setup errors.
  * Correctly maintain file history when redirecting using file persistency.
  * Topic names containing percent signs ("%") caused errors.  Fixed.
  * Do not display option to change user login in Special:Account.

Translation Updates:

  * Updated Hungarian translations from Daniel Tar (bDaneE).
  * Updated Chinese translations from ewen0930.
  * Updated German translations from Axel Kramer (axelclk).
  * Added Polish translations from Robert Matyja (dlpa).

0.3.3
=====

Bugfixes:

  * Internet Explorer displays &apos; instead of apostrophe (').
  * Resin taglib handling throws an error on wiki.jsp.
  * Second attempted fix for reported URL decoding issue.

Translation Updates:

  * Updated Hungarian translations from bDaneE.

0.3.2
=====

Bugfixes:

  * Upgrades in file persistency mode fail due to delete date change.
  * Do not include parentheses in raw links when parsing.

0.3.1
=====

New Features:

  * FEATURE: Add support for Mediawiki redirects (#REDIRECT [[Topic]]).
  * FEATURE: Add Special:Move.
  * FEATURE: Add jamwiki:linkParam tag, remove jamwiki:encode and
    jamwiki:decode tags.
  * FEATURE: For non-image files, [[Image:File]] should display as a download
    link.
  * FEATURE: Uploading a second version of an image should add a record to the
    recent changes.
  * FEATURE: Updates made using Special:Translation will now add a record to
    the recent changes page and save a version of the translated file.

Bugfixes:

  * Apostrophes were not being escaped by the parser.
  * <pre> tags might not be closed by the parser.
  * Use of the edit resolve functionality with a section edit could cause the
    resulting edit to splice together too much text.
  * Upgrade could fail if no user logged in.  Reported by colinbes.
  * Login page displayed the wrong login message.
  * Do not allow user names that vary only by case ("user" vs. "uSer").
  * Fix issue with browsers that encode URL as UTF-8 instead of ISO-8859-1.
  * Remove extra "/" that could sometimes appear in image URLs.
  * Fix topic undeletion when in file persistency mode.
  * Do not display option to change permissions if topic is deleted.

Translation Updates:

  * Danish translations from Anders Monrad (g9adm).
  * Updated German translations from Axel Kramer (axelclk).
  * Updated Hungarian translations from bDaneE.

0.3.0
=====

New Features:

  * Add support for Mediawiki categories.
  * Add Special:Categories.
  * Add Special:Manage, remove Special:Delete.
  * Add support for undeleting a topic.
  * Drop jam_image table - unused.
  * Major parser architecture updates.  Parser should be slightly faster when
    parsing edits.
  * Fix reloading of recent changes in ANSI database mode.
  * Special:AllTopics renamed to Special:Allpages for Mediawiki compatibility.
  * Delete activation.jar - unused.
  * Code cleanups including removal of unused files.

Bugfixes:

  * Possible null pointer exception in file persistency mode, pointed out by
    User:garem.
  * Image uploads in file persistency mode set wrong path.
  * Fix possible PageInfo corruption.  Pointed out by Scott Crocco.
  * Upgrade to javadiff 1.0.5 to fix several diff issues.
  * Parser was not parsing links of the form [[#Section]] properly.
  * Parser was not parsing links with parentheses (such as
    [[Ajax (programming)]]) properly.
  * Some file input/output streams not properly closed when in file
    persistency mode.
  * Database upgrade rollback could fail.
  * Software version could be updated even if upgrade unsuccessful.
  * Topic names beginning with "Special:" should not be allowed, but topic
    names containing apostrophes should be allowed.
  * Categories and images no longer displayed on Special:Allpages.

Translation Updates:

  * Updated German translations from Axel Kramer (axelclk).
  * Updated Hungarian translations from bDaneE.

0.2.1
=====

New Features:

  * Support image resizing from [[Image]] tags.
  * Allow Wiki syntax in image and anchor link captions.
  * Update of the diff code to simplify the code and address some issues with
    diffs.
  * CSS fixes from Scott Croco (scroco).

Bugfixes:

  * Piped link within Wiki table syntax was displaying incorrectly.
  * Remove section edit links from printable page.
  * Fix XHTML issue related to extra <p> tag for images.

Translation Updates:

  * Updated Chinese translations from ewen0930.
  * Updated Hungarian translations from bDaneE.

0.2.0
=====

New Features:

  * Overhaul the search engine, make better use of Lucene for highlighting,
    delete numerous unneeded classes.
  * Add Special:LinkTo to display what links to the current page.
  * Drop commons-httpclient.jar - no longer used.
  * Upgrade to log4j 1.2.13.
  * Use <label> tag with form elements.
  * Upgrade javadiff from 1.0.3 to 1.0.4.
  * Upgrade Spring from 1.1.5 to 1.2.8.  Include only those components that
    are used by JAMWiki (saves over 500 kb).
  * Update commons-dbcp from 1.0 to 1.2.1.
  * Display file deletion information in recent changes.
  * Use syntax highlighting to denote change type on recent changes page,
    history page, and user contributions page.
  * Remove Special:OrphanedTopics - broken.
  * Remove Special:ToDoTopics - broken.
  * Better support for image alignment options.
  * Add build target for building source releases.
  * Search engine refresh no longer file-only.
  * Remove automatic search engine index rebuilding thread.
  * Automatically upgrade stylesheet and search index.
  * Code cleanups including removal of unused files.

Bugfixes:

  * Resolve setup bug in initialization code.
  * Fix image HTML display bug.
  * Correctly parse mailto: links.
  * "My Topic" and "My_Topic" should be treated as the same topic.
  * Do not display upgrade option after upgrade is complete.
  * Resolve additional cross-site scripting vulnerabilities reported by NickJ.
  * Title should be displayed on printable pages.
  * Do not allow \n, \r, ", ', >, <, {, }, #, /, \, [, ], or = in topic/user
    names.
  * Remove several hard-coded message strings, replace with messages that can
    be translated into local languages.

Translation Updates:

  * Updated Chinese translations from ewen0930.
  * Updated Hungarian translations from bDaneE.

0.1.3
=====

* BUG: Configuring a database with the "ansi" option failed and
  throws errors for subsequent database queries.
* FEATURE: Add better exception handling for errors thrown during the
  setup process.
* BUG: Fix Resin issue by making JAMWiki taglibs more standards-compliant.
* BUG: Fix Resin issue with CSS by not setting response encoding in
  the JAMWikiFilter.
* BUG: Update upgrade message to not escape URL.
* BUG: Update property file loading to fix WebSphere issue.

0.1.2
=====

* BUG: Resolve issue with non-ASCII characters for translated languages.
* BUG: Fix parser issues with lists followed by HTML or Wiki text.
* BUG: Fix style handling for Wiki tables.
* FEATURE: Implemented Wiki pre-formatted text syntax (space + text).
* BUG: Make parser paragraph handling more intelligent.
* BUG: Multiple empty lines of text should be parsed as empty paragraphs.
* BUG: Allow Wiki markup in headings.
* BUG: Do not display section edit links during preview.
* BUG: Fix numerous cross-site scripting vulnerability reported by NickJ.
* FEATURE: Remove numerous hard-coded message strings, including those
  thrown in exceptions.
* FEATURE: Updated Chinese and Hungarian translations from ewen0930 and
  bDaneE.
* FEATURE: Remove the RSS code.  Will be implemented differently in a
  future version of JAMWiki.
* FEATURE: Remove the "history list" code - it was unused.
* FEATURE: Move default topic pages into a language-specific directory
  to allow for future translations.
* FEATURE: Simplify the "Printable page" code, remove the option to print
  X number of pages.
* FEATURE: Make the generated HTML more XHTML compliant.

0.1.1
=====

* FEATURE: Minor edit status now stored and displayed.
* FEATURE: Add Special:Translation GUI for entering language translations.
* FEATURE: TopArea is no longer an editable topic - admin property
  added to set the logo image.
* BUG: Parser would allow Javascript in Wiki syntax.  Disabled unless
  explicitly enabled via the admin tool.
* FEATURE: Parser will reformat badly written HTML (such as "< sTriKe >").
* BUG: Parser is now more strict about what HTML is allowed.
* BUG: Edits could not be saved or previewed on non-English versions.
* BUG: Uploaded file sometimes includes full path from user's browser.
  Hopefully fixed (feedback requested).
* FEATURE: Add tabs to the admin pages to improve navigation.
* FEATURE: http://server/context/virtual/ redirects to default topic.
* FEATURE: Empty jamwiki.properties file removed from WAR file to prevent
  accidentally overwriting properties during upgrade.
* FEATURE: Move all SQL to property files.
* FEATURE: Remove copyvio'd background image from Mediawiki.  Existing
  JAMWiki installs will want to replace "headbg.jpg" in the StyleSheet
  topic with "denalibg.jpg".
* FEATURE: Keep ugly logo, but make background transparent.  Existing
  JAMWiki installs will want to replace "logo.jpg" in the StyleSheet
  topic with "logo.gif".
* FEATURE: Update HTTP cache headers.
* FEATURE: Use sans-serif as default font.
* FEATURE: More Chinese translations from Jiading (ewen0930).
* FEATURE: Hungarian translations from Daniel Tar (bDaneE).

0.1.0
=====

* FEATURE: Add support for editing sub-sections of a topic.
* FEATURE: Add support for transaction rollback to avoid
  half-committed edits from being saved (database only).
* FEATURE: Allow editing of old topic versions from the history tab
  (provides a way to rollback changes).
* FEATURE: Chinese translations from Jiading (ewen0930).
* FEATURE: Support Wiki links to a virtual wiki (for example
  [[:virtual:Topic]]).
* FEATURE: Allow each virtual wiki to have a different default topic
  (requested by colinbes)
* FEATURE: Add default_topic_name column to jam_virtual_wiki.  Upgrade
  should be automatic, so no manual SQL needs to be executed.
* FEATURE: Use a simpler page layout during setup/upgrade to avoid
  possible errors.
* FEATURE: Add logging for slow database queries.
* FEATURE: Do not display a textarea with Wiki syntax when viewing an old
  topic version.
* FEATURE: Cache CSS for 30 minutes rather than setting nocache.
* FEATURE: Add XHTML transitional doctype declaration.
* FEATURE: Remove navbar-virtual-wiki.jsp - not useful.
* BUG: Remove several hard-coded message strings, replace with messages that
  can be translated into local languages.
* FEATURE: Code cleanups including removal of unused files.

0.0.9
=====

* BUG: Fix infinite redirection error when installing.

0.0.8
=====

* BUG: File persistency broken on JDK 1.4 due to use of JDK 1.5 method.
  Should be resolved (feedback from JDK 1.4 users is requested).
* FEATURE: User passwords are now encrypted using the SHA-512 algorithm to
  add security.
* FEATURE: System should now automatically detect when JAMWiki has been
  upgraded and then attempt to perform any needed upgrade setup.
* FEATURE: Various code cleanups.
* BUG: Remove several hard-coded message strings, replace with messages that
  can be translated into local languages.

0.0.7
=====

* BUG: Handle non ISO-8859-1 characters properly.  May require additional
  configuration for some databases and application servers.  Issue reported
  by Alexey.
* BUG: Make web.xml and the taglib definitions more standards compliant.
  Note that this allows JAMWiki to run on Websphere.
* FEATURE: Remove topic locking & implement a new edit screen to allow for
  manual resolution of edit conflicts.
* FEATURE: Remove the old topic locking code including Special:LockList and
  Special:Unlock.
* BUG: Replace CHAR columns in database with INTEGER to fix a problem with
  the H2 database - BREAKS ANY EXISTING INSTALLATION! See the release notes
  for the database update syntax.
* FEATURE: Update to Alexey's new default style.
* FEATURE: Do not include CSS information inline, instead make jamwiki.css an
  editable Wiki topic and load from that.
* FEATURE: Hide passwords when updating values on the admin page.
* BUG: Resolved some table syntax parsing issues.
* BUG: If an error occurs the setup process might not create the
  StartingPoints topic.
* BUG: Admin-only topics not marked admin-only during setup.
* FEATURE: Recent changes and user contributions now have options to view
  latest 250 and 500 changes.
* BUG: If a topic is saved with no changes, do not save a new version.
* BUG: Remove redundant parsing code that was causing diffs to be shown
  when no diff was made.
* FEATURE: Remove the "Cancel" option from the edit page.
* FEATURE: Once setup is complete disable the setup screen.
* FEATURE: Add option to reload recent changes to the admin screen
  (database persistency only).
* FEATURE: Make more HTML code XHTML compliant.
* FEATURE: Code cleanups including removal of unused files.
* FEATURE: Default log level changed to "WARN".

0.0.6
=====

* FEATURE: Add support for uploading files and viewing them as images.
* FEATURE: Update the look & feel of the edit preview display.
* BUG: Shrink generated JSP class files by using <jsp:include>.  Resolves
  issues with Resin app server (reported by Alexi).
* BUG: Resolve issue of HTML characters being incorrectly escaped during
  edits.
* BUG: Only show the edit preview when the preview button is clicked.
* FEATURE: Hide the non-working Javascript edit buttons.
* BUG: Resolve more "fails to redirect after login" issues.
* FEATURE: Upgrade to commons-fileupload-1.1.1.jar.
* FEATURE: Add commons-io-1.2.jar.
* BUG: Add commons-logging-1.1.jar which is required by Spring.  Reported
  by Alexi.
* BUG: Update cache headers to resolve issues with Opera.  Reported with a
  suggested fix by Alexi.
* BUG: Author IP address not being retrieved in file persistency mode.
* FEATURE: Support Mediawiki image links ([[:Image:Foo]]).
* FEATURE: Display image file history for image pages.
* BUG: Remove several hard-coded message strings, replace with messages
  that can be translated into local languages.
* BUG: Fix file persistency to database persistency conversion.  Required
  removal of database sequences.
* FEATURE: Hide panic and email notification options in admin - not
  currently supported.
* FEATURE: Remove RSS link from the nav bar - not currently supported.
* FEATURE: Update database schema - BREAKS ANY EXISTING INSTALLATION!  See
  the release notes for the database update syntax.
* FEATURE: Code cleanups including removal of unused files.

0.0.5
=====

* FEATURE: Add support for MySql 4.1.
* FEATURE: Add support for Oracle 10g.
* FEATURE: Code cleanups including abstraction of database code.
* BUG: Do not allow directories to be created in the filesystem root during
  setup.
* BUG: User menu link for user was broken if display name not set.
* FEATURE: Hide Special:Attach - not currently supported.
* FEATURE: Display an explanation message on the login page when requiring
  login to an admin page.
* BUG: Login to Special:Delete went to Special:Admin.
* FEATURE: Log sql execution time info for debugging.
* FEATURE: Remove the "Admin" link from the footer, display in the user menu
  ONLY for users who are admins.
* FEATURE: Update database schema - BREAKS ANY EXISTING INSTALLATION!  See
  the release notes for the database update syntax.
* FEATURE: User contributions page now has the same style as the recent
  changes and history pages.
* FEATURE: Add unique constraints to several database fields.

0.0.4
=====

* FEATURE: Add "Account", "User" and "Comments" links to user navigation bar.
* FEATURE: Add "Remember Me" login option.
* FEATURE: Add ability to view all contributions made by a specific user
  (Special:Contributions).
* FEATURE: Add ability to update user account information.
* FEATURE: Change navbar search to default "Search", not "Jump to".
* FEATURE: "Comments" tab works now and is colored to reflect whether a
  comments page exists yet or not.
* FEATURE: Error handling added to avoid ugly stack traces being shown to
  end users and ensure that errors are logged.
* FEATURE: Support MediaWiki signatures - "~~~", "~~~~" and "~~~~~".
* FEATURE: Support MediaWiki "__TOC__" directive.
* FEATURE: Change Special:Registration URL to Special:Account.
* BUG: If user login required actually check for logged in user prior to
  editing.
* FEATURE: Hide LDAP and other unused / unsupported options in admin tool.
* FEATURE: Always encode passwords by default, remove option to have
  unencoded passwords.
* FEATURE: Code cleanups including deletion of unused code.  PDF search no
  longer supported.  War file size should now be about 450K smaller.
* FEATURE: New utility class for handling prepared statements.
* FEATURE: Added new WikiPageInfo class to hold basic page data.
* FEATURE: Utilize more of the Spring framework functionality, should ensure
  that cache headers always get set properly.
* FEATURE: Update from JFlex 1.3.5 to 1.4.1 - slightly faster.
* FEATURE: Add previous_topic_version_id column to jam_topic_version.  BREAKS
  ANY EXISTING INSTALLATION!  See the release notes for the database update
  syntax.
* BUG: "Article" tab from comments pages fixed.

0.0.3
=====

* FEATURE: Add support for user accounts.
* FEATURE: Added user registration and login pages.
* FEATURE: Record user information when editing for logged-in users.
* FEATURE: Setup now requires creation of a default admin account.
* FEATURE: Remove admin password option from admin pages.
* FEATURE: Top navigation now shows login/logout option.
* FEATURE: Code cleanups including deletion of unused code.  War file size
  should now be about 200K smaller.
* FEATURE: Remove and update several database field values.  BREAKS ANY
  EXISTING INSTALLATION!
* FEATURE: Include copy of LGPL in WAR file distribution.
* FEATURE: History page now displays author & edit comment.
* FEATURE: History & recent changes organization is now more like MediaWiki.
* FEATURE: Remove database setup options from Special:Upgrade.
* BUG: File handling of next_id values could sometimes cause error.
* BUG: Miscellaneous bugfixes.

0.0.2
=====

* FEATURE: Add admin page option for "Use table of contents".
* FEATURE: Code cleanups including deletion of unused code.
* BUG: Hash mark in a URL or topic (Topic#Section) was not being interpreted
  as a page section.
* BUG: Error creating topic link on recent changes page.
* BUG: Edit comment was being lost during preview.
* FEATURE: Add links to jamwiki.org in default setup.
* BUG: Fix link from logo.
* BUG: Background of external link image not transparent.
* BUG: Editing cached topic was not viewable until the second page view after
  the edit.
* FEATURE: Rename and reorganize database tables.  BREAKS ANY EXISTING
  INSTALLATION!<|MERGE_RESOLUTION|>--- conflicted
+++ resolved
@@ -1,4 +1,3 @@
-<<<<<<< HEAD
 ﻿1.0.0
 =====
 
@@ -80,8 +79,9 @@
 
   * Updated German translations (axelclk).
   * Updated Russian translations (shar).
-=======
-﻿0.9.4
+
+
+0.9.4
 =====
 
 Bugfixes:
@@ -92,7 +92,6 @@
   * Several pages including the Special:History page could generated errors on
     Apache 7.0.x due to an invalid JSTL naming convention used with import
     revisions.  Reported by anonymous users.
->>>>>>> 8b49cfb4
 
 
 0.9.3
@@ -623,7 +622,7 @@
     axelclk.
   * Sub-headings in the table of contents should be of the form "1.1.1" to
     match Mediawiki.  Reported by Sil68.
-  * Updated spam filter patterns.
+  * Updated spam filter patterns.
   * Upgrade to the Bliki 3.0 parser (axelclk).
   * Upgrade to Spring Framework 2.5.4.
   * Upgrade to Spring Security 1.0.7.

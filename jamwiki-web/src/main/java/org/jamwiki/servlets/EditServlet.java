/**
 * Licensed under the GNU LESSER GENERAL PUBLIC LICENSE, version 2.1, dated February 1999.
 *
 * This program is free software; you can redistribute it and/or modify
 * it under the terms of the latest version of the GNU Lesser General
 * Public License as published by the Free Software Foundation;
 *
 * This program is distributed in the hope that it will be useful,
 * but WITHOUT ANY WARRANTY; without even the implied warranty of
 * MERCHANTABILITY or FITNESS FOR A PARTICULAR PURPOSE.  See the
 * GNU Lesser General Public License for more details.
 *
 * You should have received a copy of the GNU Lesser General Public License
 * along with this program (LICENSE.txt); if not, write to the Free Software
 * Foundation, Inc., 59 Temple Place - Suite 330, Boston, MA  02111-1307, USA.
 */
package org.jamwiki.servlets;

import java.util.List;
import javax.servlet.http.HttpServletRequest;
import javax.servlet.http.HttpServletResponse;
import org.apache.commons.lang.StringUtils;
import org.jamwiki.WikiBase;
import org.jamwiki.WikiException;
import org.jamwiki.WikiMessage;
<<<<<<< HEAD
import org.jamwiki.authentication.RoleImpl;
import org.jamwiki.authentication.WikiUserDetails;
import org.jamwiki.model.Namespace;
=======
import org.jamwiki.authentication.WikiUserDetailsImpl;
import org.jamwiki.model.Namespace;
import org.jamwiki.model.Role;
>>>>>>> 62e73fa3
import org.jamwiki.model.Topic;
import org.jamwiki.model.TopicType;
import org.jamwiki.model.TopicVersion;
import org.jamwiki.model.Watchlist;
import org.jamwiki.model.WikiDiff;
import org.jamwiki.model.WikiUser;
import org.jamwiki.parser.ParserInput;
import org.jamwiki.parser.ParserOutput;
import org.jamwiki.parser.ParserUtil;
import org.jamwiki.utils.DiffUtil;
import org.jamwiki.utils.LinkUtil;
import org.jamwiki.utils.WikiLink;
import org.jamwiki.utils.WikiLogger;
import org.jamwiki.utils.WikiUtil;
import org.springframework.web.servlet.ModelAndView;

/**
 * Used to process topic edits including saving an edit, preview, resolving
 * conflicts and dealing with spam.
 */
public class EditServlet extends JAMWikiServlet {

	private static final WikiLogger logger = WikiLogger.getLogger(EditServlet.class.getName());
	/** The name of the JSP file used to render the servlet output. */
	protected static final String JSP_EDIT = "edit.jsp";

	/**
	 *
	 */
	protected ModelAndView handleJAMWikiRequest(HttpServletRequest request, HttpServletResponse response, ModelAndView next, WikiPageInfo pageInfo) throws Exception {
		ModelAndView loginRequired = loginRequired(request, pageInfo);
		if (loginRequired != null) {
			return loginRequired;
		}
		if (isSave(request)) {
			save(request, next, pageInfo);
		} else {
			edit(request, next, pageInfo);
		}
		return next;
	}

	/**
	 *
	 */
	private void edit(HttpServletRequest request, ModelAndView next, WikiPageInfo pageInfo) throws Exception {
		String topicName = WikiUtil.getTopicFromRequest(request);
		String virtualWiki = pageInfo.getVirtualWikiName();
		Topic topic = loadTopic(virtualWiki, topicName);
		// topic name might be updated by loadTopic
		topicName = topic.getName();
		Integer lastTopicVersionId = retrieveLastTopicVersionId(request, topic);
		next.addObject("lastTopicVersionId", lastTopicVersionId);
		String contents = (String)request.getParameter("contents");
		if (isPreview(request)) {
			preview(request, next, pageInfo);
		} else if (isShowChanges(request)) {
			showChanges(request, next, pageInfo, virtualWiki, topicName, lastTopicVersionId);
		} else if (!StringUtils.isBlank(request.getParameter("topicVersionId"))) {
			// editing an older version
			Integer topicVersionId = Integer.valueOf(request.getParameter("topicVersionId"));
			TopicVersion topicVersion = WikiBase.getDataHandler().lookupTopicVersion(topicVersionId);
			if (topicVersion == null) {
				throw new WikiException(new WikiMessage("common.exception.notopic"));
			}
			contents = topicVersion.getVersionContent();
			if (!lastTopicVersionId.equals(topicVersionId)) {
				next.addObject("topicVersionId", topicVersionId);
			}
		} else if (!StringUtils.isBlank(request.getParameter("section"))) {
			// editing a section of a topic
			int section = Integer.valueOf(request.getParameter("section"));
			String[] sliceResults = ParserUtil.parseSlice(request.getContextPath(), request.getLocale(), virtualWiki, topicName, section);
			contents = sliceResults[1];
			String sectionName = sliceResults[0];
			String editComment = "/* " + sectionName + " */ ";
			next.addObject("editComment", editComment);
		} else {
			// editing a full new or existing topic
			contents = (topic == null) ? "" : topic.getTopicContent();
		}
		this.loadEdit(request, next, pageInfo, contents, virtualWiki, topicName, true);
	}

	/**
	 *
	 */
	private boolean isPreview(HttpServletRequest request) {
		return !StringUtils.isBlank(request.getParameter("preview"));
	}

	/**
	 *
	 */
	private boolean isSave(HttpServletRequest request) {
		return !StringUtils.isBlank(request.getParameter("save"));
	}

	/**
	 *
	 */
	private boolean isShowChanges(HttpServletRequest request) {
		return !StringUtils.isBlank(request.getParameter("showChanges"));
	}

	/**
	 *
	 */
	private void loadDiff(HttpServletRequest request, ModelAndView next, WikiPageInfo pageInfo, String contents1, String contents2) throws Exception {
		List<WikiDiff> diffs = DiffUtil.diff(contents1, contents2);
		next.addObject("diffs", diffs);
	}

	/**
	 *
	 */
	private void loadEdit(HttpServletRequest request, ModelAndView next, WikiPageInfo pageInfo, String contents, String virtualWiki, String topicName, boolean useSection) throws Exception {
		pageInfo.setPageTitle(new WikiMessage("edit.title", topicName));
		pageInfo.setTopicName(topicName);
		WikiLink wikiLink = LinkUtil.parseWikiLink(virtualWiki, topicName);
<<<<<<< HEAD
		if (wikiLink.getNamespace().equals(Namespace.CATEGORY)) {
=======
		if (wikiLink.getNamespace().getId().equals(Namespace.CATEGORY_ID)) {
>>>>>>> 62e73fa3
			ServletUtil.loadCategoryContent(next, virtualWiki, topicName);
		}
		if (request.getParameter("editComment") != null) {
			next.addObject("editComment", request.getParameter("editComment"));
		}
		if (useSection && request.getParameter("section") != null) {
			next.addObject("section", request.getParameter("section"));
		}
		next.addObject("minorEdit", (request.getParameter("minorEdit") != null));
		Watchlist watchlist = ServletUtil.currentWatchlist(request, virtualWiki);
		if (request.getParameter("watchTopic") != null || (watchlist.containsTopic(topicName) && !isPreview(request))) {
			next.addObject("watchTopic", true);
		}
		pageInfo.setContentJsp(JSP_EDIT);
		WikiUser user = ServletUtil.currentWikiUser();
		String editor = user.getEditor();
		next.addObject("editor", editor);
		next.addObject("contents", contents);
	}

	/**
	 * Initialize topic values for the topic being edited.  If a topic with
	 * the specified name already exists then it will be initialized,
	 * otherwise a new topic is created.
	 */
	private Topic loadTopic(String virtualWiki, String topicName) throws Exception {
		Topic topic = ServletUtil.initializeTopic(virtualWiki, topicName);
		if (topic.getReadOnly()) {
			throw new WikiException(new WikiMessage("error.readonly"));
		}
		return topic;
	}

	/**
	 *
	 */
	private ModelAndView loginRequired(HttpServletRequest request, WikiPageInfo pageInfo) throws Exception {
		String topicName = WikiUtil.getTopicFromRequest(request);
		String virtualWiki = pageInfo.getVirtualWikiName();
		WikiUserDetailsImpl user = ServletUtil.currentUserDetails();
		if (ServletUtil.isEditable(virtualWiki, topicName, user)) {
			return null;
		}
		if (!user.hasRole(Role.ROLE_EDIT_EXISTING)) {
			WikiMessage messageObject = new WikiMessage("login.message.edit");
			return ServletUtil.viewLogin(request, pageInfo, WikiUtil.getTopicFromURI(request), messageObject);
		}
		if (!user.hasRole(Role.ROLE_EDIT_NEW) && WikiBase.getDataHandler().lookupTopic(virtualWiki, topicName, false, null) == null) {
			WikiMessage messageObject = new WikiMessage("login.message.editnew");
			return ServletUtil.viewLogin(request, pageInfo, WikiUtil.getTopicFromURI(request), messageObject);
		}
		Topic topic = WikiBase.getDataHandler().lookupTopic(virtualWiki, topicName, false, null);
		if (topic == null) {
			// this should never trigger, but better safe than sorry...
			return null;
		}
		if (topic.getAdminOnly()) {
			WikiMessage messageObject = new WikiMessage("login.message.editadmin", topicName);
			return ServletUtil.viewLogin(request, pageInfo, WikiUtil.getTopicFromURI(request), messageObject);
		}
		if (topic.getReadOnly()) {
			throw new WikiException(new WikiMessage("error.readonly"));
		}
		// it should be impossible to get here...
		throw new WikiException(new WikiMessage("error.unknown", "Unable to determine topic editing permissions"));
	}

	/**
	 * Functionality to handle the "Preview" button being clicked.
	 */
	private void preview(HttpServletRequest request, ModelAndView next, WikiPageInfo pageInfo) throws Exception {
		String topicName = WikiUtil.getTopicFromRequest(request);
		String virtualWiki = pageInfo.getVirtualWikiName();
		String contents = (String)request.getParameter("contents");
		Topic previewTopic = new Topic(virtualWiki, topicName);
		previewTopic.setTopicContent(contents);
		next.addObject("editPreview", "true");
		ServletUtil.viewTopic(request, next, pageInfo, null, previewTopic, false, false);
	}

	/**
	 *
	 */
	private void resolve(HttpServletRequest request, ModelAndView next, WikiPageInfo pageInfo) throws Exception {
		String topicName = WikiUtil.getTopicFromRequest(request);
		String virtualWiki = pageInfo.getVirtualWikiName();
		Topic lastTopic = WikiBase.getDataHandler().lookupTopic(virtualWiki, topicName, false, null);
		String contents1 = lastTopic.getTopicContent();
		String contents2 = request.getParameter("contents");
		next.addObject("lastTopicVersionId", lastTopic.getCurrentVersionId());
		next.addObject("contentsResolve", contents2);
		this.loadDiff(request, next, pageInfo, contents1, contents2);
		this.loadEdit(request, next, pageInfo, contents1, virtualWiki, topicName, false);
		next.addObject("editResolve", "true");
	}

	/**
	 *
	 */
	private Integer retrieveLastTopicVersionId(HttpServletRequest request, Topic topic) throws Exception {
		return (!StringUtils.isBlank(request.getParameter("lastTopicVersionId"))) ? Integer.valueOf(request.getParameter("lastTopicVersionId")) : topic.getCurrentVersionId();
	}

	/**
	 * Functionality to handle the "Save" button being clicked.
	 */
	private void save(HttpServletRequest request, ModelAndView next, WikiPageInfo pageInfo) throws Exception {
		String topicName = WikiUtil.getTopicFromRequest(request);
		String virtualWiki = pageInfo.getVirtualWikiName();
		Topic topic = loadTopic(virtualWiki, topicName);
		Topic lastTopic = WikiBase.getDataHandler().lookupTopic(virtualWiki, topicName, false, null);
		if (lastTopic != null && !lastTopic.getCurrentVersionId().equals(retrieveLastTopicVersionId(request, topic))) {
			// someone else has edited the topic more recently
			resolve(request, next, pageInfo);
			return;
		}
		String contents = request.getParameter("contents");
		String sectionName = "";
		if (!StringUtils.isBlank(request.getParameter("section"))) {
			// load section of topic
			int section = Integer.valueOf(request.getParameter("section"));
			ParserOutput parserOutput = new ParserOutput();
			String[] spliceResult = ParserUtil.parseSplice(parserOutput, request.getContextPath(), request.getLocale(), virtualWiki, topicName, section, contents);
			contents = spliceResult[1];
			sectionName = parserOutput.getSectionName();
		}
		if (contents == null) {
			logger.warning("The topic " + topicName + " has no content");
			throw new WikiException(new WikiMessage("edit.exception.nocontent", topicName));
		}
		// strip line feeds
		contents = StringUtils.remove(contents, '\r');
		String lastTopicContent = (lastTopic != null) ? StringUtils.remove(lastTopic.getTopicContent(), '\r') : "";
		if (lastTopic != null && StringUtils.equals(lastTopicContent, contents)) {
			// topic hasn't changed. redirect to prevent user from refreshing and re-submitting
			ServletUtil.redirect(next, virtualWiki, topic.getName());
			return;
		}
		String editComment = request.getParameter("editComment");
		if (handleSpam(request, next, topicName, contents, editComment)) {
			this.loadEdit(request, next, pageInfo, contents, virtualWiki, topicName, false);
			return;
		}
		// parse for signatures and other syntax that should not be saved in raw form
		WikiUser user = ServletUtil.currentWikiUser();
		ParserInput parserInput = new ParserInput();
		parserInput.setContext(request.getContextPath());
		parserInput.setLocale(request.getLocale());
		parserInput.setWikiUser(user);
		parserInput.setTopicName(topicName);
		parserInput.setUserDisplay(ServletUtil.getIpAddress(request));
		parserInput.setVirtualWiki(virtualWiki);
		ParserOutput parserOutput = ParserUtil.parseMetadata(parserInput, contents);
		// parse signatures and other values that need to be updated prior to saving
		contents = ParserUtil.parseMinimal(parserInput, contents);
		topic.setTopicContent(contents);
		if (!StringUtils.isBlank(parserOutput.getRedirect())) {
			// set up a redirect
			topic.setRedirectTo(parserOutput.getRedirect());
			topic.setTopicType(TopicType.REDIRECT);
		} else if (topic.getTopicType() == TopicType.REDIRECT) {
			// no longer a redirect
			topic.setRedirectTo(null);
			topic.setTopicType(TopicType.ARTICLE);
		}
		int charactersChanged = StringUtils.length(contents) - StringUtils.length(lastTopicContent);
		TopicVersion topicVersion = new TopicVersion(user, ServletUtil.getIpAddress(request), editComment, contents, charactersChanged);
		if (request.getParameter("minorEdit") != null) {
			topicVersion.setEditType(TopicVersion.EDIT_MINOR);
		}
		WikiBase.getDataHandler().writeTopic(topic, topicVersion, parserOutput.getCategories(), parserOutput.getLinks());
		// update watchlist
		WikiUserDetailsImpl userDetails = ServletUtil.currentUserDetails();
		if (!userDetails.hasRole(Role.ROLE_ANONYMOUS)) {
			Watchlist watchlist = ServletUtil.currentWatchlist(request, virtualWiki);
			boolean watchTopic = (request.getParameter("watchTopic") != null);
			if (watchlist.containsTopic(topicName) != watchTopic) {
				WikiBase.getDataHandler().writeWatchlistEntry(watchlist, virtualWiki, topicName, user.getUserId());
			}
		}
		// redirect to prevent user from refreshing and re-submitting
		String target = topic.getName();
		if (!StringUtils.isBlank(sectionName)) {
			target += "#" + sectionName;
		}
		ServletUtil.redirect(next, virtualWiki, target);
	}

	/**
	 * Functionality to handle the "Show Changes" button being clicked.
	 */
	private void showChanges(HttpServletRequest request, ModelAndView next, WikiPageInfo pageInfo, String virtualWiki, String topicName, Integer lastTopicVersionId) throws Exception {
		String contents1 = request.getParameter("contents");
		String contents2 = "";
		if (!StringUtils.isBlank(request.getParameter("section"))) {
			// editing a section of a topic
			int section = Integer.valueOf(request.getParameter("section"));
			String[] sliceResults = ParserUtil.parseSlice(request.getContextPath(), request.getLocale(), virtualWiki, topicName, section);
			contents2 = sliceResults[1];
		} else if (lastTopicVersionId != null) {
			// get the full topic version
			TopicVersion lastTopicVersion = WikiBase.getDataHandler().lookupTopicVersion(lastTopicVersionId);
			contents2 = lastTopicVersion.getVersionContent();
		}
		this.loadDiff(request, next, pageInfo, contents1, contents2);
		next.addObject("editShowChanges", "true");
	}
}
<|MERGE_RESOLUTION|>--- conflicted
+++ resolved
@@ -1,367 +1,357 @@
-/**
- * Licensed under the GNU LESSER GENERAL PUBLIC LICENSE, version 2.1, dated February 1999.
- *
- * This program is free software; you can redistribute it and/or modify
- * it under the terms of the latest version of the GNU Lesser General
- * Public License as published by the Free Software Foundation;
- *
- * This program is distributed in the hope that it will be useful,
- * but WITHOUT ANY WARRANTY; without even the implied warranty of
- * MERCHANTABILITY or FITNESS FOR A PARTICULAR PURPOSE.  See the
- * GNU Lesser General Public License for more details.
- *
- * You should have received a copy of the GNU Lesser General Public License
- * along with this program (LICENSE.txt); if not, write to the Free Software
- * Foundation, Inc., 59 Temple Place - Suite 330, Boston, MA  02111-1307, USA.
- */
-package org.jamwiki.servlets;
-
-import java.util.List;
-import javax.servlet.http.HttpServletRequest;
-import javax.servlet.http.HttpServletResponse;
-import org.apache.commons.lang.StringUtils;
-import org.jamwiki.WikiBase;
-import org.jamwiki.WikiException;
-import org.jamwiki.WikiMessage;
-<<<<<<< HEAD
-import org.jamwiki.authentication.RoleImpl;
-import org.jamwiki.authentication.WikiUserDetails;
-import org.jamwiki.model.Namespace;
-=======
-import org.jamwiki.authentication.WikiUserDetailsImpl;
-import org.jamwiki.model.Namespace;
-import org.jamwiki.model.Role;
->>>>>>> 62e73fa3
-import org.jamwiki.model.Topic;
-import org.jamwiki.model.TopicType;
-import org.jamwiki.model.TopicVersion;
-import org.jamwiki.model.Watchlist;
-import org.jamwiki.model.WikiDiff;
-import org.jamwiki.model.WikiUser;
-import org.jamwiki.parser.ParserInput;
-import org.jamwiki.parser.ParserOutput;
-import org.jamwiki.parser.ParserUtil;
-import org.jamwiki.utils.DiffUtil;
-import org.jamwiki.utils.LinkUtil;
-import org.jamwiki.utils.WikiLink;
-import org.jamwiki.utils.WikiLogger;
-import org.jamwiki.utils.WikiUtil;
-import org.springframework.web.servlet.ModelAndView;
-
-/**
- * Used to process topic edits including saving an edit, preview, resolving
- * conflicts and dealing with spam.
- */
-public class EditServlet extends JAMWikiServlet {
-
-	private static final WikiLogger logger = WikiLogger.getLogger(EditServlet.class.getName());
-	/** The name of the JSP file used to render the servlet output. */
-	protected static final String JSP_EDIT = "edit.jsp";
-
-	/**
-	 *
-	 */
-	protected ModelAndView handleJAMWikiRequest(HttpServletRequest request, HttpServletResponse response, ModelAndView next, WikiPageInfo pageInfo) throws Exception {
-		ModelAndView loginRequired = loginRequired(request, pageInfo);
-		if (loginRequired != null) {
-			return loginRequired;
-		}
-		if (isSave(request)) {
-			save(request, next, pageInfo);
-		} else {
-			edit(request, next, pageInfo);
-		}
-		return next;
-	}
-
-	/**
-	 *
-	 */
-	private void edit(HttpServletRequest request, ModelAndView next, WikiPageInfo pageInfo) throws Exception {
-		String topicName = WikiUtil.getTopicFromRequest(request);
-		String virtualWiki = pageInfo.getVirtualWikiName();
-		Topic topic = loadTopic(virtualWiki, topicName);
-		// topic name might be updated by loadTopic
-		topicName = topic.getName();
-		Integer lastTopicVersionId = retrieveLastTopicVersionId(request, topic);
-		next.addObject("lastTopicVersionId", lastTopicVersionId);
-		String contents = (String)request.getParameter("contents");
-		if (isPreview(request)) {
-			preview(request, next, pageInfo);
-		} else if (isShowChanges(request)) {
-			showChanges(request, next, pageInfo, virtualWiki, topicName, lastTopicVersionId);
-		} else if (!StringUtils.isBlank(request.getParameter("topicVersionId"))) {
-			// editing an older version
-			Integer topicVersionId = Integer.valueOf(request.getParameter("topicVersionId"));
-			TopicVersion topicVersion = WikiBase.getDataHandler().lookupTopicVersion(topicVersionId);
-			if (topicVersion == null) {
-				throw new WikiException(new WikiMessage("common.exception.notopic"));
-			}
-			contents = topicVersion.getVersionContent();
-			if (!lastTopicVersionId.equals(topicVersionId)) {
-				next.addObject("topicVersionId", topicVersionId);
-			}
-		} else if (!StringUtils.isBlank(request.getParameter("section"))) {
-			// editing a section of a topic
-			int section = Integer.valueOf(request.getParameter("section"));
-			String[] sliceResults = ParserUtil.parseSlice(request.getContextPath(), request.getLocale(), virtualWiki, topicName, section);
-			contents = sliceResults[1];
-			String sectionName = sliceResults[0];
-			String editComment = "/* " + sectionName + " */ ";
-			next.addObject("editComment", editComment);
-		} else {
-			// editing a full new or existing topic
-			contents = (topic == null) ? "" : topic.getTopicContent();
-		}
-		this.loadEdit(request, next, pageInfo, contents, virtualWiki, topicName, true);
-	}
-
-	/**
-	 *
-	 */
-	private boolean isPreview(HttpServletRequest request) {
-		return !StringUtils.isBlank(request.getParameter("preview"));
-	}
-
-	/**
-	 *
-	 */
-	private boolean isSave(HttpServletRequest request) {
-		return !StringUtils.isBlank(request.getParameter("save"));
-	}
-
-	/**
-	 *
-	 */
-	private boolean isShowChanges(HttpServletRequest request) {
-		return !StringUtils.isBlank(request.getParameter("showChanges"));
-	}
-
-	/**
-	 *
-	 */
-	private void loadDiff(HttpServletRequest request, ModelAndView next, WikiPageInfo pageInfo, String contents1, String contents2) throws Exception {
-		List<WikiDiff> diffs = DiffUtil.diff(contents1, contents2);
-		next.addObject("diffs", diffs);
-	}
-
-	/**
-	 *
-	 */
-	private void loadEdit(HttpServletRequest request, ModelAndView next, WikiPageInfo pageInfo, String contents, String virtualWiki, String topicName, boolean useSection) throws Exception {
-		pageInfo.setPageTitle(new WikiMessage("edit.title", topicName));
-		pageInfo.setTopicName(topicName);
-		WikiLink wikiLink = LinkUtil.parseWikiLink(virtualWiki, topicName);
-<<<<<<< HEAD
-		if (wikiLink.getNamespace().equals(Namespace.CATEGORY)) {
-=======
-		if (wikiLink.getNamespace().getId().equals(Namespace.CATEGORY_ID)) {
->>>>>>> 62e73fa3
-			ServletUtil.loadCategoryContent(next, virtualWiki, topicName);
-		}
-		if (request.getParameter("editComment") != null) {
-			next.addObject("editComment", request.getParameter("editComment"));
-		}
-		if (useSection && request.getParameter("section") != null) {
-			next.addObject("section", request.getParameter("section"));
-		}
-		next.addObject("minorEdit", (request.getParameter("minorEdit") != null));
-		Watchlist watchlist = ServletUtil.currentWatchlist(request, virtualWiki);
-		if (request.getParameter("watchTopic") != null || (watchlist.containsTopic(topicName) && !isPreview(request))) {
-			next.addObject("watchTopic", true);
-		}
-		pageInfo.setContentJsp(JSP_EDIT);
-		WikiUser user = ServletUtil.currentWikiUser();
-		String editor = user.getEditor();
-		next.addObject("editor", editor);
-		next.addObject("contents", contents);
-	}
-
-	/**
-	 * Initialize topic values for the topic being edited.  If a topic with
-	 * the specified name already exists then it will be initialized,
-	 * otherwise a new topic is created.
-	 */
-	private Topic loadTopic(String virtualWiki, String topicName) throws Exception {
-		Topic topic = ServletUtil.initializeTopic(virtualWiki, topicName);
-		if (topic.getReadOnly()) {
-			throw new WikiException(new WikiMessage("error.readonly"));
-		}
-		return topic;
-	}
-
-	/**
-	 *
-	 */
-	private ModelAndView loginRequired(HttpServletRequest request, WikiPageInfo pageInfo) throws Exception {
-		String topicName = WikiUtil.getTopicFromRequest(request);
-		String virtualWiki = pageInfo.getVirtualWikiName();
-		WikiUserDetailsImpl user = ServletUtil.currentUserDetails();
-		if (ServletUtil.isEditable(virtualWiki, topicName, user)) {
-			return null;
-		}
-		if (!user.hasRole(Role.ROLE_EDIT_EXISTING)) {
-			WikiMessage messageObject = new WikiMessage("login.message.edit");
-			return ServletUtil.viewLogin(request, pageInfo, WikiUtil.getTopicFromURI(request), messageObject);
-		}
-		if (!user.hasRole(Role.ROLE_EDIT_NEW) && WikiBase.getDataHandler().lookupTopic(virtualWiki, topicName, false, null) == null) {
-			WikiMessage messageObject = new WikiMessage("login.message.editnew");
-			return ServletUtil.viewLogin(request, pageInfo, WikiUtil.getTopicFromURI(request), messageObject);
-		}
-		Topic topic = WikiBase.getDataHandler().lookupTopic(virtualWiki, topicName, false, null);
-		if (topic == null) {
-			// this should never trigger, but better safe than sorry...
-			return null;
-		}
-		if (topic.getAdminOnly()) {
-			WikiMessage messageObject = new WikiMessage("login.message.editadmin", topicName);
-			return ServletUtil.viewLogin(request, pageInfo, WikiUtil.getTopicFromURI(request), messageObject);
-		}
-		if (topic.getReadOnly()) {
-			throw new WikiException(new WikiMessage("error.readonly"));
-		}
-		// it should be impossible to get here...
-		throw new WikiException(new WikiMessage("error.unknown", "Unable to determine topic editing permissions"));
-	}
-
-	/**
-	 * Functionality to handle the "Preview" button being clicked.
-	 */
-	private void preview(HttpServletRequest request, ModelAndView next, WikiPageInfo pageInfo) throws Exception {
-		String topicName = WikiUtil.getTopicFromRequest(request);
-		String virtualWiki = pageInfo.getVirtualWikiName();
-		String contents = (String)request.getParameter("contents");
-		Topic previewTopic = new Topic(virtualWiki, topicName);
-		previewTopic.setTopicContent(contents);
-		next.addObject("editPreview", "true");
-		ServletUtil.viewTopic(request, next, pageInfo, null, previewTopic, false, false);
-	}
-
-	/**
-	 *
-	 */
-	private void resolve(HttpServletRequest request, ModelAndView next, WikiPageInfo pageInfo) throws Exception {
-		String topicName = WikiUtil.getTopicFromRequest(request);
-		String virtualWiki = pageInfo.getVirtualWikiName();
-		Topic lastTopic = WikiBase.getDataHandler().lookupTopic(virtualWiki, topicName, false, null);
-		String contents1 = lastTopic.getTopicContent();
-		String contents2 = request.getParameter("contents");
-		next.addObject("lastTopicVersionId", lastTopic.getCurrentVersionId());
-		next.addObject("contentsResolve", contents2);
-		this.loadDiff(request, next, pageInfo, contents1, contents2);
-		this.loadEdit(request, next, pageInfo, contents1, virtualWiki, topicName, false);
-		next.addObject("editResolve", "true");
-	}
-
-	/**
-	 *
-	 */
-	private Integer retrieveLastTopicVersionId(HttpServletRequest request, Topic topic) throws Exception {
-		return (!StringUtils.isBlank(request.getParameter("lastTopicVersionId"))) ? Integer.valueOf(request.getParameter("lastTopicVersionId")) : topic.getCurrentVersionId();
-	}
-
-	/**
-	 * Functionality to handle the "Save" button being clicked.
-	 */
-	private void save(HttpServletRequest request, ModelAndView next, WikiPageInfo pageInfo) throws Exception {
-		String topicName = WikiUtil.getTopicFromRequest(request);
-		String virtualWiki = pageInfo.getVirtualWikiName();
-		Topic topic = loadTopic(virtualWiki, topicName);
-		Topic lastTopic = WikiBase.getDataHandler().lookupTopic(virtualWiki, topicName, false, null);
-		if (lastTopic != null && !lastTopic.getCurrentVersionId().equals(retrieveLastTopicVersionId(request, topic))) {
-			// someone else has edited the topic more recently
-			resolve(request, next, pageInfo);
-			return;
-		}
-		String contents = request.getParameter("contents");
-		String sectionName = "";
-		if (!StringUtils.isBlank(request.getParameter("section"))) {
-			// load section of topic
-			int section = Integer.valueOf(request.getParameter("section"));
-			ParserOutput parserOutput = new ParserOutput();
-			String[] spliceResult = ParserUtil.parseSplice(parserOutput, request.getContextPath(), request.getLocale(), virtualWiki, topicName, section, contents);
-			contents = spliceResult[1];
-			sectionName = parserOutput.getSectionName();
-		}
-		if (contents == null) {
-			logger.warning("The topic " + topicName + " has no content");
-			throw new WikiException(new WikiMessage("edit.exception.nocontent", topicName));
-		}
-		// strip line feeds
-		contents = StringUtils.remove(contents, '\r');
-		String lastTopicContent = (lastTopic != null) ? StringUtils.remove(lastTopic.getTopicContent(), '\r') : "";
-		if (lastTopic != null && StringUtils.equals(lastTopicContent, contents)) {
-			// topic hasn't changed. redirect to prevent user from refreshing and re-submitting
-			ServletUtil.redirect(next, virtualWiki, topic.getName());
-			return;
-		}
-		String editComment = request.getParameter("editComment");
-		if (handleSpam(request, next, topicName, contents, editComment)) {
-			this.loadEdit(request, next, pageInfo, contents, virtualWiki, topicName, false);
-			return;
-		}
-		// parse for signatures and other syntax that should not be saved in raw form
-		WikiUser user = ServletUtil.currentWikiUser();
-		ParserInput parserInput = new ParserInput();
-		parserInput.setContext(request.getContextPath());
-		parserInput.setLocale(request.getLocale());
-		parserInput.setWikiUser(user);
-		parserInput.setTopicName(topicName);
-		parserInput.setUserDisplay(ServletUtil.getIpAddress(request));
-		parserInput.setVirtualWiki(virtualWiki);
-		ParserOutput parserOutput = ParserUtil.parseMetadata(parserInput, contents);
-		// parse signatures and other values that need to be updated prior to saving
-		contents = ParserUtil.parseMinimal(parserInput, contents);
-		topic.setTopicContent(contents);
-		if (!StringUtils.isBlank(parserOutput.getRedirect())) {
-			// set up a redirect
-			topic.setRedirectTo(parserOutput.getRedirect());
-			topic.setTopicType(TopicType.REDIRECT);
-		} else if (topic.getTopicType() == TopicType.REDIRECT) {
-			// no longer a redirect
-			topic.setRedirectTo(null);
-			topic.setTopicType(TopicType.ARTICLE);
-		}
-		int charactersChanged = StringUtils.length(contents) - StringUtils.length(lastTopicContent);
-		TopicVersion topicVersion = new TopicVersion(user, ServletUtil.getIpAddress(request), editComment, contents, charactersChanged);
-		if (request.getParameter("minorEdit") != null) {
-			topicVersion.setEditType(TopicVersion.EDIT_MINOR);
-		}
-		WikiBase.getDataHandler().writeTopic(topic, topicVersion, parserOutput.getCategories(), parserOutput.getLinks());
-		// update watchlist
-		WikiUserDetailsImpl userDetails = ServletUtil.currentUserDetails();
-		if (!userDetails.hasRole(Role.ROLE_ANONYMOUS)) {
-			Watchlist watchlist = ServletUtil.currentWatchlist(request, virtualWiki);
-			boolean watchTopic = (request.getParameter("watchTopic") != null);
-			if (watchlist.containsTopic(topicName) != watchTopic) {
-				WikiBase.getDataHandler().writeWatchlistEntry(watchlist, virtualWiki, topicName, user.getUserId());
-			}
-		}
-		// redirect to prevent user from refreshing and re-submitting
-		String target = topic.getName();
-		if (!StringUtils.isBlank(sectionName)) {
-			target += "#" + sectionName;
-		}
-		ServletUtil.redirect(next, virtualWiki, target);
-	}
-
-	/**
-	 * Functionality to handle the "Show Changes" button being clicked.
-	 */
-	private void showChanges(HttpServletRequest request, ModelAndView next, WikiPageInfo pageInfo, String virtualWiki, String topicName, Integer lastTopicVersionId) throws Exception {
-		String contents1 = request.getParameter("contents");
-		String contents2 = "";
-		if (!StringUtils.isBlank(request.getParameter("section"))) {
-			// editing a section of a topic
-			int section = Integer.valueOf(request.getParameter("section"));
-			String[] sliceResults = ParserUtil.parseSlice(request.getContextPath(), request.getLocale(), virtualWiki, topicName, section);
-			contents2 = sliceResults[1];
-		} else if (lastTopicVersionId != null) {
-			// get the full topic version
-			TopicVersion lastTopicVersion = WikiBase.getDataHandler().lookupTopicVersion(lastTopicVersionId);
-			contents2 = lastTopicVersion.getVersionContent();
-		}
-		this.loadDiff(request, next, pageInfo, contents1, contents2);
-		next.addObject("editShowChanges", "true");
-	}
-}
+/**
+ * Licensed under the GNU LESSER GENERAL PUBLIC LICENSE, version 2.1, dated February 1999.
+ *
+ * This program is free software; you can redistribute it and/or modify
+ * it under the terms of the latest version of the GNU Lesser General
+ * Public License as published by the Free Software Foundation;
+ *
+ * This program is distributed in the hope that it will be useful,
+ * but WITHOUT ANY WARRANTY; without even the implied warranty of
+ * MERCHANTABILITY or FITNESS FOR A PARTICULAR PURPOSE.  See the
+ * GNU Lesser General Public License for more details.
+ *
+ * You should have received a copy of the GNU Lesser General Public License
+ * along with this program (LICENSE.txt); if not, write to the Free Software
+ * Foundation, Inc., 59 Temple Place - Suite 330, Boston, MA  02111-1307, USA.
+ */
+package org.jamwiki.servlets;
+
+import java.util.List;
+import javax.servlet.http.HttpServletRequest;
+import javax.servlet.http.HttpServletResponse;
+import org.apache.commons.lang.StringUtils;
+import org.jamwiki.WikiBase;
+import org.jamwiki.WikiException;
+import org.jamwiki.WikiMessage;
+import org.jamwiki.authentication.WikiUserDetailsImpl;
+import org.jamwiki.model.Namespace;
+import org.jamwiki.model.Role;
+import org.jamwiki.model.Topic;
+import org.jamwiki.model.TopicType;
+import org.jamwiki.model.TopicVersion;
+import org.jamwiki.model.Watchlist;
+import org.jamwiki.model.WikiDiff;
+import org.jamwiki.model.WikiUser;
+import org.jamwiki.parser.ParserInput;
+import org.jamwiki.parser.ParserOutput;
+import org.jamwiki.parser.ParserUtil;
+import org.jamwiki.utils.DiffUtil;
+import org.jamwiki.utils.LinkUtil;
+import org.jamwiki.utils.WikiLink;
+import org.jamwiki.utils.WikiLogger;
+import org.jamwiki.utils.WikiUtil;
+import org.springframework.web.servlet.ModelAndView;
+
+/**
+ * Used to process topic edits including saving an edit, preview, resolving
+ * conflicts and dealing with spam.
+ */
+public class EditServlet extends JAMWikiServlet {
+
+	private static final WikiLogger logger = WikiLogger.getLogger(EditServlet.class.getName());
+	/** The name of the JSP file used to render the servlet output. */
+	protected static final String JSP_EDIT = "edit.jsp";
+
+	/**
+	 *
+	 */
+	protected ModelAndView handleJAMWikiRequest(HttpServletRequest request, HttpServletResponse response, ModelAndView next, WikiPageInfo pageInfo) throws Exception {
+		ModelAndView loginRequired = loginRequired(request, pageInfo);
+		if (loginRequired != null) {
+			return loginRequired;
+		}
+		if (isSave(request)) {
+			save(request, next, pageInfo);
+		} else {
+			edit(request, next, pageInfo);
+		}
+		return next;
+	}
+
+	/**
+	 *
+	 */
+	private void edit(HttpServletRequest request, ModelAndView next, WikiPageInfo pageInfo) throws Exception {
+		String topicName = WikiUtil.getTopicFromRequest(request);
+		String virtualWiki = pageInfo.getVirtualWikiName();
+		Topic topic = loadTopic(virtualWiki, topicName);
+		// topic name might be updated by loadTopic
+		topicName = topic.getName();
+		Integer lastTopicVersionId = retrieveLastTopicVersionId(request, topic);
+		next.addObject("lastTopicVersionId", lastTopicVersionId);
+		String contents = (String)request.getParameter("contents");
+		if (isPreview(request)) {
+			preview(request, next, pageInfo);
+		} else if (isShowChanges(request)) {
+			showChanges(request, next, pageInfo, virtualWiki, topicName, lastTopicVersionId);
+		} else if (!StringUtils.isBlank(request.getParameter("topicVersionId"))) {
+			// editing an older version
+			Integer topicVersionId = Integer.valueOf(request.getParameter("topicVersionId"));
+			TopicVersion topicVersion = WikiBase.getDataHandler().lookupTopicVersion(topicVersionId);
+			if (topicVersion == null) {
+				throw new WikiException(new WikiMessage("common.exception.notopic"));
+			}
+			contents = topicVersion.getVersionContent();
+			if (!lastTopicVersionId.equals(topicVersionId)) {
+				next.addObject("topicVersionId", topicVersionId);
+			}
+		} else if (!StringUtils.isBlank(request.getParameter("section"))) {
+			// editing a section of a topic
+			int section = Integer.valueOf(request.getParameter("section"));
+			String[] sliceResults = ParserUtil.parseSlice(request.getContextPath(), request.getLocale(), virtualWiki, topicName, section);
+			contents = sliceResults[1];
+			String sectionName = sliceResults[0];
+			String editComment = "/* " + sectionName + " */ ";
+			next.addObject("editComment", editComment);
+		} else {
+			// editing a full new or existing topic
+			contents = (topic == null) ? "" : topic.getTopicContent();
+		}
+		this.loadEdit(request, next, pageInfo, contents, virtualWiki, topicName, true);
+	}
+
+	/**
+	 *
+	 */
+	private boolean isPreview(HttpServletRequest request) {
+		return !StringUtils.isBlank(request.getParameter("preview"));
+	}
+
+	/**
+	 *
+	 */
+	private boolean isSave(HttpServletRequest request) {
+		return !StringUtils.isBlank(request.getParameter("save"));
+	}
+
+	/**
+	 *
+	 */
+	private boolean isShowChanges(HttpServletRequest request) {
+		return !StringUtils.isBlank(request.getParameter("showChanges"));
+	}
+
+	/**
+	 *
+	 */
+	private void loadDiff(HttpServletRequest request, ModelAndView next, WikiPageInfo pageInfo, String contents1, String contents2) throws Exception {
+		List<WikiDiff> diffs = DiffUtil.diff(contents1, contents2);
+		next.addObject("diffs", diffs);
+	}
+
+	/**
+	 *
+	 */
+	private void loadEdit(HttpServletRequest request, ModelAndView next, WikiPageInfo pageInfo, String contents, String virtualWiki, String topicName, boolean useSection) throws Exception {
+		pageInfo.setPageTitle(new WikiMessage("edit.title", topicName));
+		pageInfo.setTopicName(topicName);
+		WikiLink wikiLink = LinkUtil.parseWikiLink(virtualWiki, topicName);
+		if (wikiLink.getNamespace().getId().equals(Namespace.CATEGORY_ID)) {
+			ServletUtil.loadCategoryContent(next, virtualWiki, topicName);
+		}
+		if (request.getParameter("editComment") != null) {
+			next.addObject("editComment", request.getParameter("editComment"));
+		}
+		if (useSection && request.getParameter("section") != null) {
+			next.addObject("section", request.getParameter("section"));
+		}
+		next.addObject("minorEdit", (request.getParameter("minorEdit") != null));
+		Watchlist watchlist = ServletUtil.currentWatchlist(request, virtualWiki);
+		if (request.getParameter("watchTopic") != null || (watchlist.containsTopic(topicName) && !isPreview(request))) {
+			next.addObject("watchTopic", true);
+		}
+		pageInfo.setContentJsp(JSP_EDIT);
+		WikiUser user = ServletUtil.currentWikiUser();
+		String editor = user.getEditor();
+		next.addObject("editor", editor);
+		next.addObject("contents", contents);
+	}
+
+	/**
+	 * Initialize topic values for the topic being edited.  If a topic with
+	 * the specified name already exists then it will be initialized,
+	 * otherwise a new topic is created.
+	 */
+	private Topic loadTopic(String virtualWiki, String topicName) throws Exception {
+		Topic topic = ServletUtil.initializeTopic(virtualWiki, topicName);
+		if (topic.getReadOnly()) {
+			throw new WikiException(new WikiMessage("error.readonly"));
+		}
+		return topic;
+	}
+
+	/**
+	 *
+	 */
+	private ModelAndView loginRequired(HttpServletRequest request, WikiPageInfo pageInfo) throws Exception {
+		String topicName = WikiUtil.getTopicFromRequest(request);
+		String virtualWiki = pageInfo.getVirtualWikiName();
+		WikiUserDetailsImpl user = ServletUtil.currentUserDetails();
+		if (ServletUtil.isEditable(virtualWiki, topicName, user)) {
+			return null;
+		}
+		if (!user.hasRole(Role.ROLE_EDIT_EXISTING)) {
+			WikiMessage messageObject = new WikiMessage("login.message.edit");
+			return ServletUtil.viewLogin(request, pageInfo, WikiUtil.getTopicFromURI(request), messageObject);
+		}
+		if (!user.hasRole(Role.ROLE_EDIT_NEW) && WikiBase.getDataHandler().lookupTopic(virtualWiki, topicName, false, null) == null) {
+			WikiMessage messageObject = new WikiMessage("login.message.editnew");
+			return ServletUtil.viewLogin(request, pageInfo, WikiUtil.getTopicFromURI(request), messageObject);
+		}
+		Topic topic = WikiBase.getDataHandler().lookupTopic(virtualWiki, topicName, false, null);
+		if (topic == null) {
+			// this should never trigger, but better safe than sorry...
+			return null;
+		}
+		if (topic.getAdminOnly()) {
+			WikiMessage messageObject = new WikiMessage("login.message.editadmin", topicName);
+			return ServletUtil.viewLogin(request, pageInfo, WikiUtil.getTopicFromURI(request), messageObject);
+		}
+		if (topic.getReadOnly()) {
+			throw new WikiException(new WikiMessage("error.readonly"));
+		}
+		// it should be impossible to get here...
+		throw new WikiException(new WikiMessage("error.unknown", "Unable to determine topic editing permissions"));
+	}
+
+	/**
+	 * Functionality to handle the "Preview" button being clicked.
+	 */
+	private void preview(HttpServletRequest request, ModelAndView next, WikiPageInfo pageInfo) throws Exception {
+		String topicName = WikiUtil.getTopicFromRequest(request);
+		String virtualWiki = pageInfo.getVirtualWikiName();
+		String contents = (String)request.getParameter("contents");
+		Topic previewTopic = new Topic(virtualWiki, topicName);
+		previewTopic.setTopicContent(contents);
+		next.addObject("editPreview", "true");
+		ServletUtil.viewTopic(request, next, pageInfo, null, previewTopic, false, false);
+	}
+
+	/**
+	 *
+	 */
+	private void resolve(HttpServletRequest request, ModelAndView next, WikiPageInfo pageInfo) throws Exception {
+		String topicName = WikiUtil.getTopicFromRequest(request);
+		String virtualWiki = pageInfo.getVirtualWikiName();
+		Topic lastTopic = WikiBase.getDataHandler().lookupTopic(virtualWiki, topicName, false, null);
+		String contents1 = lastTopic.getTopicContent();
+		String contents2 = request.getParameter("contents");
+		next.addObject("lastTopicVersionId", lastTopic.getCurrentVersionId());
+		next.addObject("contentsResolve", contents2);
+		this.loadDiff(request, next, pageInfo, contents1, contents2);
+		this.loadEdit(request, next, pageInfo, contents1, virtualWiki, topicName, false);
+		next.addObject("editResolve", "true");
+	}
+
+	/**
+	 *
+	 */
+	private Integer retrieveLastTopicVersionId(HttpServletRequest request, Topic topic) throws Exception {
+		return (!StringUtils.isBlank(request.getParameter("lastTopicVersionId"))) ? Integer.valueOf(request.getParameter("lastTopicVersionId")) : topic.getCurrentVersionId();
+	}
+
+	/**
+	 * Functionality to handle the "Save" button being clicked.
+	 */
+	private void save(HttpServletRequest request, ModelAndView next, WikiPageInfo pageInfo) throws Exception {
+		String topicName = WikiUtil.getTopicFromRequest(request);
+		String virtualWiki = pageInfo.getVirtualWikiName();
+		Topic topic = loadTopic(virtualWiki, topicName);
+		Topic lastTopic = WikiBase.getDataHandler().lookupTopic(virtualWiki, topicName, false, null);
+		if (lastTopic != null && !lastTopic.getCurrentVersionId().equals(retrieveLastTopicVersionId(request, topic))) {
+			// someone else has edited the topic more recently
+			resolve(request, next, pageInfo);
+			return;
+		}
+		String contents = request.getParameter("contents");
+		String sectionName = "";
+		if (!StringUtils.isBlank(request.getParameter("section"))) {
+			// load section of topic
+			int section = Integer.valueOf(request.getParameter("section"));
+			ParserOutput parserOutput = new ParserOutput();
+			String[] spliceResult = ParserUtil.parseSplice(parserOutput, request.getContextPath(), request.getLocale(), virtualWiki, topicName, section, contents);
+			contents = spliceResult[1];
+			sectionName = parserOutput.getSectionName();
+		}
+		if (contents == null) {
+			logger.warning("The topic " + topicName + " has no content");
+			throw new WikiException(new WikiMessage("edit.exception.nocontent", topicName));
+		}
+		// strip line feeds
+		contents = StringUtils.remove(contents, '\r');
+		String lastTopicContent = (lastTopic != null) ? StringUtils.remove(lastTopic.getTopicContent(), '\r') : "";
+		if (lastTopic != null && StringUtils.equals(lastTopicContent, contents)) {
+			// topic hasn't changed. redirect to prevent user from refreshing and re-submitting
+			ServletUtil.redirect(next, virtualWiki, topic.getName());
+			return;
+		}
+		String editComment = request.getParameter("editComment");
+		if (handleSpam(request, next, topicName, contents, editComment)) {
+			this.loadEdit(request, next, pageInfo, contents, virtualWiki, topicName, false);
+			return;
+		}
+		// parse for signatures and other syntax that should not be saved in raw form
+		WikiUser user = ServletUtil.currentWikiUser();
+		ParserInput parserInput = new ParserInput();
+		parserInput.setContext(request.getContextPath());
+		parserInput.setLocale(request.getLocale());
+		parserInput.setWikiUser(user);
+		parserInput.setTopicName(topicName);
+		parserInput.setUserDisplay(ServletUtil.getIpAddress(request));
+		parserInput.setVirtualWiki(virtualWiki);
+		ParserOutput parserOutput = ParserUtil.parseMetadata(parserInput, contents);
+		// parse signatures and other values that need to be updated prior to saving
+		contents = ParserUtil.parseMinimal(parserInput, contents);
+		topic.setTopicContent(contents);
+		if (!StringUtils.isBlank(parserOutput.getRedirect())) {
+			// set up a redirect
+			topic.setRedirectTo(parserOutput.getRedirect());
+			topic.setTopicType(TopicType.REDIRECT);
+		} else if (topic.getTopicType() == TopicType.REDIRECT) {
+			// no longer a redirect
+			topic.setRedirectTo(null);
+			topic.setTopicType(TopicType.ARTICLE);
+		}
+		int charactersChanged = StringUtils.length(contents) - StringUtils.length(lastTopicContent);
+		TopicVersion topicVersion = new TopicVersion(user, ServletUtil.getIpAddress(request), editComment, contents, charactersChanged);
+		if (request.getParameter("minorEdit") != null) {
+			topicVersion.setEditType(TopicVersion.EDIT_MINOR);
+		}
+		WikiBase.getDataHandler().writeTopic(topic, topicVersion, parserOutput.getCategories(), parserOutput.getLinks());
+		// update watchlist
+		WikiUserDetailsImpl userDetails = ServletUtil.currentUserDetails();
+		if (!userDetails.hasRole(Role.ROLE_ANONYMOUS)) {
+			Watchlist watchlist = ServletUtil.currentWatchlist(request, virtualWiki);
+			boolean watchTopic = (request.getParameter("watchTopic") != null);
+			if (watchlist.containsTopic(topicName) != watchTopic) {
+				WikiBase.getDataHandler().writeWatchlistEntry(watchlist, virtualWiki, topicName, user.getUserId());
+			}
+		}
+		// redirect to prevent user from refreshing and re-submitting
+		String target = topic.getName();
+		if (!StringUtils.isBlank(sectionName)) {
+			target += "#" + sectionName;
+		}
+		ServletUtil.redirect(next, virtualWiki, target);
+	}
+
+	/**
+	 * Functionality to handle the "Show Changes" button being clicked.
+	 */
+	private void showChanges(HttpServletRequest request, ModelAndView next, WikiPageInfo pageInfo, String virtualWiki, String topicName, Integer lastTopicVersionId) throws Exception {
+		String contents1 = request.getParameter("contents");
+		String contents2 = "";
+		if (!StringUtils.isBlank(request.getParameter("section"))) {
+			// editing a section of a topic
+			int section = Integer.valueOf(request.getParameter("section"));
+			String[] sliceResults = ParserUtil.parseSlice(request.getContextPath(), request.getLocale(), virtualWiki, topicName, section);
+			contents2 = sliceResults[1];
+		} else if (lastTopicVersionId != null) {
+			// get the full topic version
+			TopicVersion lastTopicVersion = WikiBase.getDataHandler().lookupTopicVersion(lastTopicVersionId);
+			contents2 = lastTopicVersion.getVersionContent();
+		}
+		this.loadDiff(request, next, pageInfo, contents1, contents2);
+		next.addObject("editShowChanges", "true");
+	}
+}
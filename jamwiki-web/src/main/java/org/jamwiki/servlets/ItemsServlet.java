--- conflicted
+++ resolved
@@ -1,253 +1,234 @@
-/**
- * Licensed under the GNU LESSER GENERAL PUBLIC LICENSE, version 2.1, dated February 1999.
- *
- * This program is free software; you can redistribute it and/or modify
- * it under the terms of the latest version of the GNU Lesser General
- * Public License as published by the Free Software Foundation;
- *
- * This program is distributed in the hope that it will be useful,
- * but WITHOUT ANY WARRANTY; without even the implied warranty of
- * MERCHANTABILITY or FITNESS FOR A PARTICULAR PURPOSE.  See the
- * GNU Lesser General Public License for more details.
- *
- * You should have received a copy of the GNU Lesser General Public License
- * along with this program (LICENSE.txt); if not, write to the Free Software
- * Foundation, Inc., 59 Temple Place - Suite 330, Boston, MA  02111-1307, USA.
- */
-package org.jamwiki.servlets;
-
-import java.util.ArrayList;
-import java.util.List;
-import java.util.Map;
-import java.util.Set;
-import java.util.TreeMap;
-import java.util.TreeSet;
-import javax.servlet.http.HttpServletRequest;
-import javax.servlet.http.HttpServletResponse;
-import org.jamwiki.DataAccessException;
-import org.jamwiki.WikiBase;
-import org.jamwiki.WikiMessage;
-import org.jamwiki.model.Namespace;
-import org.jamwiki.model.SearchResultEntry;
-import org.jamwiki.model.Topic;
-import org.jamwiki.model.TopicType;
-import org.jamwiki.parser.ParserInput;
-import org.jamwiki.parser.ParserOutput;
-import org.jamwiki.parser.ParserUtil;
-import org.jamwiki.utils.Pagination;
-import org.jamwiki.utils.WikiLogger;
-import org.jamwiki.utils.WikiUtil;
-import org.springframework.web.servlet.ModelAndView;
-
-/**
- * Used to build Special: pages that display lists of topics on the Wiki, such
- * as when displaying lists of all existing images or topics.
- */
-public class ItemsServlet extends JAMWikiServlet {
-
-	/** Logger for this class and subclasses. */
-	private static final WikiLogger logger = WikiLogger.getLogger(ItemsServlet.class.getName());
-	/** The name of the JSP file used to render the servlet output. */
-	protected static final String JSP_ITEMS = "items.jsp";
-
-	/**
-	 * This method handles the request after its parent class receives control. It gets the topic's name and the
-	 * virtual wiki name from the uri, loads the topic and returns a view to the end user.
-	 *
-	 * @param request - Standard HttpServletRequest object.
-	 * @param response - Standard HttpServletResponse object.
-	 * @return A <code>ModelAndView</code> object to be handled by the rest of the Spring framework.
-	 */
-	protected ModelAndView handleJAMWikiRequest(HttpServletRequest request, HttpServletResponse response, ModelAndView next, WikiPageInfo pageInfo) throws Exception {
-		if (ServletUtil.isTopic(request, "Special:Imagelist")) {
-			viewImages(request, next, pageInfo);
-		} else if (ServletUtil.isTopic(request, "Special:Filelist")) {
-			viewFiles(request, next, pageInfo);
-		} else if (ServletUtil.isTopic(request, "Special:Listusers")) {
-			viewUsers(request, next, pageInfo);
-		} else if (ServletUtil.isTopic(request, "Special:OrphanedPages")) {
-			viewOrphanedPages(request, next, pageInfo);
-		} else if (ServletUtil.isTopic(request, "Special:TopicsAdmin")) {
-			viewTopicsAdmin(request, next, pageInfo);
-		} else {
-			viewTopics(request, next, pageInfo);
-		}
-		return next;
-	}
-
-	/**
-	 *
-	 */
-	private void viewFiles(HttpServletRequest request, ModelAndView next, WikiPageInfo pageInfo) throws Exception {
-		String virtualWiki = pageInfo.getVirtualWikiName();
-		Pagination pagination = ServletUtil.loadPagination(request, next);
-<<<<<<< HEAD
-		Map<Integer, String> items = WikiBase.getDataHandler().lookupTopicByType(virtualWiki, TopicType.FILE, TopicType.FILE, pagination);
-=======
-		Map<Integer, String> items = WikiBase.getDataHandler().lookupTopicByType(virtualWiki, TopicType.FILE, TopicType.FILE, null, pagination);
->>>>>>> 62e73fa3
-		next.addObject("itemCount", items.size());
-		next.addObject("items", items.values());
-		next.addObject("rootUrl", "Special:Filelist");
-		pageInfo.setPageTitle(new WikiMessage("allfiles.title"));
-		pageInfo.setContentJsp(JSP_ITEMS);
-		pageInfo.setSpecial(true);
-	}
-
-	/**
-	 *
-	 */
-	private void viewOrphanedPages(HttpServletRequest request, ModelAndView next, WikiPageInfo pageInfo) throws Exception {
-		String virtualWiki = pageInfo.getVirtualWikiName();
-		Pagination pagination = ServletUtil.loadPagination(request, next);
-		Set<String> allItems = new TreeSet<String>();
-		List<String> unlinkedTopics = WikiBase.getDataHandler().getAllTopicNames(virtualWiki);
-		Topic topic;
-		List<SearchResultEntry> topicLinks;
-		ParserInput parserInput;
-		ParserOutput parserOutput;
-		for (String topicName : unlinkedTopics) {
-			topic = WikiBase.getDataHandler().lookupTopic(virtualWiki, topicName, true, null);
-			if (topic == null) {
-				logger.warning("No topic found: " + virtualWiki + " / " + topicName);
-				continue;
-			}
-			if (topic.getTopicType() != TopicType.ARTICLE) {
-				continue;
-			}
-			// only mark them orphaned if there is neither category defined in it, nor a link to it!
-			topicLinks = WikiBase.getSearchEngine().findLinkedTo(virtualWiki, topicName);
-			if (!topicLinks.isEmpty()) {
-				continue;
-			}
-			parserInput = new ParserInput();
-			parserInput.setContext(request.getContextPath());
-			parserInput.setLocale(request.getLocale());
-			parserInput.setWikiUser(ServletUtil.currentWikiUser());
-			parserInput.setTopicName(topicName);
-			parserInput.setUserDisplay(ServletUtil.getIpAddress(request));
-			parserInput.setVirtualWiki(virtualWiki);
-			parserInput.setAllowSectionEdit(false);
-			parserOutput = new ParserOutput();
-			ParserUtil.parse(parserInput, parserOutput, topic.getTopicContent());
-			if (parserOutput.getCategories().size() == 0) {
-				allItems.add(topic.getName());
-			}
-		}
-		// FIXME - this is a nasty hack until data can be retrieved properly for pagination
-		Set<String> items = new TreeSet<String>();
-		int count = 0;
-		for (String topicName : allItems) {
-			count++;
-			if (count < (pagination.getOffset() + 1)) {
-				continue;
-			}
-			if (count > (pagination.getOffset() + pagination.getNumResults())) {
-				break;
-			}
-			items.add(topicName);
-		}
-		next.addObject("itemCount", items.size());
-		next.addObject("items", items);
-		next.addObject("rootUrl", "Special:OrphanedPages");
-		pageInfo.setPageTitle(new WikiMessage("orphaned.title"));
-		pageInfo.setContentJsp(JSP_ITEMS);
-		pageInfo.setSpecial(true);
-	}
-
-	/**
-	 *
-	 */
-	private void viewUsers(HttpServletRequest request, ModelAndView next, WikiPageInfo pageInfo) throws Exception {
-		String virtualWiki = pageInfo.getVirtualWikiName();
-		Pagination pagination = ServletUtil.loadPagination(request, next);
-		List<String> items = WikiBase.getDataHandler().lookupWikiUsers(pagination);
-		List<String> links = new ArrayList<String>();
-		for (String link : items) {
-<<<<<<< HEAD
-			links.add(Namespace.USER.getLabel(virtualWiki) + Namespace.SEPARATOR + link);
-=======
-			links.add(Namespace.namespace(Namespace.USER_ID).getLabel(virtualWiki) + Namespace.SEPARATOR + link);
->>>>>>> 62e73fa3
-		}
-		next.addObject("itemCount", items.size());
-		next.addObject("items", links);
-		next.addObject("rootUrl", "Special:Listusers");
-		pageInfo.setPageTitle(new WikiMessage("allusers.title"));
-		pageInfo.setContentJsp(JSP_ITEMS);
-		pageInfo.setSpecial(true);
-	}
-
-	/**
-	 *
-	 */
-	private void viewImages(HttpServletRequest request, ModelAndView next, WikiPageInfo pageInfo) throws Exception {
-		String virtualWiki = pageInfo.getVirtualWikiName();
-		Pagination pagination = ServletUtil.loadPagination(request, next);
-<<<<<<< HEAD
-		Map<Integer, String> items = WikiBase.getDataHandler().lookupTopicByType(virtualWiki, TopicType.IMAGE, TopicType.IMAGE, pagination);
-=======
-		Map<Integer, String> items = WikiBase.getDataHandler().lookupTopicByType(virtualWiki, TopicType.IMAGE, TopicType.IMAGE, null, pagination);
->>>>>>> 62e73fa3
-		next.addObject("itemCount", items.size());
-		next.addObject("items", items.values());
-		next.addObject("rootUrl", "Special:Imagelist");
-		pageInfo.setPageTitle(new WikiMessage("allimages.title"));
-		pageInfo.setContentJsp(JSP_ITEMS);
-		pageInfo.setSpecial(true);
-	}
-
-	/**
-	 *
-	 */
-	private void viewTopics(HttpServletRequest request, ModelAndView next, WikiPageInfo pageInfo) throws DataAccessException {
-		String virtualWiki = pageInfo.getVirtualWikiName();
-		Pagination pagination = ServletUtil.loadPagination(request, next);
-<<<<<<< HEAD
-		Map<Integer, String> items = WikiBase.getDataHandler().lookupTopicByType(virtualWiki, TopicType.ARTICLE, TopicType.TEMPLATE, pagination);
-		next.addObject("itemCount", items.size());
-		next.addObject("items", items.values());
-		next.addObject("rootUrl", "Special:Allpages");
-=======
-		List<Namespace> namespaces = WikiBase.getDataHandler().lookupNamespaces();
-		// find the current namespace and topic type
-		Integer namespaceId = (request.getParameter("namespace") == null) ? Namespace.MAIN_ID : new Integer(request.getParameter("namespace"));
-		TopicType topicType = WikiUtil.findTopicTypeForNamespace(WikiBase.getDataHandler().lookupNamespaceById(namespaceId.intValue()));
-		// retrieve a list of topics for the namespace
-		Map<Integer, String> items = WikiBase.getDataHandler().lookupTopicByType(virtualWiki, TopicType.ARTICLE, topicType, namespaceId, pagination);
-		next.addObject("itemCount", items.size());
-		next.addObject("items", items.values());
-		String rootUrl = "Special:Allpages";
-		if (request.getParameter("namespace") != null) {
-			rootUrl += "?namespace=" + namespaceId;
-		}
-		next.addObject("rootUrl", rootUrl);
-		// add a map of namespace id & label for display on the front end.
-		Map<Integer, String> namespaceMap = new TreeMap<Integer, String>();
-		for (Namespace namespace : namespaces) {
-			if (namespace.getId() >= 0) {
-				namespaceMap.put(namespace.getId(), namespace.getLabel(virtualWiki));
-			}
-		}
-		next.addObject("namespaces", namespaceMap);
->>>>>>> 62e73fa3
-		pageInfo.setPageTitle(new WikiMessage("alltopics.title"));
-		pageInfo.setContentJsp(JSP_ITEMS);
-		pageInfo.setSpecial(true);
-	}
-
-	/**
-	 *
-	 */
-	private void viewTopicsAdmin(HttpServletRequest request, ModelAndView next, WikiPageInfo pageInfo) throws Exception {
-		String virtualWiki = pageInfo.getVirtualWikiName();
-		Pagination pagination = ServletUtil.loadPagination(request, next);
-		List<String> items = WikiBase.getDataHandler().getTopicsAdmin(virtualWiki, pagination);
-		next.addObject("itemCount", items.size());
-		next.addObject("items", items);
-		next.addObject("rootUrl", "Special:TopicsAdmin");
-		pageInfo.setPageTitle(new WikiMessage("topicsadmin.title"));
-		pageInfo.setContentJsp(JSP_ITEMS);
-		pageInfo.setSpecial(true);
-	}
+/**
+ * Licensed under the GNU LESSER GENERAL PUBLIC LICENSE, version 2.1, dated February 1999.
+ *
+ * This program is free software; you can redistribute it and/or modify
+ * it under the terms of the latest version of the GNU Lesser General
+ * Public License as published by the Free Software Foundation;
+ *
+ * This program is distributed in the hope that it will be useful,
+ * but WITHOUT ANY WARRANTY; without even the implied warranty of
+ * MERCHANTABILITY or FITNESS FOR A PARTICULAR PURPOSE.  See the
+ * GNU Lesser General Public License for more details.
+ *
+ * You should have received a copy of the GNU Lesser General Public License
+ * along with this program (LICENSE.txt); if not, write to the Free Software
+ * Foundation, Inc., 59 Temple Place - Suite 330, Boston, MA  02111-1307, USA.
+ */
+package org.jamwiki.servlets;
+
+import java.util.ArrayList;
+import java.util.List;
+import java.util.Map;
+import java.util.Set;
+import java.util.TreeMap;
+import java.util.TreeSet;
+import javax.servlet.http.HttpServletRequest;
+import javax.servlet.http.HttpServletResponse;
+import org.jamwiki.DataAccessException;
+import org.jamwiki.WikiBase;
+import org.jamwiki.WikiMessage;
+import org.jamwiki.model.Namespace;
+import org.jamwiki.model.SearchResultEntry;
+import org.jamwiki.model.Topic;
+import org.jamwiki.model.TopicType;
+import org.jamwiki.parser.ParserInput;
+import org.jamwiki.parser.ParserOutput;
+import org.jamwiki.parser.ParserUtil;
+import org.jamwiki.utils.Pagination;
+import org.jamwiki.utils.WikiLogger;
+import org.jamwiki.utils.WikiUtil;
+import org.springframework.web.servlet.ModelAndView;
+
+/**
+ * Used to build Special: pages that display lists of topics on the Wiki, such
+ * as when displaying lists of all existing images or topics.
+ */
+public class ItemsServlet extends JAMWikiServlet {
+
+	/** Logger for this class and subclasses. */
+	private static final WikiLogger logger = WikiLogger.getLogger(ItemsServlet.class.getName());
+	/** The name of the JSP file used to render the servlet output. */
+	protected static final String JSP_ITEMS = "items.jsp";
+
+	/**
+	 * This method handles the request after its parent class receives control. It gets the topic's name and the
+	 * virtual wiki name from the uri, loads the topic and returns a view to the end user.
+	 *
+	 * @param request - Standard HttpServletRequest object.
+	 * @param response - Standard HttpServletResponse object.
+	 * @return A <code>ModelAndView</code> object to be handled by the rest of the Spring framework.
+	 */
+	protected ModelAndView handleJAMWikiRequest(HttpServletRequest request, HttpServletResponse response, ModelAndView next, WikiPageInfo pageInfo) throws Exception {
+		if (ServletUtil.isTopic(request, "Special:Imagelist")) {
+			viewImages(request, next, pageInfo);
+		} else if (ServletUtil.isTopic(request, "Special:Filelist")) {
+			viewFiles(request, next, pageInfo);
+		} else if (ServletUtil.isTopic(request, "Special:Listusers")) {
+			viewUsers(request, next, pageInfo);
+		} else if (ServletUtil.isTopic(request, "Special:OrphanedPages")) {
+			viewOrphanedPages(request, next, pageInfo);
+		} else if (ServletUtil.isTopic(request, "Special:TopicsAdmin")) {
+			viewTopicsAdmin(request, next, pageInfo);
+		} else {
+			viewTopics(request, next, pageInfo);
+		}
+		return next;
+	}
+
+	/**
+	 *
+	 */
+	private void viewFiles(HttpServletRequest request, ModelAndView next, WikiPageInfo pageInfo) throws Exception {
+		String virtualWiki = pageInfo.getVirtualWikiName();
+		Pagination pagination = ServletUtil.loadPagination(request, next);
+		Map<Integer, String> items = WikiBase.getDataHandler().lookupTopicByType(virtualWiki, TopicType.FILE, TopicType.FILE, null, pagination);
+		next.addObject("itemCount", items.size());
+		next.addObject("items", items.values());
+		next.addObject("rootUrl", "Special:Filelist");
+		pageInfo.setPageTitle(new WikiMessage("allfiles.title"));
+		pageInfo.setContentJsp(JSP_ITEMS);
+		pageInfo.setSpecial(true);
+	}
+
+	/**
+	 *
+	 */
+	private void viewOrphanedPages(HttpServletRequest request, ModelAndView next, WikiPageInfo pageInfo) throws Exception {
+		String virtualWiki = pageInfo.getVirtualWikiName();
+		Pagination pagination = ServletUtil.loadPagination(request, next);
+		Set<String> allItems = new TreeSet<String>();
+		List<String> unlinkedTopics = WikiBase.getDataHandler().getAllTopicNames(virtualWiki);
+		Topic topic;
+		List<SearchResultEntry> topicLinks;
+		ParserInput parserInput;
+		ParserOutput parserOutput;
+		for (String topicName : unlinkedTopics) {
+			topic = WikiBase.getDataHandler().lookupTopic(virtualWiki, topicName, true, null);
+			if (topic == null) {
+				logger.warning("No topic found: " + virtualWiki + " / " + topicName);
+				continue;
+			}
+			if (topic.getTopicType() != TopicType.ARTICLE) {
+				continue;
+			}
+			// only mark them orphaned if there is neither category defined in it, nor a link to it!
+			topicLinks = WikiBase.getSearchEngine().findLinkedTo(virtualWiki, topicName);
+			if (!topicLinks.isEmpty()) {
+				continue;
+			}
+			parserInput = new ParserInput();
+			parserInput.setContext(request.getContextPath());
+			parserInput.setLocale(request.getLocale());
+			parserInput.setWikiUser(ServletUtil.currentWikiUser());
+			parserInput.setTopicName(topicName);
+			parserInput.setUserDisplay(ServletUtil.getIpAddress(request));
+			parserInput.setVirtualWiki(virtualWiki);
+			parserInput.setAllowSectionEdit(false);
+			parserOutput = new ParserOutput();
+			ParserUtil.parse(parserInput, parserOutput, topic.getTopicContent());
+			if (parserOutput.getCategories().size() == 0) {
+				allItems.add(topic.getName());
+			}
+		}
+		// FIXME - this is a nasty hack until data can be retrieved properly for pagination
+		Set<String> items = new TreeSet<String>();
+		int count = 0;
+		for (String topicName : allItems) {
+			count++;
+			if (count < (pagination.getOffset() + 1)) {
+				continue;
+			}
+			if (count > (pagination.getOffset() + pagination.getNumResults())) {
+				break;
+			}
+			items.add(topicName);
+		}
+		next.addObject("itemCount", items.size());
+		next.addObject("items", items);
+		next.addObject("rootUrl", "Special:OrphanedPages");
+		pageInfo.setPageTitle(new WikiMessage("orphaned.title"));
+		pageInfo.setContentJsp(JSP_ITEMS);
+		pageInfo.setSpecial(true);
+	}
+
+	/**
+	 *
+	 */
+	private void viewUsers(HttpServletRequest request, ModelAndView next, WikiPageInfo pageInfo) throws Exception {
+		String virtualWiki = pageInfo.getVirtualWikiName();
+		Pagination pagination = ServletUtil.loadPagination(request, next);
+		List<String> items = WikiBase.getDataHandler().lookupWikiUsers(pagination);
+		List<String> links = new ArrayList<String>();
+		for (String link : items) {
+			links.add(Namespace.namespace(Namespace.USER_ID).getLabel(virtualWiki) + Namespace.SEPARATOR + link);
+		}
+		next.addObject("itemCount", items.size());
+		next.addObject("items", links);
+		next.addObject("rootUrl", "Special:Listusers");
+		pageInfo.setPageTitle(new WikiMessage("allusers.title"));
+		pageInfo.setContentJsp(JSP_ITEMS);
+		pageInfo.setSpecial(true);
+	}
+
+	/**
+	 *
+	 */
+	private void viewImages(HttpServletRequest request, ModelAndView next, WikiPageInfo pageInfo) throws Exception {
+		String virtualWiki = pageInfo.getVirtualWikiName();
+		Pagination pagination = ServletUtil.loadPagination(request, next);
+		Map<Integer, String> items = WikiBase.getDataHandler().lookupTopicByType(virtualWiki, TopicType.IMAGE, TopicType.IMAGE, null, pagination);
+		next.addObject("itemCount", items.size());
+		next.addObject("items", items.values());
+		next.addObject("rootUrl", "Special:Imagelist");
+		pageInfo.setPageTitle(new WikiMessage("allimages.title"));
+		pageInfo.setContentJsp(JSP_ITEMS);
+		pageInfo.setSpecial(true);
+	}
+
+	/**
+	 *
+	 */
+	private void viewTopics(HttpServletRequest request, ModelAndView next, WikiPageInfo pageInfo) throws DataAccessException {
+		String virtualWiki = pageInfo.getVirtualWikiName();
+		Pagination pagination = ServletUtil.loadPagination(request, next);
+		List<Namespace> namespaces = WikiBase.getDataHandler().lookupNamespaces();
+		// find the current namespace and topic type
+		Integer namespaceId = (request.getParameter("namespace") == null) ? Namespace.MAIN_ID : new Integer(request.getParameter("namespace"));
+		TopicType topicType = WikiUtil.findTopicTypeForNamespace(WikiBase.getDataHandler().lookupNamespaceById(namespaceId.intValue()));
+		// retrieve a list of topics for the namespace
+		Map<Integer, String> items = WikiBase.getDataHandler().lookupTopicByType(virtualWiki, TopicType.ARTICLE, topicType, namespaceId, pagination);
+		next.addObject("itemCount", items.size());
+		next.addObject("items", items.values());
+		String rootUrl = "Special:Allpages";
+		if (request.getParameter("namespace") != null) {
+			rootUrl += "?namespace=" + namespaceId;
+		}
+		next.addObject("rootUrl", rootUrl);
+		// add a map of namespace id & label for display on the front end.
+		Map<Integer, String> namespaceMap = new TreeMap<Integer, String>();
+		for (Namespace namespace : namespaces) {
+			if (namespace.getId() >= 0) {
+				namespaceMap.put(namespace.getId(), namespace.getLabel(virtualWiki));
+			}
+		}
+		next.addObject("namespaces", namespaceMap);
+		pageInfo.setPageTitle(new WikiMessage("alltopics.title"));
+		pageInfo.setContentJsp(JSP_ITEMS);
+		pageInfo.setSpecial(true);
+	}
+
+	/**
+	 *
+	 */
+	private void viewTopicsAdmin(HttpServletRequest request, ModelAndView next, WikiPageInfo pageInfo) throws Exception {
+		String virtualWiki = pageInfo.getVirtualWikiName();
+		Pagination pagination = ServletUtil.loadPagination(request, next);
+		List<String> items = WikiBase.getDataHandler().getTopicsAdmin(virtualWiki, pagination);
+		next.addObject("itemCount", items.size());
+		next.addObject("items", items);
+		next.addObject("rootUrl", "Special:TopicsAdmin");
+		pageInfo.setPageTitle(new WikiMessage("topicsadmin.title"));
+		pageInfo.setContentJsp(JSP_ITEMS);
+		pageInfo.setSpecial(true);
+	}
 }
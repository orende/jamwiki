--- conflicted
+++ resolved
@@ -1,210 +1,206 @@
-/**
- * Licensed under the GNU LESSER GENERAL PUBLIC LICENSE, version 2.1, dated February 1999.
- *
- * This program is free software; you can redistribute it and/or modify
- * it under the terms of the latest version of the GNU Lesser General
- * Public License as published by the Free Software Foundation;
- *
- * This program is distributed in the hope that it will be useful,
- * but WITHOUT ANY WARRANTY; without even the implied warranty of
- * MERCHANTABILITY or FITNESS FOR A PARTICULAR PURPOSE.  See the
- * GNU Lesser General Public License for more details.
- *
- * You should have received a copy of the GNU Lesser General Public License
- * along with this program (LICENSE.txt); if not, write to the Free Software
- * Foundation, Inc., 59 Temple Place - Suite 330, Boston, MA  02111-1307, USA.
- */
-package org.jamwiki.servlets;
-
-import java.io.File;
-import java.util.Enumeration;
-import java.util.Map;
-import java.util.TreeMap;
-import java.util.TreeSet;
-import javax.servlet.http.HttpServletRequest;
-import javax.servlet.http.HttpServletResponse;
-import org.apache.commons.lang.BooleanUtils;
-import org.apache.commons.lang.StringUtils;
-import org.jamwiki.Environment;
-import org.jamwiki.WikiBase;
-import org.jamwiki.WikiMessage;
-import org.jamwiki.model.Namespace;
-import org.jamwiki.model.Topic;
-import org.jamwiki.model.TopicType;
-import org.jamwiki.model.TopicVersion;
-import org.jamwiki.model.WikiUser;
-import org.jamwiki.utils.SortedProperties;
-import org.jamwiki.utils.Utilities;
-import org.jamwiki.utils.WikiLogger;
-import org.springframework.web.servlet.ModelAndView;
-
-/**
- * Used to provide admins with the ability to create and edit JAMWiki message
- * keys.  Note that the application server must be restarted for any
- * translation changes to be visible on the site.
- */
-public class TranslationServlet extends JAMWikiServlet {
-
-	private static final WikiLogger logger = WikiLogger.getLogger(TranslationServlet.class.getName());
-	/** The name of the JSP file used to render the servlet output. */
-	protected static final String JSP_ADMIN_TRANSLATION = "admin-translation.jsp";
-
-	/**
-	 * This method handles the request after its parent class receives control.
-	 *
-	 * @param request - Standard HttpServletRequest object.
-	 * @param response - Standard HttpServletResponse object.
-	 * @return A <code>ModelAndView</code> object to be handled by the rest of the Spring framework.
-	 */
-	protected ModelAndView handleJAMWikiRequest(HttpServletRequest request, HttpServletResponse response, ModelAndView next, WikiPageInfo pageInfo) throws Exception {
-		String function = request.getParameter("function");
-		if (!StringUtils.isBlank(function)) {
-			translate(request, pageInfo);
-		}
-		view(request, next, pageInfo);
-		return next;
-	}
-
-	/**
-	 *
-	 */
-	private String filename(String language) {
-		String filename = "ApplicationResources.properties";
-		if (!StringUtils.isBlank(language) && !language.equalsIgnoreCase("en")) {
-			// FIXME - should also check for valid language code
-			filename = "ApplicationResources_" + language + ".properties";
-		}
-		return filename;
-	}
-
-	/**
-	 * If a language is specified in the form, use it, other default to default language or
-	 * request language if no default is available.
-	 */
-	private String retrieveLanguage(HttpServletRequest request) {
-		String language = request.getParameter("language");
-		if (StringUtils.isBlank(language)) {
-			WikiUser user = ServletUtil.currentWikiUser();
-			if (!StringUtils.isBlank(user.getDefaultLocale())) {
-				language = user.getDefaultLocale().split("_")[0];
-			} else if (request.getLocale() != null) {
-				language = request.getLocale().getLanguage();
-			} else {
-				language = "en";
-			}
-		}
-		return language;
-	}
-
-	/**
-	 *
-	 */
-	private TreeSet<String> retrieveTranslationCodes() throws Exception {
-		TreeSet<String> codes = new TreeSet<String>();
-		File propertyRoot = Utilities.getClassLoaderRoot();
-		File[] files = propertyRoot.listFiles();
-		File file;
-		String filename;
-		for (int i = 0; i < files.length; i++) {
-			file = files[i];
-			if (!file.isFile()) {
-				continue;
-			}
-			filename = file.getName();
-			if (StringUtils.isBlank(filename)) {
-				continue;
-			}
-			if (!filename.startsWith("ApplicationResources_") || !filename.endsWith(".properties")) {
-				continue;
-			}
-			String code = filename.substring("ApplicationResources_".length(), filename.length() - ".properties".length());
-			if (!StringUtils.isBlank(code)) {
-				codes.add(code);
-			}
-		}
-		// there is no ApplicationResources_en.properties file - only ApplicationResources.properties, so add "en"
-		codes.add("en");
-		return codes;
-	}
-
-	/**
-	 *
-	 */
-	private void translate(HttpServletRequest request, WikiPageInfo pageInfo) throws Exception {
-		// first load existing translations
-		SortedProperties translations = new SortedProperties();
-		String language = this.retrieveLanguage(request);
-		if (!StringUtils.isBlank(language)) {
-			String filename = filename(language);
-			translations.putAll(Environment.loadProperties(filename));
-		}
-		// now update with translations from the request
-		Enumeration names = request.getParameterNames();
-		String name;
-		while (names.hasMoreElements()) {
-			name = (String)names.nextElement();
-			if (!name.startsWith("translations[") || !name.endsWith("]")) {
-				continue;
-			}
-			String key = name.substring("translations[".length(), name.length() - "]".length());
-			String value = request.getParameter(name);
-			translations.setProperty(key, value);
-		}
-		Environment.saveProperties(filename(language), translations, null);
-		this.writeTopic(request, pageInfo);
-	}
-
-	/**
-	 *
-	 */
-	private void view(HttpServletRequest request, ModelAndView next, WikiPageInfo pageInfo) throws Exception {
-		String language = this.retrieveLanguage(request);
-		SortedProperties translations = new SortedProperties(Environment.loadProperties("ApplicationResources.properties"));
-		if (!StringUtils.isBlank(language)) {
-			String filename = filename(language);
-			// add all translated keys to the base translation list
-			translations.putAll(Environment.loadProperties(filename));
-			// if the user wants to see only untranslated values, return the intersection of the base
-			// translation list and the translated file list
-			if (BooleanUtils.toBoolean(request.getParameter("hideTranslated"))) {
-				Map tmp = Utilities.intersect(translations, Environment.loadProperties("ApplicationResources.properties"));
-				translations = new SortedProperties();
-				translations.putAll(tmp);
-				next.addObject("hideTranslated", true);
-			}
-		}
-		pageInfo.setContentJsp(JSP_ADMIN_TRANSLATION);
-		pageInfo.setAdmin(true);
-		pageInfo.setPageTitle(new WikiMessage("translation.title"));
-		next.addObject("translations", new TreeMap(translations));
-		next.addObject("codes", this.retrieveTranslationCodes());
-		next.addObject("language", language);
-		SortedProperties defaultTranslations = new SortedProperties(Environment.loadProperties("ApplicationResources.properties"));
-		next.addObject("defaultTranslations", new TreeMap(defaultTranslations));
-	}
-
-	/**
-	 *
-	 */
-	private void writeTopic(HttpServletRequest request, WikiPageInfo pageInfo) throws Exception {
-		String virtualWiki = pageInfo.getVirtualWikiName();
-		String language = request.getParameter("language");
-<<<<<<< HEAD
-		String topicName = Namespace.JAMWIKI.getLabel(virtualWiki) + Namespace.SEPARATOR + Utilities.decodeTopicName(filename(language), true);
-=======
-		String topicName = Namespace.namespace(Namespace.JAMWIKI_ID).getLabel(virtualWiki) + Namespace.SEPARATOR + Utilities.decodeTopicName(filename(language), true);
->>>>>>> 62e73fa3
-		String contents = "<pre><nowiki>\n" + Utilities.readFile(filename(language)) + "\n</nowiki></pre>";
-		Topic topic = WikiBase.getDataHandler().lookupTopic(virtualWiki, topicName, false, null);
-		if (topic == null) {
-			topic = new Topic(virtualWiki, topicName);
-		}
-		int charactersChanged = StringUtils.length(contents) - StringUtils.length(topic.getTopicContent());
-		topic.setTopicContent(contents);
-		topic.setReadOnly(true);
-		topic.setTopicType(TopicType.SYSTEM_FILE);
-		WikiUser user = ServletUtil.currentWikiUser();
-		TopicVersion topicVersion = new TopicVersion(user, ServletUtil.getIpAddress(request), null, contents, charactersChanged);
-		WikiBase.getDataHandler().writeTopic(topic, topicVersion, null, null);
-	}
-}
+/**
+ * Licensed under the GNU LESSER GENERAL PUBLIC LICENSE, version 2.1, dated February 1999.
+ *
+ * This program is free software; you can redistribute it and/or modify
+ * it under the terms of the latest version of the GNU Lesser General
+ * Public License as published by the Free Software Foundation;
+ *
+ * This program is distributed in the hope that it will be useful,
+ * but WITHOUT ANY WARRANTY; without even the implied warranty of
+ * MERCHANTABILITY or FITNESS FOR A PARTICULAR PURPOSE.  See the
+ * GNU Lesser General Public License for more details.
+ *
+ * You should have received a copy of the GNU Lesser General Public License
+ * along with this program (LICENSE.txt); if not, write to the Free Software
+ * Foundation, Inc., 59 Temple Place - Suite 330, Boston, MA  02111-1307, USA.
+ */
+package org.jamwiki.servlets;
+
+import java.io.File;
+import java.util.Enumeration;
+import java.util.Map;
+import java.util.TreeMap;
+import java.util.TreeSet;
+import javax.servlet.http.HttpServletRequest;
+import javax.servlet.http.HttpServletResponse;
+import org.apache.commons.lang.BooleanUtils;
+import org.apache.commons.lang.StringUtils;
+import org.jamwiki.Environment;
+import org.jamwiki.WikiBase;
+import org.jamwiki.WikiMessage;
+import org.jamwiki.model.Namespace;
+import org.jamwiki.model.Topic;
+import org.jamwiki.model.TopicType;
+import org.jamwiki.model.TopicVersion;
+import org.jamwiki.model.WikiUser;
+import org.jamwiki.utils.SortedProperties;
+import org.jamwiki.utils.Utilities;
+import org.jamwiki.utils.WikiLogger;
+import org.springframework.web.servlet.ModelAndView;
+
+/**
+ * Used to provide admins with the ability to create and edit JAMWiki message
+ * keys.  Note that the application server must be restarted for any
+ * translation changes to be visible on the site.
+ */
+public class TranslationServlet extends JAMWikiServlet {
+
+	private static final WikiLogger logger = WikiLogger.getLogger(TranslationServlet.class.getName());
+	/** The name of the JSP file used to render the servlet output. */
+	protected static final String JSP_ADMIN_TRANSLATION = "admin-translation.jsp";
+
+	/**
+	 * This method handles the request after its parent class receives control.
+	 *
+	 * @param request - Standard HttpServletRequest object.
+	 * @param response - Standard HttpServletResponse object.
+	 * @return A <code>ModelAndView</code> object to be handled by the rest of the Spring framework.
+	 */
+	protected ModelAndView handleJAMWikiRequest(HttpServletRequest request, HttpServletResponse response, ModelAndView next, WikiPageInfo pageInfo) throws Exception {
+		String function = request.getParameter("function");
+		if (!StringUtils.isBlank(function)) {
+			translate(request, pageInfo);
+		}
+		view(request, next, pageInfo);
+		return next;
+	}
+
+	/**
+	 *
+	 */
+	private String filename(String language) {
+		String filename = "ApplicationResources.properties";
+		if (!StringUtils.isBlank(language) && !language.equalsIgnoreCase("en")) {
+			// FIXME - should also check for valid language code
+			filename = "ApplicationResources_" + language + ".properties";
+		}
+		return filename;
+	}
+
+	/**
+	 * If a language is specified in the form, use it, other default to default language or
+	 * request language if no default is available.
+	 */
+	private String retrieveLanguage(HttpServletRequest request) {
+		String language = request.getParameter("language");
+		if (StringUtils.isBlank(language)) {
+			WikiUser user = ServletUtil.currentWikiUser();
+			if (!StringUtils.isBlank(user.getDefaultLocale())) {
+				language = user.getDefaultLocale().split("_")[0];
+			} else if (request.getLocale() != null) {
+				language = request.getLocale().getLanguage();
+			} else {
+				language = "en";
+			}
+		}
+		return language;
+	}
+
+	/**
+	 *
+	 */
+	private TreeSet<String> retrieveTranslationCodes() throws Exception {
+		TreeSet<String> codes = new TreeSet<String>();
+		File propertyRoot = Utilities.getClassLoaderRoot();
+		File[] files = propertyRoot.listFiles();
+		File file;
+		String filename;
+		for (int i = 0; i < files.length; i++) {
+			file = files[i];
+			if (!file.isFile()) {
+				continue;
+			}
+			filename = file.getName();
+			if (StringUtils.isBlank(filename)) {
+				continue;
+			}
+			if (!filename.startsWith("ApplicationResources_") || !filename.endsWith(".properties")) {
+				continue;
+			}
+			String code = filename.substring("ApplicationResources_".length(), filename.length() - ".properties".length());
+			if (!StringUtils.isBlank(code)) {
+				codes.add(code);
+			}
+		}
+		// there is no ApplicationResources_en.properties file - only ApplicationResources.properties, so add "en"
+		codes.add("en");
+		return codes;
+	}
+
+	/**
+	 *
+	 */
+	private void translate(HttpServletRequest request, WikiPageInfo pageInfo) throws Exception {
+		// first load existing translations
+		SortedProperties translations = new SortedProperties();
+		String language = this.retrieveLanguage(request);
+		if (!StringUtils.isBlank(language)) {
+			String filename = filename(language);
+			translations.putAll(Environment.loadProperties(filename));
+		}
+		// now update with translations from the request
+		Enumeration names = request.getParameterNames();
+		String name;
+		while (names.hasMoreElements()) {
+			name = (String)names.nextElement();
+			if (!name.startsWith("translations[") || !name.endsWith("]")) {
+				continue;
+			}
+			String key = name.substring("translations[".length(), name.length() - "]".length());
+			String value = request.getParameter(name);
+			translations.setProperty(key, value);
+		}
+		Environment.saveProperties(filename(language), translations, null);
+		this.writeTopic(request, pageInfo);
+	}
+
+	/**
+	 *
+	 */
+	private void view(HttpServletRequest request, ModelAndView next, WikiPageInfo pageInfo) throws Exception {
+		String language = this.retrieveLanguage(request);
+		SortedProperties translations = new SortedProperties(Environment.loadProperties("ApplicationResources.properties"));
+		if (!StringUtils.isBlank(language)) {
+			String filename = filename(language);
+			// add all translated keys to the base translation list
+			translations.putAll(Environment.loadProperties(filename));
+			// if the user wants to see only untranslated values, return the intersection of the base
+			// translation list and the translated file list
+			if (BooleanUtils.toBoolean(request.getParameter("hideTranslated"))) {
+				Map tmp = Utilities.intersect(translations, Environment.loadProperties("ApplicationResources.properties"));
+				translations = new SortedProperties();
+				translations.putAll(tmp);
+				next.addObject("hideTranslated", true);
+			}
+		}
+		pageInfo.setContentJsp(JSP_ADMIN_TRANSLATION);
+		pageInfo.setAdmin(true);
+		pageInfo.setPageTitle(new WikiMessage("translation.title"));
+		next.addObject("translations", new TreeMap(translations));
+		next.addObject("codes", this.retrieveTranslationCodes());
+		next.addObject("language", language);
+		SortedProperties defaultTranslations = new SortedProperties(Environment.loadProperties("ApplicationResources.properties"));
+		next.addObject("defaultTranslations", new TreeMap(defaultTranslations));
+	}
+
+	/**
+	 *
+	 */
+	private void writeTopic(HttpServletRequest request, WikiPageInfo pageInfo) throws Exception {
+		String virtualWiki = pageInfo.getVirtualWikiName();
+		String language = request.getParameter("language");
+		String topicName = Namespace.namespace(Namespace.JAMWIKI_ID).getLabel(virtualWiki) + Namespace.SEPARATOR + Utilities.decodeTopicName(filename(language), true);
+		String contents = "<pre><nowiki>\n" + Utilities.readFile(filename(language)) + "\n</nowiki></pre>";
+		Topic topic = WikiBase.getDataHandler().lookupTopic(virtualWiki, topicName, false, null);
+		if (topic == null) {
+			topic = new Topic(virtualWiki, topicName);
+		}
+		int charactersChanged = StringUtils.length(contents) - StringUtils.length(topic.getTopicContent());
+		topic.setTopicContent(contents);
+		topic.setReadOnly(true);
+		topic.setTopicType(TopicType.SYSTEM_FILE);
+		WikiUser user = ServletUtil.currentWikiUser();
+		TopicVersion topicVersion = new TopicVersion(user, ServletUtil.getIpAddress(request), null, contents, charactersChanged);
+		WikiBase.getDataHandler().writeTopic(topic, topicVersion, null, null);
+	}
+}
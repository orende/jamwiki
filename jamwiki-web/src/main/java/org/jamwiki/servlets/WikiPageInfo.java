/**
 * Licensed under the GNU LESSER GENERAL PUBLIC LICENSE, version 2.1, dated February 1999.
 *
 * This program is free software; you can redistribute it and/or modify
 * it under the terms of the latest version of the GNU Lesser General
 * Public License as published by the Free Software Foundation;
 *
 * This program is distributed in the hope that it will be useful,
 * but WITHOUT ANY WARRANTY; without even the implied warranty of
 * MERCHANTABILITY or FITNESS FOR A PARTICULAR PURPOSE.  See the
 * GNU Lesser General Public License for more details.
 *
 * You should have received a copy of the GNU Lesser General Public License
 * along with this program (LICENSE.txt); if not, write to the Free Software
 * Foundation, Inc., 59 Temple Place - Suite 330, Boston, MA  02111-1307, USA.
 */
package org.jamwiki.servlets;

import java.text.MessageFormat;
import java.util.HashMap;
import java.util.LinkedHashMap;
import java.util.List;
import java.util.Map;
import javax.servlet.http.HttpServletRequest;
import org.apache.commons.lang.StringUtils;
import org.jamwiki.DataAccessException;
import org.jamwiki.Environment;
import org.jamwiki.WikiBase;
import org.jamwiki.WikiMessage;
import org.jamwiki.model.Namespace;
import org.jamwiki.utils.LinkUtil;
import org.jamwiki.utils.WikiLink;
import org.jamwiki.utils.WikiLogger;
import org.jamwiki.utils.WikiUtil;

/**
 * The <code>WikiPageInfo</code> class provides an object containing common
 * data used for generating wiki page display.
 */
public class WikiPageInfo {

	private static final WikiLogger logger = WikiLogger.getLogger(WikiPageInfo.class.getName());
	/** The name of the JSP file used to render the servlet output. */
	protected static final String JSP_TOPIC = "topic.jsp";
	private boolean admin = false;
	private String contentJsp = JSP_TOPIC;
	private WikiMessage pageTitle = null;
	private String redirectName = null;
	private String redirectUrl = null;
	private boolean special = false;
	private LinkedHashMap<String, WikiMessage> tabMenu = new LinkedHashMap<String, WikiMessage>();
	private String topicName = "";
	private LinkedHashMap<String, WikiMessage> userMenu = new LinkedHashMap<String, WikiMessage>();
	private String virtualWikiName = null;

	/**
	 *
	 */
	protected WikiPageInfo(HttpServletRequest request) {
		this.virtualWikiName = WikiUtil.getVirtualWikiFromURI(request);
		if (this.virtualWikiName == null) {
			logger.severe("No virtual wiki available for page request " + request.getRequestURI());
			this.virtualWikiName = Environment.getValue(Environment.PROP_VIRTUAL_WIKI_DEFAULT);
		}
	}

	/**
	 * Reset all parameters of the current <code>WikiPageInfo</code> object
	 * to default values.
	 */
	protected void reset() {
		this.admin = false;
		this.contentJsp = JSP_TOPIC;
		this.pageTitle = null;
		this.redirectName = null;
		this.special = false;
		this.tabMenu = new LinkedHashMap<String, WikiMessage>();
		this.topicName = "";
		this.userMenu = new LinkedHashMap<String, WikiMessage>();
	}

	/**
	 * If a page is a part of the admin tool then this method will return
	 * <code>true</code>.
	 *
	 * @return <code>true</code> if a page is part of the admin tool,
	 *  <code>false</code> otherwise.
	 */
	public boolean getAdmin() {
		return this.admin;
	}

	/**
	 * Set a flag indicating whether or not the page being displayed is a part
	 * of the admin tool.
	 *
	 * @param admin <code>true</code> if a page is part of the admin tool,
	 *  <code>false</code> otherwise.
	 */
	public void setAdmin(boolean admin) {
		this.admin = admin;
	}

	/**
	 * Retrieve the name of the JSP page that will be used to display the
	 * results of this page request.
	 *
	 * @return The name of the JSP page that will be used to display the
	 *  results of the page request.
	 */
	public String getContentJsp() {
		return this.contentJsp;
	}

	/**
	 * Set the JSP page that will display the results of this page request.
	 * If no value is specified then the default is to display the request
	 * using the topic display JSP.
	 *
	 * @param contentJsp The JSP page that should be used to display the
	 *  results of the page request.
	 */
	public void setContentJsp(String contentJsp) {
		this.contentJsp = contentJsp;
	}

	/**
	 * Return a description for the current page that can be used in an HTML
	 * meta tag.
	 *
	 * @return A description for the current page that can be used in an HTML
	 *  meta tag.
	 */
	public String getMetaDescription() {
		String pattern = Environment.getValue(Environment.PROP_BASE_META_DESCRIPTION);
		if (StringUtils.isBlank(pattern)) {
			return "";
		}
		MessageFormat formatter = new MessageFormat(pattern);
		Object params[] = new Object[1];
		params[0] = (this.topicName == null) ? "" : this.topicName;
		return formatter.format(params);
	}

	/**
	 * Return a map of default namespace name and the virtual wiki translation for the
	 * namespace.
	 */
	public Map<String, String> getNamespaces() throws DataAccessException {
		List<Namespace> namespaces = WikiBase.getDataHandler().lookupNamespaces();
		Map<String, String> results = new HashMap<String, String>();
		for (Namespace namespace : namespaces) {
			results.put(namespace.getDefaultLabel(), namespace.getLabel(this.virtualWikiName));
		}
		return results;
	}

	/**
	 * Return the title for the current page.
	 *
	 * @return The title for the current page.
	 */
	public WikiMessage getPageTitle() {
		return this.pageTitle;
	}

	/**
	 * Set the title for the current page.
	 *
	 * @param pageTitle A <code>WikiMessage</code> object that contains a
	 *  translatable page title value.
	 */
	public void setPageTitle(WikiMessage pageTitle) {
		this.pageTitle = pageTitle;
	}

	/**
	 * If printable pages should open in a new window then this method will
	 * return the HTML target "_blank", otherwise this method returns an
	 * empty String.
	 *
	 * @return The HTML target "_blank" if printable pages should open in a
	 *  new window, otherwise an empty String.
	 */
	public String getPrintTarget() {
		return (Environment.getBooleanValue(Environment.PROP_PRINT_NEW_WINDOW)) ? "_blank" : "";
	}

	/**
	 * If the topic currently being displayed is the result of a redirect from
	 * another topic, return the name of the topic that is being redirected
	 * from.
	 *
	 * @return The name of the topic being redirected from, or
	 *  <code>null</code> if the current page is not the result of a redirect.
	 */
	public String getRedirectName() {
		return this.redirectName;
	}

	/**
	 * If the topic currently being displayed is the result of a redirect from
	 * another topic, return the full (relative) URL back to the redirection
	 * topic.
	 *
	 * @return The full (relative) URL of the topic being redirected from, or
	 *  <code>null</code> if the current page is not the result of a redirect.
	 */
	public String getRedirectUrl() {
		return this.redirectUrl;
	}

	/**
	 * If the topic currently being displayed is the result of a redirect from
	 * another topic, set the name and full (relative) URL of the topic that is
	 * being redirected from.
	 *
	 * @param redirectUrl The full (relative) URL of the topic being redirected
	 *  from, or <code>null</code> if the current page is not the result of a redirect.
	 * @param redirectName The name of the topic being redirected from, or
	 *  <code>null</code> if the current page is not the result of a redirect.
	 */
	public void setRedirectInfo(String redirectUrl, String redirectName) {
		this.redirectName = redirectName;
		this.redirectUrl = redirectUrl;
	}

	/**
	 * Return the base title used with RSS feeds.
	 *
	 * @return The base title used with RSS feeds.
	 */
	public String getRSSTitle() {
		return Environment.getValue("rss-title");
	}

	/**
	 * Return the property value set for the site name.  This value is appended to
	 * page titles and used in XML exports.
	 *
	 * @return The property value corresponding to the configured name for the
	 *  wiki.  This value is configurable through the Special:Admin interface.
	 */
	public String getSiteName() {
		return Environment.getValue(Environment.PROP_SITE_NAME);
	}

	/**
	 * Return a flag indicating whether or not the current page is a "Special:"
	 * page, as opposed to a standard topic.
	 *
	 * @return <code>true</code> if the current page is a "Special:" page,
	 *  <code>false</code> otherwise.
	 */
	public boolean getSpecial() {
		return this.special;
	}

	/**
	 * Set a flag indicating whether or not the current page is a "Special:"
	 * page, as opposed to a standard topic.
	 *
	 * @param special Set to <code>true</code> if the current page is a
	 *  "Special:" page, <code>false</code> otherwise.
	 */
	public void setSpecial(boolean special) {
		this.special = special;
	}

	/**
	 * Return a LinkedHashMap containing the topic and text for all links
	 * that should appear for the tab menu.
	 *
	 * @return A LinkedHashMap containing the topic and text for all links
	 *  that should appear for the tab menu.
	 */
	public LinkedHashMap<String, WikiMessage> getTabMenu() {
		return this.tabMenu;
	}

	/**
	 * Set a LinkedHashMap containing the topic and text for all links
	 * that should appear for the tab menu.
	 *
	 * @param tabMenu A LinkedHashMap containing the topic and text for all
	 *  links that should appear for the tab menu.
	 */
	public void setTabMenu(LinkedHashMap<String, WikiMessage> tabMenu) {
		this.tabMenu = tabMenu;
	}

	/**
	 * Return the name of the topic being displayed by the current page.
	 *
	 * @return The name of the topic being displayed by the current page.
	 */
	public String getTopicName() {
		return this.topicName;
	}

	/**
	 * Set the name of the topic being displayed by the current page.
	 *
	 * @param topicName The name of the topic being displayed by the current
	 *  page.
	 */
	public void setTopicName(String topicName) {
		this.topicName = topicName;
	}

	/**
	 * Return a LinkedHashMap containing the topic and text for all links
	 * that should appear for the user menu.
	 *
	 * @return A LinkedHashMap containing the topic and text for all links
	 *  that should appear for the user menu.
	 */
	public LinkedHashMap<String, WikiMessage> getUserMenu() {
		return this.userMenu;
	}

	/**
	 * Set a LinkedHashMap containing the topic and text for all links
	 * that should appear for the user menu.
	 *
	 * @param userMenu A LinkedHashMap containing the topic and text for all
	 *  links that should appear for the user menu.
	 */
	public void setUserMenu(LinkedHashMap<String, WikiMessage> userMenu) {
		this.userMenu = userMenu;
	}

	/**
	 * Return the name of the virtual wiki associated with the page info being
	 * created.  This will normally be taken directly from the request and default
	 * to the wiki default virtual wiki, although in rare cases (such as redirects
	 * to other virtual wikis) it may differ.
	 */
	public String getVirtualWikiName() {
		if (StringUtils.isBlank(virtualWikiName)) {
			throw new IllegalArgumentException("Cannot pass a null or empty virtual wiki name");
		}
		return this.virtualWikiName;
	}

	/**
	 * Return the name of the virtual wiki associated with the page info being
	 * created.  This will normally be taken directly from the request and default
	 * to the wiki default virtual wiki, although in rare cases (such as redirects
	 * to other virtual wikis) it may differ.
	 *
	 * @param virtualWikiName The name of the virtual wiki to set.
	 */
	public void setVirtualWikiName(String virtualWikiName) {
		this.virtualWikiName = virtualWikiName;
	}

	/**
	 * If the page currently being viewed is a user page or a user comments
	 * page return <code>true</code>
	 *
	 * @return <code>true</code> if the page currently being viewed is a
	 *  user page, otherwise <code>false</code>.
	 */
	public boolean isUserPage() {
		WikiLink wikiLink = LinkUtil.parseWikiLink(this.virtualWikiName, this.getTopicName());
<<<<<<< HEAD
		return (wikiLink.getNamespace().equals(Namespace.USER) || wikiLink.getNamespace().equals(Namespace.USER_COMMENTS));
=======
		return (wikiLink.getNamespace().getId().equals(Namespace.USER_ID) || wikiLink.getNamespace().getId().equals(Namespace.USER_COMMENTS_ID));
>>>>>>> 62e73fa3
	}
}
<|MERGE_RESOLUTION|>--- conflicted
+++ resolved
@@ -1,373 +1,369 @@
-/**
- * Licensed under the GNU LESSER GENERAL PUBLIC LICENSE, version 2.1, dated February 1999.
- *
- * This program is free software; you can redistribute it and/or modify
- * it under the terms of the latest version of the GNU Lesser General
- * Public License as published by the Free Software Foundation;
- *
- * This program is distributed in the hope that it will be useful,
- * but WITHOUT ANY WARRANTY; without even the implied warranty of
- * MERCHANTABILITY or FITNESS FOR A PARTICULAR PURPOSE.  See the
- * GNU Lesser General Public License for more details.
- *
- * You should have received a copy of the GNU Lesser General Public License
- * along with this program (LICENSE.txt); if not, write to the Free Software
- * Foundation, Inc., 59 Temple Place - Suite 330, Boston, MA  02111-1307, USA.
- */
-package org.jamwiki.servlets;
-
-import java.text.MessageFormat;
-import java.util.HashMap;
-import java.util.LinkedHashMap;
-import java.util.List;
-import java.util.Map;
-import javax.servlet.http.HttpServletRequest;
-import org.apache.commons.lang.StringUtils;
-import org.jamwiki.DataAccessException;
-import org.jamwiki.Environment;
-import org.jamwiki.WikiBase;
-import org.jamwiki.WikiMessage;
-import org.jamwiki.model.Namespace;
-import org.jamwiki.utils.LinkUtil;
-import org.jamwiki.utils.WikiLink;
-import org.jamwiki.utils.WikiLogger;
-import org.jamwiki.utils.WikiUtil;
-
-/**
- * The <code>WikiPageInfo</code> class provides an object containing common
- * data used for generating wiki page display.
- */
-public class WikiPageInfo {
-
-	private static final WikiLogger logger = WikiLogger.getLogger(WikiPageInfo.class.getName());
-	/** The name of the JSP file used to render the servlet output. */
-	protected static final String JSP_TOPIC = "topic.jsp";
-	private boolean admin = false;
-	private String contentJsp = JSP_TOPIC;
-	private WikiMessage pageTitle = null;
-	private String redirectName = null;
-	private String redirectUrl = null;
-	private boolean special = false;
-	private LinkedHashMap<String, WikiMessage> tabMenu = new LinkedHashMap<String, WikiMessage>();
-	private String topicName = "";
-	private LinkedHashMap<String, WikiMessage> userMenu = new LinkedHashMap<String, WikiMessage>();
-	private String virtualWikiName = null;
-
-	/**
-	 *
-	 */
-	protected WikiPageInfo(HttpServletRequest request) {
-		this.virtualWikiName = WikiUtil.getVirtualWikiFromURI(request);
-		if (this.virtualWikiName == null) {
-			logger.severe("No virtual wiki available for page request " + request.getRequestURI());
-			this.virtualWikiName = Environment.getValue(Environment.PROP_VIRTUAL_WIKI_DEFAULT);
-		}
-	}
-
-	/**
-	 * Reset all parameters of the current <code>WikiPageInfo</code> object
-	 * to default values.
-	 */
-	protected void reset() {
-		this.admin = false;
-		this.contentJsp = JSP_TOPIC;
-		this.pageTitle = null;
-		this.redirectName = null;
-		this.special = false;
-		this.tabMenu = new LinkedHashMap<String, WikiMessage>();
-		this.topicName = "";
-		this.userMenu = new LinkedHashMap<String, WikiMessage>();
-	}
-
-	/**
-	 * If a page is a part of the admin tool then this method will return
-	 * <code>true</code>.
-	 *
-	 * @return <code>true</code> if a page is part of the admin tool,
-	 *  <code>false</code> otherwise.
-	 */
-	public boolean getAdmin() {
-		return this.admin;
-	}
-
-	/**
-	 * Set a flag indicating whether or not the page being displayed is a part
-	 * of the admin tool.
-	 *
-	 * @param admin <code>true</code> if a page is part of the admin tool,
-	 *  <code>false</code> otherwise.
-	 */
-	public void setAdmin(boolean admin) {
-		this.admin = admin;
-	}
-
-	/**
-	 * Retrieve the name of the JSP page that will be used to display the
-	 * results of this page request.
-	 *
-	 * @return The name of the JSP page that will be used to display the
-	 *  results of the page request.
-	 */
-	public String getContentJsp() {
-		return this.contentJsp;
-	}
-
-	/**
-	 * Set the JSP page that will display the results of this page request.
-	 * If no value is specified then the default is to display the request
-	 * using the topic display JSP.
-	 *
-	 * @param contentJsp The JSP page that should be used to display the
-	 *  results of the page request.
-	 */
-	public void setContentJsp(String contentJsp) {
-		this.contentJsp = contentJsp;
-	}
-
-	/**
-	 * Return a description for the current page that can be used in an HTML
-	 * meta tag.
-	 *
-	 * @return A description for the current page that can be used in an HTML
-	 *  meta tag.
-	 */
-	public String getMetaDescription() {
-		String pattern = Environment.getValue(Environment.PROP_BASE_META_DESCRIPTION);
-		if (StringUtils.isBlank(pattern)) {
-			return "";
-		}
-		MessageFormat formatter = new MessageFormat(pattern);
-		Object params[] = new Object[1];
-		params[0] = (this.topicName == null) ? "" : this.topicName;
-		return formatter.format(params);
-	}
-
-	/**
-	 * Return a map of default namespace name and the virtual wiki translation for the
-	 * namespace.
-	 */
-	public Map<String, String> getNamespaces() throws DataAccessException {
-		List<Namespace> namespaces = WikiBase.getDataHandler().lookupNamespaces();
-		Map<String, String> results = new HashMap<String, String>();
-		for (Namespace namespace : namespaces) {
-			results.put(namespace.getDefaultLabel(), namespace.getLabel(this.virtualWikiName));
-		}
-		return results;
-	}
-
-	/**
-	 * Return the title for the current page.
-	 *
-	 * @return The title for the current page.
-	 */
-	public WikiMessage getPageTitle() {
-		return this.pageTitle;
-	}
-
-	/**
-	 * Set the title for the current page.
-	 *
-	 * @param pageTitle A <code>WikiMessage</code> object that contains a
-	 *  translatable page title value.
-	 */
-	public void setPageTitle(WikiMessage pageTitle) {
-		this.pageTitle = pageTitle;
-	}
-
-	/**
-	 * If printable pages should open in a new window then this method will
-	 * return the HTML target "_blank", otherwise this method returns an
-	 * empty String.
-	 *
-	 * @return The HTML target "_blank" if printable pages should open in a
-	 *  new window, otherwise an empty String.
-	 */
-	public String getPrintTarget() {
-		return (Environment.getBooleanValue(Environment.PROP_PRINT_NEW_WINDOW)) ? "_blank" : "";
-	}
-
-	/**
-	 * If the topic currently being displayed is the result of a redirect from
-	 * another topic, return the name of the topic that is being redirected
-	 * from.
-	 *
-	 * @return The name of the topic being redirected from, or
-	 *  <code>null</code> if the current page is not the result of a redirect.
-	 */
-	public String getRedirectName() {
-		return this.redirectName;
-	}
-
-	/**
-	 * If the topic currently being displayed is the result of a redirect from
-	 * another topic, return the full (relative) URL back to the redirection
-	 * topic.
-	 *
-	 * @return The full (relative) URL of the topic being redirected from, or
-	 *  <code>null</code> if the current page is not the result of a redirect.
-	 */
-	public String getRedirectUrl() {
-		return this.redirectUrl;
-	}
-
-	/**
-	 * If the topic currently being displayed is the result of a redirect from
-	 * another topic, set the name and full (relative) URL of the topic that is
-	 * being redirected from.
-	 *
-	 * @param redirectUrl The full (relative) URL of the topic being redirected
-	 *  from, or <code>null</code> if the current page is not the result of a redirect.
-	 * @param redirectName The name of the topic being redirected from, or
-	 *  <code>null</code> if the current page is not the result of a redirect.
-	 */
-	public void setRedirectInfo(String redirectUrl, String redirectName) {
-		this.redirectName = redirectName;
-		this.redirectUrl = redirectUrl;
-	}
-
-	/**
-	 * Return the base title used with RSS feeds.
-	 *
-	 * @return The base title used with RSS feeds.
-	 */
-	public String getRSSTitle() {
-		return Environment.getValue("rss-title");
-	}
-
-	/**
-	 * Return the property value set for the site name.  This value is appended to
-	 * page titles and used in XML exports.
-	 *
-	 * @return The property value corresponding to the configured name for the
-	 *  wiki.  This value is configurable through the Special:Admin interface.
-	 */
-	public String getSiteName() {
-		return Environment.getValue(Environment.PROP_SITE_NAME);
-	}
-
-	/**
-	 * Return a flag indicating whether or not the current page is a "Special:"
-	 * page, as opposed to a standard topic.
-	 *
-	 * @return <code>true</code> if the current page is a "Special:" page,
-	 *  <code>false</code> otherwise.
-	 */
-	public boolean getSpecial() {
-		return this.special;
-	}
-
-	/**
-	 * Set a flag indicating whether or not the current page is a "Special:"
-	 * page, as opposed to a standard topic.
-	 *
-	 * @param special Set to <code>true</code> if the current page is a
-	 *  "Special:" page, <code>false</code> otherwise.
-	 */
-	public void setSpecial(boolean special) {
-		this.special = special;
-	}
-
-	/**
-	 * Return a LinkedHashMap containing the topic and text for all links
-	 * that should appear for the tab menu.
-	 *
-	 * @return A LinkedHashMap containing the topic and text for all links
-	 *  that should appear for the tab menu.
-	 */
-	public LinkedHashMap<String, WikiMessage> getTabMenu() {
-		return this.tabMenu;
-	}
-
-	/**
-	 * Set a LinkedHashMap containing the topic and text for all links
-	 * that should appear for the tab menu.
-	 *
-	 * @param tabMenu A LinkedHashMap containing the topic and text for all
-	 *  links that should appear for the tab menu.
-	 */
-	public void setTabMenu(LinkedHashMap<String, WikiMessage> tabMenu) {
-		this.tabMenu = tabMenu;
-	}
-
-	/**
-	 * Return the name of the topic being displayed by the current page.
-	 *
-	 * @return The name of the topic being displayed by the current page.
-	 */
-	public String getTopicName() {
-		return this.topicName;
-	}
-
-	/**
-	 * Set the name of the topic being displayed by the current page.
-	 *
-	 * @param topicName The name of the topic being displayed by the current
-	 *  page.
-	 */
-	public void setTopicName(String topicName) {
-		this.topicName = topicName;
-	}
-
-	/**
-	 * Return a LinkedHashMap containing the topic and text for all links
-	 * that should appear for the user menu.
-	 *
-	 * @return A LinkedHashMap containing the topic and text for all links
-	 *  that should appear for the user menu.
-	 */
-	public LinkedHashMap<String, WikiMessage> getUserMenu() {
-		return this.userMenu;
-	}
-
-	/**
-	 * Set a LinkedHashMap containing the topic and text for all links
-	 * that should appear for the user menu.
-	 *
-	 * @param userMenu A LinkedHashMap containing the topic and text for all
-	 *  links that should appear for the user menu.
-	 */
-	public void setUserMenu(LinkedHashMap<String, WikiMessage> userMenu) {
-		this.userMenu = userMenu;
-	}
-
-	/**
-	 * Return the name of the virtual wiki associated with the page info being
-	 * created.  This will normally be taken directly from the request and default
-	 * to the wiki default virtual wiki, although in rare cases (such as redirects
-	 * to other virtual wikis) it may differ.
-	 */
-	public String getVirtualWikiName() {
-		if (StringUtils.isBlank(virtualWikiName)) {
-			throw new IllegalArgumentException("Cannot pass a null or empty virtual wiki name");
-		}
-		return this.virtualWikiName;
-	}
-
-	/**
-	 * Return the name of the virtual wiki associated with the page info being
-	 * created.  This will normally be taken directly from the request and default
-	 * to the wiki default virtual wiki, although in rare cases (such as redirects
-	 * to other virtual wikis) it may differ.
-	 *
-	 * @param virtualWikiName The name of the virtual wiki to set.
-	 */
-	public void setVirtualWikiName(String virtualWikiName) {
-		this.virtualWikiName = virtualWikiName;
-	}
-
-	/**
-	 * If the page currently being viewed is a user page or a user comments
-	 * page return <code>true</code>
-	 *
-	 * @return <code>true</code> if the page currently being viewed is a
-	 *  user page, otherwise <code>false</code>.
-	 */
-	public boolean isUserPage() {
-		WikiLink wikiLink = LinkUtil.parseWikiLink(this.virtualWikiName, this.getTopicName());
-<<<<<<< HEAD
-		return (wikiLink.getNamespace().equals(Namespace.USER) || wikiLink.getNamespace().equals(Namespace.USER_COMMENTS));
-=======
-		return (wikiLink.getNamespace().getId().equals(Namespace.USER_ID) || wikiLink.getNamespace().getId().equals(Namespace.USER_COMMENTS_ID));
->>>>>>> 62e73fa3
-	}
-}
+/**
+ * Licensed under the GNU LESSER GENERAL PUBLIC LICENSE, version 2.1, dated February 1999.
+ *
+ * This program is free software; you can redistribute it and/or modify
+ * it under the terms of the latest version of the GNU Lesser General
+ * Public License as published by the Free Software Foundation;
+ *
+ * This program is distributed in the hope that it will be useful,
+ * but WITHOUT ANY WARRANTY; without even the implied warranty of
+ * MERCHANTABILITY or FITNESS FOR A PARTICULAR PURPOSE.  See the
+ * GNU Lesser General Public License for more details.
+ *
+ * You should have received a copy of the GNU Lesser General Public License
+ * along with this program (LICENSE.txt); if not, write to the Free Software
+ * Foundation, Inc., 59 Temple Place - Suite 330, Boston, MA  02111-1307, USA.
+ */
+package org.jamwiki.servlets;
+
+import java.text.MessageFormat;
+import java.util.HashMap;
+import java.util.LinkedHashMap;
+import java.util.List;
+import java.util.Map;
+import javax.servlet.http.HttpServletRequest;
+import org.apache.commons.lang.StringUtils;
+import org.jamwiki.DataAccessException;
+import org.jamwiki.Environment;
+import org.jamwiki.WikiBase;
+import org.jamwiki.WikiMessage;
+import org.jamwiki.model.Namespace;
+import org.jamwiki.utils.LinkUtil;
+import org.jamwiki.utils.WikiLink;
+import org.jamwiki.utils.WikiLogger;
+import org.jamwiki.utils.WikiUtil;
+
+/**
+ * The <code>WikiPageInfo</code> class provides an object containing common
+ * data used for generating wiki page display.
+ */
+public class WikiPageInfo {
+
+	private static final WikiLogger logger = WikiLogger.getLogger(WikiPageInfo.class.getName());
+	/** The name of the JSP file used to render the servlet output. */
+	protected static final String JSP_TOPIC = "topic.jsp";
+	private boolean admin = false;
+	private String contentJsp = JSP_TOPIC;
+	private WikiMessage pageTitle = null;
+	private String redirectName = null;
+	private String redirectUrl = null;
+	private boolean special = false;
+	private LinkedHashMap<String, WikiMessage> tabMenu = new LinkedHashMap<String, WikiMessage>();
+	private String topicName = "";
+	private LinkedHashMap<String, WikiMessage> userMenu = new LinkedHashMap<String, WikiMessage>();
+	private String virtualWikiName = null;
+
+	/**
+	 *
+	 */
+	protected WikiPageInfo(HttpServletRequest request) {
+		this.virtualWikiName = WikiUtil.getVirtualWikiFromURI(request);
+		if (this.virtualWikiName == null) {
+			logger.severe("No virtual wiki available for page request " + request.getRequestURI());
+			this.virtualWikiName = Environment.getValue(Environment.PROP_VIRTUAL_WIKI_DEFAULT);
+		}
+	}
+
+	/**
+	 * Reset all parameters of the current <code>WikiPageInfo</code> object
+	 * to default values.
+	 */
+	protected void reset() {
+		this.admin = false;
+		this.contentJsp = JSP_TOPIC;
+		this.pageTitle = null;
+		this.redirectName = null;
+		this.special = false;
+		this.tabMenu = new LinkedHashMap<String, WikiMessage>();
+		this.topicName = "";
+		this.userMenu = new LinkedHashMap<String, WikiMessage>();
+	}
+
+	/**
+	 * If a page is a part of the admin tool then this method will return
+	 * <code>true</code>.
+	 *
+	 * @return <code>true</code> if a page is part of the admin tool,
+	 *  <code>false</code> otherwise.
+	 */
+	public boolean getAdmin() {
+		return this.admin;
+	}
+
+	/**
+	 * Set a flag indicating whether or not the page being displayed is a part
+	 * of the admin tool.
+	 *
+	 * @param admin <code>true</code> if a page is part of the admin tool,
+	 *  <code>false</code> otherwise.
+	 */
+	public void setAdmin(boolean admin) {
+		this.admin = admin;
+	}
+
+	/**
+	 * Retrieve the name of the JSP page that will be used to display the
+	 * results of this page request.
+	 *
+	 * @return The name of the JSP page that will be used to display the
+	 *  results of the page request.
+	 */
+	public String getContentJsp() {
+		return this.contentJsp;
+	}
+
+	/**
+	 * Set the JSP page that will display the results of this page request.
+	 * If no value is specified then the default is to display the request
+	 * using the topic display JSP.
+	 *
+	 * @param contentJsp The JSP page that should be used to display the
+	 *  results of the page request.
+	 */
+	public void setContentJsp(String contentJsp) {
+		this.contentJsp = contentJsp;
+	}
+
+	/**
+	 * Return a description for the current page that can be used in an HTML
+	 * meta tag.
+	 *
+	 * @return A description for the current page that can be used in an HTML
+	 *  meta tag.
+	 */
+	public String getMetaDescription() {
+		String pattern = Environment.getValue(Environment.PROP_BASE_META_DESCRIPTION);
+		if (StringUtils.isBlank(pattern)) {
+			return "";
+		}
+		MessageFormat formatter = new MessageFormat(pattern);
+		Object params[] = new Object[1];
+		params[0] = (this.topicName == null) ? "" : this.topicName;
+		return formatter.format(params);
+	}
+
+	/**
+	 * Return a map of default namespace name and the virtual wiki translation for the
+	 * namespace.
+	 */
+	public Map<String, String> getNamespaces() throws DataAccessException {
+		List<Namespace> namespaces = WikiBase.getDataHandler().lookupNamespaces();
+		Map<String, String> results = new HashMap<String, String>();
+		for (Namespace namespace : namespaces) {
+			results.put(namespace.getDefaultLabel(), namespace.getLabel(this.virtualWikiName));
+		}
+		return results;
+	}
+
+	/**
+	 * Return the title for the current page.
+	 *
+	 * @return The title for the current page.
+	 */
+	public WikiMessage getPageTitle() {
+		return this.pageTitle;
+	}
+
+	/**
+	 * Set the title for the current page.
+	 *
+	 * @param pageTitle A <code>WikiMessage</code> object that contains a
+	 *  translatable page title value.
+	 */
+	public void setPageTitle(WikiMessage pageTitle) {
+		this.pageTitle = pageTitle;
+	}
+
+	/**
+	 * If printable pages should open in a new window then this method will
+	 * return the HTML target "_blank", otherwise this method returns an
+	 * empty String.
+	 *
+	 * @return The HTML target "_blank" if printable pages should open in a
+	 *  new window, otherwise an empty String.
+	 */
+	public String getPrintTarget() {
+		return (Environment.getBooleanValue(Environment.PROP_PRINT_NEW_WINDOW)) ? "_blank" : "";
+	}
+
+	/**
+	 * If the topic currently being displayed is the result of a redirect from
+	 * another topic, return the name of the topic that is being redirected
+	 * from.
+	 *
+	 * @return The name of the topic being redirected from, or
+	 *  <code>null</code> if the current page is not the result of a redirect.
+	 */
+	public String getRedirectName() {
+		return this.redirectName;
+	}
+
+	/**
+	 * If the topic currently being displayed is the result of a redirect from
+	 * another topic, return the full (relative) URL back to the redirection
+	 * topic.
+	 *
+	 * @return The full (relative) URL of the topic being redirected from, or
+	 *  <code>null</code> if the current page is not the result of a redirect.
+	 */
+	public String getRedirectUrl() {
+		return this.redirectUrl;
+	}
+
+	/**
+	 * If the topic currently being displayed is the result of a redirect from
+	 * another topic, set the name and full (relative) URL of the topic that is
+	 * being redirected from.
+	 *
+	 * @param redirectUrl The full (relative) URL of the topic being redirected
+	 *  from, or <code>null</code> if the current page is not the result of a redirect.
+	 * @param redirectName The name of the topic being redirected from, or
+	 *  <code>null</code> if the current page is not the result of a redirect.
+	 */
+	public void setRedirectInfo(String redirectUrl, String redirectName) {
+		this.redirectName = redirectName;
+		this.redirectUrl = redirectUrl;
+	}
+
+	/**
+	 * Return the base title used with RSS feeds.
+	 *
+	 * @return The base title used with RSS feeds.
+	 */
+	public String getRSSTitle() {
+		return Environment.getValue("rss-title");
+	}
+
+	/**
+	 * Return the property value set for the site name.  This value is appended to
+	 * page titles and used in XML exports.
+	 *
+	 * @return The property value corresponding to the configured name for the
+	 *  wiki.  This value is configurable through the Special:Admin interface.
+	 */
+	public String getSiteName() {
+		return Environment.getValue(Environment.PROP_SITE_NAME);
+	}
+
+	/**
+	 * Return a flag indicating whether or not the current page is a "Special:"
+	 * page, as opposed to a standard topic.
+	 *
+	 * @return <code>true</code> if the current page is a "Special:" page,
+	 *  <code>false</code> otherwise.
+	 */
+	public boolean getSpecial() {
+		return this.special;
+	}
+
+	/**
+	 * Set a flag indicating whether or not the current page is a "Special:"
+	 * page, as opposed to a standard topic.
+	 *
+	 * @param special Set to <code>true</code> if the current page is a
+	 *  "Special:" page, <code>false</code> otherwise.
+	 */
+	public void setSpecial(boolean special) {
+		this.special = special;
+	}
+
+	/**
+	 * Return a LinkedHashMap containing the topic and text for all links
+	 * that should appear for the tab menu.
+	 *
+	 * @return A LinkedHashMap containing the topic and text for all links
+	 *  that should appear for the tab menu.
+	 */
+	public LinkedHashMap<String, WikiMessage> getTabMenu() {
+		return this.tabMenu;
+	}
+
+	/**
+	 * Set a LinkedHashMap containing the topic and text for all links
+	 * that should appear for the tab menu.
+	 *
+	 * @param tabMenu A LinkedHashMap containing the topic and text for all
+	 *  links that should appear for the tab menu.
+	 */
+	public void setTabMenu(LinkedHashMap<String, WikiMessage> tabMenu) {
+		this.tabMenu = tabMenu;
+	}
+
+	/**
+	 * Return the name of the topic being displayed by the current page.
+	 *
+	 * @return The name of the topic being displayed by the current page.
+	 */
+	public String getTopicName() {
+		return this.topicName;
+	}
+
+	/**
+	 * Set the name of the topic being displayed by the current page.
+	 *
+	 * @param topicName The name of the topic being displayed by the current
+	 *  page.
+	 */
+	public void setTopicName(String topicName) {
+		this.topicName = topicName;
+	}
+
+	/**
+	 * Return a LinkedHashMap containing the topic and text for all links
+	 * that should appear for the user menu.
+	 *
+	 * @return A LinkedHashMap containing the topic and text for all links
+	 *  that should appear for the user menu.
+	 */
+	public LinkedHashMap<String, WikiMessage> getUserMenu() {
+		return this.userMenu;
+	}
+
+	/**
+	 * Set a LinkedHashMap containing the topic and text for all links
+	 * that should appear for the user menu.
+	 *
+	 * @param userMenu A LinkedHashMap containing the topic and text for all
+	 *  links that should appear for the user menu.
+	 */
+	public void setUserMenu(LinkedHashMap<String, WikiMessage> userMenu) {
+		this.userMenu = userMenu;
+	}
+
+	/**
+	 * Return the name of the virtual wiki associated with the page info being
+	 * created.  This will normally be taken directly from the request and default
+	 * to the wiki default virtual wiki, although in rare cases (such as redirects
+	 * to other virtual wikis) it may differ.
+	 */
+	public String getVirtualWikiName() {
+		if (StringUtils.isBlank(virtualWikiName)) {
+			throw new IllegalArgumentException("Cannot pass a null or empty virtual wiki name");
+		}
+		return this.virtualWikiName;
+	}
+
+	/**
+	 * Return the name of the virtual wiki associated with the page info being
+	 * created.  This will normally be taken directly from the request and default
+	 * to the wiki default virtual wiki, although in rare cases (such as redirects
+	 * to other virtual wikis) it may differ.
+	 *
+	 * @param virtualWikiName The name of the virtual wiki to set.
+	 */
+	public void setVirtualWikiName(String virtualWikiName) {
+		this.virtualWikiName = virtualWikiName;
+	}
+
+	/**
+	 * If the page currently being viewed is a user page or a user comments
+	 * page return <code>true</code>
+	 *
+	 * @return <code>true</code> if the page currently being viewed is a
+	 *  user page, otherwise <code>false</code>.
+	 */
+	public boolean isUserPage() {
+		WikiLink wikiLink = LinkUtil.parseWikiLink(this.virtualWikiName, this.getTopicName());
+		return (wikiLink.getNamespace().getId().equals(Namespace.USER_ID) || wikiLink.getNamespace().getId().equals(Namespace.USER_COMMENTS_ID));
+	}
+}
/**
 * Licensed under the GNU LESSER GENERAL PUBLIC LICENSE, version 2.1, dated February 1999.
 *
 * This program is free software; you can redistribute it and/or modify
 * it under the terms of the latest version of the GNU Lesser General
 * Public License as published by the Free Software Foundation;
 *
 * This program is distributed in the hope that it will be useful,
 * but WITHOUT ANY WARRANTY; without even the implied warranty of
 * MERCHANTABILITY or FITNESS FOR A PARTICULAR PURPOSE.  See the
 * GNU Lesser General Public License for more details.
 *
 * You should have received a copy of the GNU Lesser General Public License
 * along with this program (LICENSE.txt); if not, write to the Free Software
 * Foundation, Inc., 59 Temple Place - Suite 330, Boston, MA  02111-1307, USA.
 */
package org.jamwiki.servlets;

import java.text.SimpleDateFormat;
import java.util.Iterator;
import java.util.LinkedHashMap;
import java.util.List;
import java.util.Map;
import java.util.Properties;
import javax.servlet.http.HttpServletRequest;
import javax.servlet.http.HttpServletResponse;
import org.apache.commons.lang.StringUtils;
import org.apache.commons.lang.math.NumberUtils;
import org.apache.commons.pool.impl.GenericObjectPool;
import org.jamwiki.DataAccessException;
import org.jamwiki.Environment;
import org.jamwiki.WikiBase;
import org.jamwiki.WikiConfiguration;
import org.jamwiki.WikiException;
import org.jamwiki.WikiMessage;
import org.jamwiki.authentication.WikiUserDetailsImpl;
import org.jamwiki.db.WikiDatabase;
import org.jamwiki.model.Role;
import org.jamwiki.model.VirtualWiki;
import org.jamwiki.model.WikiConfigurationObject;
import org.jamwiki.model.WikiUser;
import org.jamwiki.utils.Encryption;
import org.jamwiki.utils.SpamFilter;
import org.jamwiki.utils.WikiCache;
import org.jamwiki.utils.WikiLogger;
import org.jamwiki.utils.WikiUtil;
import org.springframework.web.servlet.ModelAndView;

/**
 * Used to provide administrative functions including changing Wiki
 * configuration settings and refreshing internal Wiki objects.
 */
public class AdminServlet extends JAMWikiServlet {

	private static final WikiLogger logger = WikiLogger.getLogger(AdminServlet.class.getName());
	/** The name of the JSP file used to render the servlet output for the admin maintenance configuration. */
	protected static final String JSP_ADMIN = "admin.jsp";
	/** The name of the JSP file used to render the servlet output for the admin maintenance functionality. */
	protected static final String JSP_ADMIN_SYSTEM = "admin-maintenance.jsp";

	/**
	 * This method handles the request after its parent class receives control.
	 *
	 * @param request - Standard HttpServletRequest object.
	 * @param response - Standard HttpServletResponse object.
	 * @return A <code>ModelAndView</code> object to be handled by the rest of the Spring framework.
	 */
	protected ModelAndView handleJAMWikiRequest(HttpServletRequest request, HttpServletResponse response, ModelAndView next, WikiPageInfo pageInfo) throws Exception {
		String function = request.getParameter("function");
		next.addObject("function", function);
		if (StringUtils.isBlank(function) && ServletUtil.isTopic(request, "Special:Maintenance")) {
			viewAdminSystem(request, next, pageInfo);
		} else if (StringUtils.isBlank(function)) {
			viewAdmin(request, next, pageInfo, null);
		} else if (function.equals("cache")) {
			cache(request, next, pageInfo);
		} else if (function.equals("search")) {
			refreshIndex(request, next, pageInfo);
		} else if (function.equals("properties")) {
			properties(request, next, pageInfo);
		} else if (function.equals("logitems")) {
			logItems(request, next, pageInfo);
		} else if (function.equals("recentchanges")) {
			recentChanges(request, next, pageInfo);
		} else if (function.equals("spam")) {
			spam(request, next, pageInfo);
		} else if (function.equals("migrate")) {
			migrateDatabase(request, next, pageInfo);
		} else if (function.equals("password")) {
			password(request, next, pageInfo);
		} else if (function.equals("adduser")) {
			adduser(request, next, pageInfo);
		} else if (function.equals("namespaces")) {
			namespaces(request, next, pageInfo);
		} else if (function.equals("links")) {
			links(request, next, pageInfo);
		}
		return next;
	}

	/**
	 * add new user account
	 */
	private void adduser(HttpServletRequest request, ModelAndView next, WikiPageInfo pageInfo) throws Exception {
		String userLogin = request.getParameter("adduserLogin");
		String password = request.getParameter("adduserPassword");
		String confirmPassword = request.getParameter("adduserPasswordConfirm");
		String email = request.getParameter("adduserEmail");
		String displayName = request.getParameter("adduserdisplayName");
		try {
			WikiUser user = WikiBase.getDataHandler().lookupWikiUser(userLogin);
			if (user != null) {
				throw new WikiException(new WikiMessage("admin.adduser.message.uidexists", userLogin));
			}
			WikiUtil.validatePassword(password, confirmPassword);
			String encryptedPassword = Encryption.encrypt(password);
			user = new WikiUser(userLogin);
			user.setDisplayName(displayName);
			user.setEmail(email);
			user.setCreateIpAddress(ServletUtil.getIpAddress(request));
			user.setLastLoginIpAddress(ServletUtil.getIpAddress(request));
			WikiBase.getDataHandler().writeWikiUser(user, userLogin, encryptedPassword);
		} catch (WikiException e) {
			pageInfo.addError(e.getWikiMessage());
		} catch (Exception e) {
			logger.error("Failure while create new user account", e);
			pageInfo.addError(new WikiMessage("admin.message.adduserfail", e.getMessage()));
		}
		if (!pageInfo.getErrors().isEmpty()) {
			next.addObject("adduserLogin", userLogin);
			next.addObject("adduserPassword", password);
			next.addObject("adduserPasswordConfirm", confirmPassword);
			next.addObject("adduserEmail", email);
			next.addObject("adduserdisplayName", displayName);
		} else {
			pageInfo.addMessage(new WikiMessage("admin.adduser.message.success", userLogin));
		}
		viewAdminSystem(request, next, pageInfo);
	}

	/**
	 *
	 */
	private void cache(HttpServletRequest request, ModelAndView next, WikiPageInfo pageInfo) throws Exception {
		try {
			WikiCache.initialize();
			pageInfo.addMessage(new WikiMessage("admin.message.cache"));
		} catch (Exception e) {
			logger.error("Failure while clearing cache", e);
			pageInfo.addError(new WikiMessage("admin.cache.message.clearfailed", e.getMessage()));
		}
		viewAdminSystem(request, next, pageInfo);
	}

	/**
	 *
	 */
<<<<<<< HEAD
	private void links(HttpServletRequest request, ModelAndView next, WikiPageInfo pageInfo) {
		try {
			int numUpdated = WikiDatabase.rebuildTopicMetadata();
			pageInfo.addMessage(new WikiMessage("admin.maintenance.message.topicsUpdated", Integer.toString(numUpdated)));
		} catch (WikiException e) {
			pageInfo.addError(e.getWikiMessage());
		} catch (DataAccessException e) {
			logger.error("Failure while regenerating topic metadata", e);
			pageInfo.addError(new WikiMessage("admin.maintenance.error.linksfail", e.getMessage()));
=======
	private void links(HttpServletRequest request, ModelAndView next, WikiPageInfo pageInfo) throws DataAccessException {
		List<WikiMessage> errors = new ArrayList<WikiMessage>();
		int[] resultArray = WikiDatabase.rebuildTopicMetadata();
		next.addObject("message", new WikiMessage("admin.maintenance.message.metadata", Integer.toString(resultArray[0])));
		if (resultArray[1] != 0) {
			errors.add(new WikiMessage("admin.maintenance.error.metadata", Integer.toString(resultArray[1])));
		}
		if (!errors.isEmpty()) {
			next.addObject("errors", errors);
>>>>>>> 8dc5555d
		}
		viewAdminSystem(request, next, pageInfo);
	}

	/**
	 *
	 */
	private void logItems(HttpServletRequest request, ModelAndView next, WikiPageInfo pageInfo) throws Exception {
		try {
			WikiBase.getDataHandler().reloadLogItems();
			pageInfo.addMessage(new WikiMessage("admin.message.logitems"));
		} catch (Exception e) {
			logger.error("Failure while loading log items", e);
			pageInfo.addError(new WikiMessage("admin.message.logitemsfail", e.getMessage()));
		}
		viewAdminSystem(request, next, pageInfo);
	}

	/**
	 *
	 */
	private void migrateDatabase(HttpServletRequest request, ModelAndView next, WikiPageInfo pageInfo) throws Exception {
		Properties props = new Properties();
		try {
			setProperty(props, request, Environment.PROP_BASE_PERSISTENCE_TYPE);
			if (props.getProperty(Environment.PROP_BASE_PERSISTENCE_TYPE).equals(WikiBase.PERSISTENCE_EXTERNAL)) {
				setProperty(props, request, Environment.PROP_DB_DRIVER);
				setProperty(props, request, Environment.PROP_DB_TYPE);
				setProperty(props, request, Environment.PROP_DB_URL);
				setProperty(props, request, Environment.PROP_DB_USERNAME);
				setPassword(props, request, next, Environment.PROP_DB_PASSWORD, "dbPassword");
			} else {
				// reverting from external database to an internal database
				props.setProperty(Environment.PROP_BASE_FILE_DIR, Environment.getValue(Environment.PROP_BASE_FILE_DIR));
				WikiDatabase.setupDefaultDatabase(props);
			}
			// migrate from the current database to the new database
			// identified by the properties
			// Will return errors if the new database cannot be connected to,
			// if it is already populated, or an error occurs copying the contents
			WikiDatabase.migrateDatabase(props, pageInfo.getErrors());
			if (this.saveProperties(request, next, pageInfo, props)) {
				pageInfo.addMessage(new WikiMessage("admin.message.migratedatabase", Environment.getValue(Environment.PROP_DB_URL)));
			}
		} catch (Exception e) {
			logger.error("Failure while migrating to a new database", e);
			pageInfo.addError(new WikiMessage("admin.message.migrationfailure", e.getMessage()));
		}
		viewAdminSystem(request, next, pageInfo);
	}

	/**
	 *
	 */
	private void namespaces(HttpServletRequest request, ModelAndView next, WikiPageInfo pageInfo) {
		try {
			int numUpdated = WikiDatabase.fixIncorrectTopicNamespaces();
			pageInfo.addMessage(new WikiMessage("admin.maintenance.message.topicsUpdated", Integer.toString(numUpdated)));
		} catch (DataAccessException e) {
			logger.error("Failure while fixing incorrect topic namespaces", e);
			pageInfo.addError(new WikiMessage("admin.maintenance.error.namespacefail", e.getMessage()));
		}
		viewAdminSystem(request, next, pageInfo);
	}

	/**
	 *
	 */
	private void password(HttpServletRequest request, ModelAndView next, WikiPageInfo pageInfo) throws Exception {
		String userLogin = request.getParameter("passwordLogin");
		String newPassword = request.getParameter("passwordPassword");
		String confirmPassword = request.getParameter("passwordPasswordConfirm");
		try {
			WikiUser user = WikiBase.getDataHandler().lookupWikiUser(userLogin);
			if (user == null) {
				throw new WikiException(new WikiMessage("admin.password.message.invalidlogin", userLogin));
			}
			WikiUtil.validatePassword(newPassword, confirmPassword);
			String encryptedPassword = Encryption.encrypt(newPassword);
			WikiBase.getDataHandler().writeWikiUser(user, userLogin, encryptedPassword);
		} catch (WikiException e) {
			pageInfo.addError(e.getWikiMessage());
		} catch (Exception e) {
			logger.error("Failure while updating user password", e);
			pageInfo.addError(new WikiMessage("error.unknown", e.getMessage()));
		}
		if (!pageInfo.getErrors().isEmpty()) {
			next.addObject("passwordLogin", userLogin);
			next.addObject("passwordPassword", newPassword);
			next.addObject("passwordPasswordConfirm", confirmPassword);
		} else {
			pageInfo.addMessage(new WikiMessage("admin.password.message.success", userLogin));
		}
		viewAdminSystem(request, next, pageInfo);
	}

	private void properties(HttpServletRequest request, ModelAndView next, WikiPageInfo pageInfo) throws Exception {
		Properties props = new Properties();
		try {
			setProperty(props, request, Environment.PROP_SERVER_URL);
			setProperty(props, request, Environment.PROP_SITE_NAME);
			setProperty(props, request, Environment.PROP_BASE_DEFAULT_TOPIC);
			setProperty(props, request, Environment.PROP_BASE_LOGO_IMAGE);
			setProperty(props, request, Environment.PROP_BASE_META_DESCRIPTION);
			setProperty(props, request, Environment.PROP_TOPIC_EDITOR);
			setNumericProperty(props, request, Environment.PROP_IMAGE_RESIZE_INCREMENT, pageInfo.getErrors());
			setNumericProperty(props, request, Environment.PROP_MAX_TOPIC_VERSION_EXPORT, pageInfo.getErrors());
			setDatePatternProperty(props, request, Environment.PROP_DATE_PATTERN_DATE_AND_TIME, pageInfo.getErrors());
			setDatePatternProperty(props, request, Environment.PROP_DATE_PATTERN_DATE_ONLY, pageInfo.getErrors());
			setDatePatternProperty(props, request, Environment.PROP_DATE_PATTERN_TIME_ONLY, pageInfo.getErrors());
			setNumericProperty(props, request, Environment.PROP_RECENT_CHANGES_NUM, pageInfo.getErrors());
			setBooleanProperty(props, request, Environment.PROP_TOPIC_USE_PREVIEW);
			setBooleanProperty(props, request, Environment.PROP_TOPIC_USE_SHOW_CHANGES);
			setBooleanProperty(props, request, Environment.PROP_PRINT_NEW_WINDOW);
			setBooleanProperty(props, request, Environment.PROP_EXTERNAL_LINK_NEW_WINDOW);
			setProperty(props, request, Environment.PROP_BASE_SEARCH_ENGINE);
			setProperty(props, request, Environment.PROP_PARSER_CLASS);
			setBooleanProperty(props, request, Environment.PROP_PARSER_TOC);
			setNumericProperty(props, request, Environment.PROP_PARSER_TOC_DEPTH, pageInfo.getErrors());
			setBooleanProperty(props, request, Environment.PROP_PARSER_DISPLAY_INTERWIKI_LINKS_INLINE);
			setBooleanProperty(props, request, Environment.PROP_PARSER_DISPLAY_SPECIAL_PAGE_VIRTUAL_WIKI_LINKS);
			setBooleanProperty(props, request, Environment.PROP_PARSER_DISPLAY_VIRTUALWIKI_LINKS_INLINE);
			setBooleanProperty(props, request, Environment.PROP_PARSER_ALLOW_CAPITALIZATION);
			setBooleanProperty(props, request, Environment.PROP_PARSER_ALLOW_HTML);
			setBooleanProperty(props, request, Environment.PROP_PARSER_ALLOW_JAVASCRIPT);
			setBooleanProperty(props, request, Environment.PROP_PARSER_ALLOW_TEMPLATES);
			setProperty(props, request, Environment.PROP_PARSER_SIGNATURE_USER_PATTERN);
			setDatePatternProperty(props, request, Environment.PROP_PARSER_SIGNATURE_DATE_PATTERN, pageInfo.getErrors());
			setBooleanProperty(props, request, Environment.PROP_PARSER_USE_NUMBERED_HTML_LINKS);
			setProperty(props, request, Environment.PROP_BASE_FILE_DIR);
			setProperty(props, request, Environment.PROP_BASE_PERSISTENCE_TYPE);
			if (props.getProperty(Environment.PROP_BASE_PERSISTENCE_TYPE).equals(WikiBase.PERSISTENCE_EXTERNAL)) {
				setProperty(props, request, Environment.PROP_DB_DRIVER);
				setProperty(props, request, Environment.PROP_DB_TYPE);
				setProperty(props, request, Environment.PROP_DB_URL);
				setProperty(props, request, Environment.PROP_DB_USERNAME);
				setPassword(props, request, next, Environment.PROP_DB_PASSWORD, "dbPassword");
			} else {
				WikiDatabase.setupDefaultDatabase(props);
			}
			setNumericProperty(props, request, Environment.PROP_DBCP_MAX_ACTIVE, pageInfo.getErrors());
			setNumericProperty(props, request, Environment.PROP_DBCP_MAX_IDLE, pageInfo.getErrors());
			setNumericProperty(props, request, Environment.PROP_DBCP_MAX_OPEN_PREPARED_STATEMENTS, pageInfo.getErrors());
			setBooleanProperty(props, request, Environment.PROP_DBCP_POOL_PREPARED_STATEMENTS);
			setBooleanProperty(props, request, Environment.PROP_DBCP_TEST_ON_BORROW);
			setBooleanProperty(props, request, Environment.PROP_DBCP_TEST_ON_RETURN);
			setBooleanProperty(props, request, Environment.PROP_DBCP_TEST_WHILE_IDLE);
			setNumericProperty(props, request, Environment.PROP_DBCP_MIN_EVICTABLE_IDLE_TIME, pageInfo.getErrors());
			setNumericProperty(props, request, Environment.PROP_DBCP_TIME_BETWEEN_EVICTION_RUNS, pageInfo.getErrors());
			setNumericProperty(props, request, Environment.PROP_DBCP_NUM_TESTS_PER_EVICTION_RUN, pageInfo.getErrors());
			setProperty(props, request, Environment.PROP_DBCP_WHEN_EXHAUSTED_ACTION);
			String maxFileSizeString = request.getParameter(Environment.PROP_FILE_MAX_FILE_SIZE);
			if (StringUtils.isBlank(maxFileSizeString) || !StringUtils.isNumeric(maxFileSizeString)) {
				pageInfo.addError(new WikiMessage("admin.message.nonnumeric", Environment.PROP_FILE_MAX_FILE_SIZE, maxFileSizeString));
			} else {
				long maxFileSizeInKB = Long.parseLong(maxFileSizeString);
				props.setProperty(Environment.PROP_FILE_MAX_FILE_SIZE, Long.toString(maxFileSizeInKB * 1000));
			}
			setProperty(props, request, Environment.PROP_FILE_DIR_FULL_PATH);
			setProperty(props, request, Environment.PROP_FILE_DIR_RELATIVE_PATH);
			setProperty(props, request, Environment.PROP_FILE_SERVER_URL);
			setProperty(props, request, Environment.PROP_SHARED_UPLOAD_VIRTUAL_WIKI);
			setProperty(props, request, Environment.PROP_FILE_BLACKLIST_TYPE);
			setProperty(props, request, Environment.PROP_FILE_BLACKLIST);
			setProperty(props, request, Environment.PROP_FILE_WHITELIST);
			/*
			setProperty(props, request, Environment.PROP_EMAIL_SMTP_HOST);
			setProperty(props, request, Environment.PROP_EMAIL_SMTP_USERNAME);
			setPassword(props, request, next, Environment.PROP_EMAIL_SMTP_PASSWORD, "smtpPassword");
			setProperty(props, request, Environment.PROP_EMAIL_REPLY_ADDRESS);
			*/
			setBooleanProperty(props, request, Environment.PROP_TOPIC_SPAM_FILTER);
			setNumericProperty(props, request, Environment.PROP_RECAPTCHA_EDIT, pageInfo.getErrors());
			setNumericProperty(props, request, Environment.PROP_RECAPTCHA_REGISTER, pageInfo.getErrors());
			setProperty(props, request, Environment.PROP_RECAPTCHA_PUBLIC_KEY);
			setProperty(props, request, Environment.PROP_RECAPTCHA_PRIVATE_KEY);
			if (StringUtils.isBlank(props.getProperty(Environment.PROP_RECAPTCHA_PUBLIC_KEY)) || StringUtils.isBlank(props.getProperty(Environment.PROP_RECAPTCHA_PRIVATE_KEY))) {
				if (NumberUtils.toInt(props.getProperty(Environment.PROP_RECAPTCHA_EDIT)) > 0 || NumberUtils.toInt(props.getProperty(Environment.PROP_RECAPTCHA_REGISTER)) > 0) {
					pageInfo.addError(new WikiMessage("admin.spam.message.invalidkeys"));
				}
			}
			setNumericProperty(props, request, Environment.PROP_CACHE_INDIVIDUAL_SIZE, pageInfo.getErrors());
			setNumericProperty(props, request, Environment.PROP_CACHE_MAX_AGE, pageInfo.getErrors());
			setNumericProperty(props, request, Environment.PROP_CACHE_MAX_IDLE_AGE, pageInfo.getErrors());
			setNumericProperty(props, request, Environment.PROP_CACHE_TOTAL_SIZE, pageInfo.getErrors());
			setBooleanProperty(props, request, Environment.PROP_RSS_ALLOWED);
			setProperty(props, request, Environment.PROP_RSS_TITLE);
			pageInfo.getErrors().addAll(ServletUtil.validateSystemSettings(props));
			if (this.saveProperties(request, next, pageInfo, props)) {
				pageInfo.addMessage(new WikiMessage("admin.message.changessaved"));
			}
		} catch (Exception e) {
			logger.error("Failure while processing property values", e);
			pageInfo.addError(new WikiMessage("admin.message.propertyfailure", e.getMessage()));
		}
		viewAdmin(request, next, pageInfo, props);
	}

	/**
	 *
	 */
	private void recentChanges(HttpServletRequest request, ModelAndView next, WikiPageInfo pageInfo) throws Exception {
		try {
			WikiBase.getDataHandler().reloadRecentChanges();
			pageInfo.addMessage(new WikiMessage("admin.message.recentchanges"));
		} catch (Exception e) {
			logger.error("Failure while loading recent changes", e);
			pageInfo.addError(new WikiMessage("admin.message.recentchangesfail", e.getMessage()));
		}
		viewAdminSystem(request, next, pageInfo);
	}

	/**
	 *
	 */
	private void refreshIndex(HttpServletRequest request, ModelAndView next, WikiPageInfo pageInfo) throws Exception {
		try {
			WikiBase.getSearchEngine().refreshIndex();
			pageInfo.addMessage(new WikiMessage("admin.message.indexrefreshed"));
		} catch (Exception e) {
			logger.error("Failure while refreshing search index", e);
			pageInfo.addError(new WikiMessage("admin.message.searchrefresh", e.getMessage()));
		}
		viewAdminSystem(request, next, pageInfo);
	}

	/**
	 *
	 */
	private boolean saveProperties(HttpServletRequest request, ModelAndView next, WikiPageInfo pageInfo, Properties props) throws Exception {
		if (!pageInfo.getErrors().isEmpty()) {
			// insert a general warning about changes not being saved as the first error
			pageInfo.getErrors().add(0, new WikiMessage("admin.message.changesnotsaved"));
			return false;
		}
		// all is well, save the properties
		Iterator iterator = props.keySet().iterator();
		while (iterator.hasNext()) {
			String key = (String)iterator.next();
			String value = props.getProperty(key);
			Environment.setValue(key, value);
		}
		Environment.saveConfiguration();
		// re-initialize to reset database settings (if needed)
		WikiUserDetailsImpl userDetails = ServletUtil.currentUserDetails();
		if (userDetails.hasRole(Role.ROLE_ANONYMOUS)) {
			throw new IllegalArgumentException("Cannot pass null or anonymous WikiUser object to setupAdminUser");
		}
		WikiUser user = ServletUtil.currentWikiUser();
		WikiBase.reset(request.getLocale(), user, user.getUsername(), null);
		return true;
	}

	/**
	 *
	 */
	private static void setBooleanProperty(Properties props, HttpServletRequest request, String parameter) {
		boolean value = (request.getParameter(parameter) != null);
		props.setProperty(parameter, Boolean.toString(value));
	}

	/**
	 * Utility method for setting a property that represents a SimpleDateFormat pattern.
	 * If the pattern is invalid or <code>null</code> then an error is generated.
	 */
	private static void setDatePatternProperty(Properties props, HttpServletRequest request, String parameter, List<WikiMessage> errors) {
		String value = request.getParameter(parameter);
		if (!StringUtils.equalsIgnoreCase(value, "SHORT") && !StringUtils.equalsIgnoreCase(value, "MEDIUM") && !StringUtils.equalsIgnoreCase(value, "LONG") && !StringUtils.equalsIgnoreCase(value, "FULL")) {
			try {
				SimpleDateFormat sdf = new SimpleDateFormat(value);
			} catch (Exception e) {
				errors.add(new WikiMessage("admin.message.date.error", parameter, value));
			}
		}
		props.setProperty(parameter, value);
	}

	/**
	 *
	 */
	private static void setPassword(Properties props, HttpServletRequest request, ModelAndView next, String parameter, String passwordParam) throws Exception {
		String value = request.getParameter(parameter);
		if (!StringUtils.isBlank(value)) {
			Encryption.setEncryptedProperty(parameter, value, props);
			next.addObject(passwordParam, request.getParameter(parameter));
		} else {
			props.setProperty(parameter, Environment.getValue(parameter));
		}
	}

	/**
	 *
	 */
	private static void setNumericProperty(Properties props, HttpServletRequest request, String parameter, List<WikiMessage> errors) {
		String value = request.getParameter(parameter);
		if (StringUtils.isBlank(value) || !StringUtils.isNumeric(value)) {
			errors.add(new WikiMessage("admin.message.nonnumeric", parameter, value));
		}
		props.setProperty(parameter, value);
	}

	/**
	 *
	 */
	private static void setProperty(Properties props, HttpServletRequest request, String parameter) {
		String value = request.getParameter(parameter);
		if (value == null) {
			value = "";
		}
		props.setProperty(parameter, value);
	}

	/**
	 *
	 */
	private void spam(HttpServletRequest request, ModelAndView next, WikiPageInfo pageInfo) throws Exception {
		try {
			SpamFilter.reload();
			pageInfo.addMessage(new WikiMessage("admin.message.spamfilter"));
		} catch (Exception e) {
			logger.error("Failure while reloading spam filter patterns", e);
			pageInfo.addError(new WikiMessage("admin.message.spamfilterfail", e.getMessage()));
		}
		viewAdminSystem(request, next, pageInfo);
	}

	/**
	 *
	 */
	private void viewAdmin(HttpServletRequest request, ModelAndView next, WikiPageInfo pageInfo, Properties props) {
		pageInfo.setContentJsp(JSP_ADMIN);
		pageInfo.setAdmin(true);
		pageInfo.setPageTitle(new WikiMessage("admin.title"));
		Map<String, String> editors = WikiConfiguration.getInstance().getEditors();
		next.addObject("editors", editors);
		List<WikiConfigurationObject> dataHandlers = WikiConfiguration.getInstance().getDataHandlers();
		next.addObject("dataHandlers", dataHandlers);
		List<WikiConfigurationObject> searchEngines = WikiConfiguration.getInstance().getSearchEngines();
		next.addObject("searchEngines", searchEngines);
		List<WikiConfigurationObject> parsers = WikiConfiguration.getInstance().getParsers();
		next.addObject("parsers", parsers);
		LinkedHashMap<Integer, String> poolExhaustedMap = new LinkedHashMap<Integer, String>();
		poolExhaustedMap.put(Integer.valueOf(GenericObjectPool.WHEN_EXHAUSTED_FAIL), "admin.persistence.caption.whenexhaustedaction.fail");
		poolExhaustedMap.put(Integer.valueOf(GenericObjectPool.WHEN_EXHAUSTED_BLOCK), "admin.persistence.caption.whenexhaustedaction.block");
		poolExhaustedMap.put(Integer.valueOf(GenericObjectPool.WHEN_EXHAUSTED_GROW), "admin.persistence.caption.whenexhaustedaction.grow");
		next.addObject("poolExhaustedMap", poolExhaustedMap);
		LinkedHashMap<Integer, String> blacklistTypesMap = new LinkedHashMap<Integer, String>();
		blacklistTypesMap.put(Integer.valueOf(WikiBase.UPLOAD_ALL), "admin.upload.caption.allowall");
		blacklistTypesMap.put(Integer.valueOf(WikiBase.UPLOAD_NONE), "admin.upload.caption.allownone");
		blacklistTypesMap.put(Integer.valueOf(WikiBase.UPLOAD_BLACKLIST), "admin.upload.caption.useblacklist");
		blacklistTypesMap.put(Integer.valueOf(WikiBase.UPLOAD_WHITELIST), "admin.upload.caption.usewhitelist");
		next.addObject("blacklistTypes", blacklistTypesMap);
		if (props == null) {
			props = Environment.getInstance();
		}
		long maximumFileSize = Long.valueOf(props.getProperty(Environment.PROP_FILE_MAX_FILE_SIZE))/1000;
		next.addObject("maximumFileSize", maximumFileSize);
		next.addObject("props", props);
		try {
			List<VirtualWiki> virtualWikiList = WikiBase.getDataHandler().getVirtualWikiList();
			next.addObject("virtualwikis", virtualWikiList);
		} catch (DataAccessException e) {
			logger.error("Failure while retrieving database records", e);
			pageInfo.addError(new WikiMessage("error.unknown", e.getMessage()));
		}
	}

	/**
	 *
	 */
	private void viewAdminSystem(HttpServletRequest request, ModelAndView next, WikiPageInfo pageInfo) {
		pageInfo.setContentJsp(JSP_ADMIN_SYSTEM);
		pageInfo.setAdmin(true);
		pageInfo.setPageTitle(new WikiMessage("admin.maintenance.title"));
		boolean allowExport = Environment.getValue(Environment.PROP_BASE_PERSISTENCE_TYPE).equals(WikiBase.PERSISTENCE_INTERNAL);
		next.addObject("allowExport", allowExport);
		List<WikiConfigurationObject> dataHandlers = WikiConfiguration.getInstance().getDataHandlers();
		next.addObject("dataHandlers", dataHandlers);
	}
}
<|MERGE_RESOLUTION|>--- conflicted
+++ resolved
@@ -1,558 +1,542 @@
-/**
- * Licensed under the GNU LESSER GENERAL PUBLIC LICENSE, version 2.1, dated February 1999.
- *
- * This program is free software; you can redistribute it and/or modify
- * it under the terms of the latest version of the GNU Lesser General
- * Public License as published by the Free Software Foundation;
- *
- * This program is distributed in the hope that it will be useful,
- * but WITHOUT ANY WARRANTY; without even the implied warranty of
- * MERCHANTABILITY or FITNESS FOR A PARTICULAR PURPOSE.  See the
- * GNU Lesser General Public License for more details.
- *
- * You should have received a copy of the GNU Lesser General Public License
- * along with this program (LICENSE.txt); if not, write to the Free Software
- * Foundation, Inc., 59 Temple Place - Suite 330, Boston, MA  02111-1307, USA.
- */
-package org.jamwiki.servlets;
-
-import java.text.SimpleDateFormat;
-import java.util.Iterator;
-import java.util.LinkedHashMap;
-import java.util.List;
-import java.util.Map;
-import java.util.Properties;
-import javax.servlet.http.HttpServletRequest;
-import javax.servlet.http.HttpServletResponse;
-import org.apache.commons.lang.StringUtils;
-import org.apache.commons.lang.math.NumberUtils;
-import org.apache.commons.pool.impl.GenericObjectPool;
-import org.jamwiki.DataAccessException;
-import org.jamwiki.Environment;
-import org.jamwiki.WikiBase;
-import org.jamwiki.WikiConfiguration;
-import org.jamwiki.WikiException;
-import org.jamwiki.WikiMessage;
-import org.jamwiki.authentication.WikiUserDetailsImpl;
-import org.jamwiki.db.WikiDatabase;
-import org.jamwiki.model.Role;
-import org.jamwiki.model.VirtualWiki;
-import org.jamwiki.model.WikiConfigurationObject;
-import org.jamwiki.model.WikiUser;
-import org.jamwiki.utils.Encryption;
-import org.jamwiki.utils.SpamFilter;
-import org.jamwiki.utils.WikiCache;
-import org.jamwiki.utils.WikiLogger;
-import org.jamwiki.utils.WikiUtil;
-import org.springframework.web.servlet.ModelAndView;
-
-/**
- * Used to provide administrative functions including changing Wiki
- * configuration settings and refreshing internal Wiki objects.
- */
-public class AdminServlet extends JAMWikiServlet {
-
-	private static final WikiLogger logger = WikiLogger.getLogger(AdminServlet.class.getName());
-	/** The name of the JSP file used to render the servlet output for the admin maintenance configuration. */
-	protected static final String JSP_ADMIN = "admin.jsp";
-	/** The name of the JSP file used to render the servlet output for the admin maintenance functionality. */
-	protected static final String JSP_ADMIN_SYSTEM = "admin-maintenance.jsp";
-
-	/**
-	 * This method handles the request after its parent class receives control.
-	 *
-	 * @param request - Standard HttpServletRequest object.
-	 * @param response - Standard HttpServletResponse object.
-	 * @return A <code>ModelAndView</code> object to be handled by the rest of the Spring framework.
-	 */
-	protected ModelAndView handleJAMWikiRequest(HttpServletRequest request, HttpServletResponse response, ModelAndView next, WikiPageInfo pageInfo) throws Exception {
-		String function = request.getParameter("function");
-		next.addObject("function", function);
-		if (StringUtils.isBlank(function) && ServletUtil.isTopic(request, "Special:Maintenance")) {
-			viewAdminSystem(request, next, pageInfo);
-		} else if (StringUtils.isBlank(function)) {
-			viewAdmin(request, next, pageInfo, null);
-		} else if (function.equals("cache")) {
-			cache(request, next, pageInfo);
-		} else if (function.equals("search")) {
-			refreshIndex(request, next, pageInfo);
-		} else if (function.equals("properties")) {
-			properties(request, next, pageInfo);
-		} else if (function.equals("logitems")) {
-			logItems(request, next, pageInfo);
-		} else if (function.equals("recentchanges")) {
-			recentChanges(request, next, pageInfo);
-		} else if (function.equals("spam")) {
-			spam(request, next, pageInfo);
-		} else if (function.equals("migrate")) {
-			migrateDatabase(request, next, pageInfo);
-		} else if (function.equals("password")) {
-			password(request, next, pageInfo);
-		} else if (function.equals("adduser")) {
-			adduser(request, next, pageInfo);
-		} else if (function.equals("namespaces")) {
-			namespaces(request, next, pageInfo);
-		} else if (function.equals("links")) {
-			links(request, next, pageInfo);
-		}
-		return next;
-	}
-
-	/**
-	 * add new user account
-	 */
-	private void adduser(HttpServletRequest request, ModelAndView next, WikiPageInfo pageInfo) throws Exception {
-		String userLogin = request.getParameter("adduserLogin");
-		String password = request.getParameter("adduserPassword");
-		String confirmPassword = request.getParameter("adduserPasswordConfirm");
-		String email = request.getParameter("adduserEmail");
-		String displayName = request.getParameter("adduserdisplayName");
-		try {
-			WikiUser user = WikiBase.getDataHandler().lookupWikiUser(userLogin);
-			if (user != null) {
-				throw new WikiException(new WikiMessage("admin.adduser.message.uidexists", userLogin));
-			}
-			WikiUtil.validatePassword(password, confirmPassword);
-			String encryptedPassword = Encryption.encrypt(password);
-			user = new WikiUser(userLogin);
-			user.setDisplayName(displayName);
-			user.setEmail(email);
-			user.setCreateIpAddress(ServletUtil.getIpAddress(request));
-			user.setLastLoginIpAddress(ServletUtil.getIpAddress(request));
-			WikiBase.getDataHandler().writeWikiUser(user, userLogin, encryptedPassword);
-		} catch (WikiException e) {
-			pageInfo.addError(e.getWikiMessage());
-		} catch (Exception e) {
-			logger.error("Failure while create new user account", e);
-			pageInfo.addError(new WikiMessage("admin.message.adduserfail", e.getMessage()));
-		}
-		if (!pageInfo.getErrors().isEmpty()) {
-			next.addObject("adduserLogin", userLogin);
-			next.addObject("adduserPassword", password);
-			next.addObject("adduserPasswordConfirm", confirmPassword);
-			next.addObject("adduserEmail", email);
-			next.addObject("adduserdisplayName", displayName);
-		} else {
-			pageInfo.addMessage(new WikiMessage("admin.adduser.message.success", userLogin));
-		}
-		viewAdminSystem(request, next, pageInfo);
-	}
-
-	/**
-	 *
-	 */
-	private void cache(HttpServletRequest request, ModelAndView next, WikiPageInfo pageInfo) throws Exception {
-		try {
-			WikiCache.initialize();
-			pageInfo.addMessage(new WikiMessage("admin.message.cache"));
-		} catch (Exception e) {
-			logger.error("Failure while clearing cache", e);
-			pageInfo.addError(new WikiMessage("admin.cache.message.clearfailed", e.getMessage()));
-		}
-		viewAdminSystem(request, next, pageInfo);
-	}
-
-	/**
-	 *
-	 */
-<<<<<<< HEAD
-	private void links(HttpServletRequest request, ModelAndView next, WikiPageInfo pageInfo) {
-		try {
-			int numUpdated = WikiDatabase.rebuildTopicMetadata();
-			pageInfo.addMessage(new WikiMessage("admin.maintenance.message.topicsUpdated", Integer.toString(numUpdated)));
-		} catch (WikiException e) {
-			pageInfo.addError(e.getWikiMessage());
-		} catch (DataAccessException e) {
-			logger.error("Failure while regenerating topic metadata", e);
-			pageInfo.addError(new WikiMessage("admin.maintenance.error.linksfail", e.getMessage()));
-=======
-	private void links(HttpServletRequest request, ModelAndView next, WikiPageInfo pageInfo) throws DataAccessException {
-		List<WikiMessage> errors = new ArrayList<WikiMessage>();
-		int[] resultArray = WikiDatabase.rebuildTopicMetadata();
-		next.addObject("message", new WikiMessage("admin.maintenance.message.metadata", Integer.toString(resultArray[0])));
-		if (resultArray[1] != 0) {
-			errors.add(new WikiMessage("admin.maintenance.error.metadata", Integer.toString(resultArray[1])));
-		}
-		if (!errors.isEmpty()) {
-			next.addObject("errors", errors);
->>>>>>> 8dc5555d
-		}
-		viewAdminSystem(request, next, pageInfo);
-	}
-
-	/**
-	 *
-	 */
-	private void logItems(HttpServletRequest request, ModelAndView next, WikiPageInfo pageInfo) throws Exception {
-		try {
-			WikiBase.getDataHandler().reloadLogItems();
-			pageInfo.addMessage(new WikiMessage("admin.message.logitems"));
-		} catch (Exception e) {
-			logger.error("Failure while loading log items", e);
-			pageInfo.addError(new WikiMessage("admin.message.logitemsfail", e.getMessage()));
-		}
-		viewAdminSystem(request, next, pageInfo);
-	}
-
-	/**
-	 *
-	 */
-	private void migrateDatabase(HttpServletRequest request, ModelAndView next, WikiPageInfo pageInfo) throws Exception {
-		Properties props = new Properties();
-		try {
-			setProperty(props, request, Environment.PROP_BASE_PERSISTENCE_TYPE);
-			if (props.getProperty(Environment.PROP_BASE_PERSISTENCE_TYPE).equals(WikiBase.PERSISTENCE_EXTERNAL)) {
-				setProperty(props, request, Environment.PROP_DB_DRIVER);
-				setProperty(props, request, Environment.PROP_DB_TYPE);
-				setProperty(props, request, Environment.PROP_DB_URL);
-				setProperty(props, request, Environment.PROP_DB_USERNAME);
-				setPassword(props, request, next, Environment.PROP_DB_PASSWORD, "dbPassword");
-			} else {
-				// reverting from external database to an internal database
-				props.setProperty(Environment.PROP_BASE_FILE_DIR, Environment.getValue(Environment.PROP_BASE_FILE_DIR));
-				WikiDatabase.setupDefaultDatabase(props);
-			}
-			// migrate from the current database to the new database
-			// identified by the properties
-			// Will return errors if the new database cannot be connected to,
-			// if it is already populated, or an error occurs copying the contents
-			WikiDatabase.migrateDatabase(props, pageInfo.getErrors());
-			if (this.saveProperties(request, next, pageInfo, props)) {
-				pageInfo.addMessage(new WikiMessage("admin.message.migratedatabase", Environment.getValue(Environment.PROP_DB_URL)));
-			}
-		} catch (Exception e) {
-			logger.error("Failure while migrating to a new database", e);
-			pageInfo.addError(new WikiMessage("admin.message.migrationfailure", e.getMessage()));
-		}
-		viewAdminSystem(request, next, pageInfo);
-	}
-
-	/**
-	 *
-	 */
-	private void namespaces(HttpServletRequest request, ModelAndView next, WikiPageInfo pageInfo) {
-		try {
-			int numUpdated = WikiDatabase.fixIncorrectTopicNamespaces();
-			pageInfo.addMessage(new WikiMessage("admin.maintenance.message.topicsUpdated", Integer.toString(numUpdated)));
-		} catch (DataAccessException e) {
-			logger.error("Failure while fixing incorrect topic namespaces", e);
-			pageInfo.addError(new WikiMessage("admin.maintenance.error.namespacefail", e.getMessage()));
-		}
-		viewAdminSystem(request, next, pageInfo);
-	}
-
-	/**
-	 *
-	 */
-	private void password(HttpServletRequest request, ModelAndView next, WikiPageInfo pageInfo) throws Exception {
-		String userLogin = request.getParameter("passwordLogin");
-		String newPassword = request.getParameter("passwordPassword");
-		String confirmPassword = request.getParameter("passwordPasswordConfirm");
-		try {
-			WikiUser user = WikiBase.getDataHandler().lookupWikiUser(userLogin);
-			if (user == null) {
-				throw new WikiException(new WikiMessage("admin.password.message.invalidlogin", userLogin));
-			}
-			WikiUtil.validatePassword(newPassword, confirmPassword);
-			String encryptedPassword = Encryption.encrypt(newPassword);
-			WikiBase.getDataHandler().writeWikiUser(user, userLogin, encryptedPassword);
-		} catch (WikiException e) {
-			pageInfo.addError(e.getWikiMessage());
-		} catch (Exception e) {
-			logger.error("Failure while updating user password", e);
-			pageInfo.addError(new WikiMessage("error.unknown", e.getMessage()));
-		}
-		if (!pageInfo.getErrors().isEmpty()) {
-			next.addObject("passwordLogin", userLogin);
-			next.addObject("passwordPassword", newPassword);
-			next.addObject("passwordPasswordConfirm", confirmPassword);
-		} else {
-			pageInfo.addMessage(new WikiMessage("admin.password.message.success", userLogin));
-		}
-		viewAdminSystem(request, next, pageInfo);
-	}
-
-	private void properties(HttpServletRequest request, ModelAndView next, WikiPageInfo pageInfo) throws Exception {
-		Properties props = new Properties();
-		try {
-			setProperty(props, request, Environment.PROP_SERVER_URL);
-			setProperty(props, request, Environment.PROP_SITE_NAME);
-			setProperty(props, request, Environment.PROP_BASE_DEFAULT_TOPIC);
-			setProperty(props, request, Environment.PROP_BASE_LOGO_IMAGE);
-			setProperty(props, request, Environment.PROP_BASE_META_DESCRIPTION);
-			setProperty(props, request, Environment.PROP_TOPIC_EDITOR);
-			setNumericProperty(props, request, Environment.PROP_IMAGE_RESIZE_INCREMENT, pageInfo.getErrors());
-			setNumericProperty(props, request, Environment.PROP_MAX_TOPIC_VERSION_EXPORT, pageInfo.getErrors());
-			setDatePatternProperty(props, request, Environment.PROP_DATE_PATTERN_DATE_AND_TIME, pageInfo.getErrors());
-			setDatePatternProperty(props, request, Environment.PROP_DATE_PATTERN_DATE_ONLY, pageInfo.getErrors());
-			setDatePatternProperty(props, request, Environment.PROP_DATE_PATTERN_TIME_ONLY, pageInfo.getErrors());
-			setNumericProperty(props, request, Environment.PROP_RECENT_CHANGES_NUM, pageInfo.getErrors());
-			setBooleanProperty(props, request, Environment.PROP_TOPIC_USE_PREVIEW);
-			setBooleanProperty(props, request, Environment.PROP_TOPIC_USE_SHOW_CHANGES);
-			setBooleanProperty(props, request, Environment.PROP_PRINT_NEW_WINDOW);
-			setBooleanProperty(props, request, Environment.PROP_EXTERNAL_LINK_NEW_WINDOW);
-			setProperty(props, request, Environment.PROP_BASE_SEARCH_ENGINE);
-			setProperty(props, request, Environment.PROP_PARSER_CLASS);
-			setBooleanProperty(props, request, Environment.PROP_PARSER_TOC);
-			setNumericProperty(props, request, Environment.PROP_PARSER_TOC_DEPTH, pageInfo.getErrors());
-			setBooleanProperty(props, request, Environment.PROP_PARSER_DISPLAY_INTERWIKI_LINKS_INLINE);
-			setBooleanProperty(props, request, Environment.PROP_PARSER_DISPLAY_SPECIAL_PAGE_VIRTUAL_WIKI_LINKS);
-			setBooleanProperty(props, request, Environment.PROP_PARSER_DISPLAY_VIRTUALWIKI_LINKS_INLINE);
-			setBooleanProperty(props, request, Environment.PROP_PARSER_ALLOW_CAPITALIZATION);
-			setBooleanProperty(props, request, Environment.PROP_PARSER_ALLOW_HTML);
-			setBooleanProperty(props, request, Environment.PROP_PARSER_ALLOW_JAVASCRIPT);
-			setBooleanProperty(props, request, Environment.PROP_PARSER_ALLOW_TEMPLATES);
-			setProperty(props, request, Environment.PROP_PARSER_SIGNATURE_USER_PATTERN);
-			setDatePatternProperty(props, request, Environment.PROP_PARSER_SIGNATURE_DATE_PATTERN, pageInfo.getErrors());
-			setBooleanProperty(props, request, Environment.PROP_PARSER_USE_NUMBERED_HTML_LINKS);
-			setProperty(props, request, Environment.PROP_BASE_FILE_DIR);
-			setProperty(props, request, Environment.PROP_BASE_PERSISTENCE_TYPE);
-			if (props.getProperty(Environment.PROP_BASE_PERSISTENCE_TYPE).equals(WikiBase.PERSISTENCE_EXTERNAL)) {
-				setProperty(props, request, Environment.PROP_DB_DRIVER);
-				setProperty(props, request, Environment.PROP_DB_TYPE);
-				setProperty(props, request, Environment.PROP_DB_URL);
-				setProperty(props, request, Environment.PROP_DB_USERNAME);
-				setPassword(props, request, next, Environment.PROP_DB_PASSWORD, "dbPassword");
-			} else {
-				WikiDatabase.setupDefaultDatabase(props);
-			}
-			setNumericProperty(props, request, Environment.PROP_DBCP_MAX_ACTIVE, pageInfo.getErrors());
-			setNumericProperty(props, request, Environment.PROP_DBCP_MAX_IDLE, pageInfo.getErrors());
-			setNumericProperty(props, request, Environment.PROP_DBCP_MAX_OPEN_PREPARED_STATEMENTS, pageInfo.getErrors());
-			setBooleanProperty(props, request, Environment.PROP_DBCP_POOL_PREPARED_STATEMENTS);
-			setBooleanProperty(props, request, Environment.PROP_DBCP_TEST_ON_BORROW);
-			setBooleanProperty(props, request, Environment.PROP_DBCP_TEST_ON_RETURN);
-			setBooleanProperty(props, request, Environment.PROP_DBCP_TEST_WHILE_IDLE);
-			setNumericProperty(props, request, Environment.PROP_DBCP_MIN_EVICTABLE_IDLE_TIME, pageInfo.getErrors());
-			setNumericProperty(props, request, Environment.PROP_DBCP_TIME_BETWEEN_EVICTION_RUNS, pageInfo.getErrors());
-			setNumericProperty(props, request, Environment.PROP_DBCP_NUM_TESTS_PER_EVICTION_RUN, pageInfo.getErrors());
-			setProperty(props, request, Environment.PROP_DBCP_WHEN_EXHAUSTED_ACTION);
-			String maxFileSizeString = request.getParameter(Environment.PROP_FILE_MAX_FILE_SIZE);
-			if (StringUtils.isBlank(maxFileSizeString) || !StringUtils.isNumeric(maxFileSizeString)) {
-				pageInfo.addError(new WikiMessage("admin.message.nonnumeric", Environment.PROP_FILE_MAX_FILE_SIZE, maxFileSizeString));
-			} else {
-				long maxFileSizeInKB = Long.parseLong(maxFileSizeString);
-				props.setProperty(Environment.PROP_FILE_MAX_FILE_SIZE, Long.toString(maxFileSizeInKB * 1000));
-			}
-			setProperty(props, request, Environment.PROP_FILE_DIR_FULL_PATH);
-			setProperty(props, request, Environment.PROP_FILE_DIR_RELATIVE_PATH);
-			setProperty(props, request, Environment.PROP_FILE_SERVER_URL);
-			setProperty(props, request, Environment.PROP_SHARED_UPLOAD_VIRTUAL_WIKI);
-			setProperty(props, request, Environment.PROP_FILE_BLACKLIST_TYPE);
-			setProperty(props, request, Environment.PROP_FILE_BLACKLIST);
-			setProperty(props, request, Environment.PROP_FILE_WHITELIST);
-			/*
-			setProperty(props, request, Environment.PROP_EMAIL_SMTP_HOST);
-			setProperty(props, request, Environment.PROP_EMAIL_SMTP_USERNAME);
-			setPassword(props, request, next, Environment.PROP_EMAIL_SMTP_PASSWORD, "smtpPassword");
-			setProperty(props, request, Environment.PROP_EMAIL_REPLY_ADDRESS);
-			*/
-			setBooleanProperty(props, request, Environment.PROP_TOPIC_SPAM_FILTER);
-			setNumericProperty(props, request, Environment.PROP_RECAPTCHA_EDIT, pageInfo.getErrors());
-			setNumericProperty(props, request, Environment.PROP_RECAPTCHA_REGISTER, pageInfo.getErrors());
-			setProperty(props, request, Environment.PROP_RECAPTCHA_PUBLIC_KEY);
-			setProperty(props, request, Environment.PROP_RECAPTCHA_PRIVATE_KEY);
-			if (StringUtils.isBlank(props.getProperty(Environment.PROP_RECAPTCHA_PUBLIC_KEY)) || StringUtils.isBlank(props.getProperty(Environment.PROP_RECAPTCHA_PRIVATE_KEY))) {
-				if (NumberUtils.toInt(props.getProperty(Environment.PROP_RECAPTCHA_EDIT)) > 0 || NumberUtils.toInt(props.getProperty(Environment.PROP_RECAPTCHA_REGISTER)) > 0) {
-					pageInfo.addError(new WikiMessage("admin.spam.message.invalidkeys"));
-				}
-			}
-			setNumericProperty(props, request, Environment.PROP_CACHE_INDIVIDUAL_SIZE, pageInfo.getErrors());
-			setNumericProperty(props, request, Environment.PROP_CACHE_MAX_AGE, pageInfo.getErrors());
-			setNumericProperty(props, request, Environment.PROP_CACHE_MAX_IDLE_AGE, pageInfo.getErrors());
-			setNumericProperty(props, request, Environment.PROP_CACHE_TOTAL_SIZE, pageInfo.getErrors());
-			setBooleanProperty(props, request, Environment.PROP_RSS_ALLOWED);
-			setProperty(props, request, Environment.PROP_RSS_TITLE);
-			pageInfo.getErrors().addAll(ServletUtil.validateSystemSettings(props));
-			if (this.saveProperties(request, next, pageInfo, props)) {
-				pageInfo.addMessage(new WikiMessage("admin.message.changessaved"));
-			}
-		} catch (Exception e) {
-			logger.error("Failure while processing property values", e);
-			pageInfo.addError(new WikiMessage("admin.message.propertyfailure", e.getMessage()));
-		}
-		viewAdmin(request, next, pageInfo, props);
-	}
-
-	/**
-	 *
-	 */
-	private void recentChanges(HttpServletRequest request, ModelAndView next, WikiPageInfo pageInfo) throws Exception {
-		try {
-			WikiBase.getDataHandler().reloadRecentChanges();
-			pageInfo.addMessage(new WikiMessage("admin.message.recentchanges"));
-		} catch (Exception e) {
-			logger.error("Failure while loading recent changes", e);
-			pageInfo.addError(new WikiMessage("admin.message.recentchangesfail", e.getMessage()));
-		}
-		viewAdminSystem(request, next, pageInfo);
-	}
-
-	/**
-	 *
-	 */
-	private void refreshIndex(HttpServletRequest request, ModelAndView next, WikiPageInfo pageInfo) throws Exception {
-		try {
-			WikiBase.getSearchEngine().refreshIndex();
-			pageInfo.addMessage(new WikiMessage("admin.message.indexrefreshed"));
-		} catch (Exception e) {
-			logger.error("Failure while refreshing search index", e);
-			pageInfo.addError(new WikiMessage("admin.message.searchrefresh", e.getMessage()));
-		}
-		viewAdminSystem(request, next, pageInfo);
-	}
-
-	/**
-	 *
-	 */
-	private boolean saveProperties(HttpServletRequest request, ModelAndView next, WikiPageInfo pageInfo, Properties props) throws Exception {
-		if (!pageInfo.getErrors().isEmpty()) {
-			// insert a general warning about changes not being saved as the first error
-			pageInfo.getErrors().add(0, new WikiMessage("admin.message.changesnotsaved"));
-			return false;
-		}
-		// all is well, save the properties
-		Iterator iterator = props.keySet().iterator();
-		while (iterator.hasNext()) {
-			String key = (String)iterator.next();
-			String value = props.getProperty(key);
-			Environment.setValue(key, value);
-		}
-		Environment.saveConfiguration();
-		// re-initialize to reset database settings (if needed)
-		WikiUserDetailsImpl userDetails = ServletUtil.currentUserDetails();
-		if (userDetails.hasRole(Role.ROLE_ANONYMOUS)) {
-			throw new IllegalArgumentException("Cannot pass null or anonymous WikiUser object to setupAdminUser");
-		}
-		WikiUser user = ServletUtil.currentWikiUser();
-		WikiBase.reset(request.getLocale(), user, user.getUsername(), null);
-		return true;
-	}
-
-	/**
-	 *
-	 */
-	private static void setBooleanProperty(Properties props, HttpServletRequest request, String parameter) {
-		boolean value = (request.getParameter(parameter) != null);
-		props.setProperty(parameter, Boolean.toString(value));
-	}
-
-	/**
-	 * Utility method for setting a property that represents a SimpleDateFormat pattern.
-	 * If the pattern is invalid or <code>null</code> then an error is generated.
-	 */
-	private static void setDatePatternProperty(Properties props, HttpServletRequest request, String parameter, List<WikiMessage> errors) {
-		String value = request.getParameter(parameter);
-		if (!StringUtils.equalsIgnoreCase(value, "SHORT") && !StringUtils.equalsIgnoreCase(value, "MEDIUM") && !StringUtils.equalsIgnoreCase(value, "LONG") && !StringUtils.equalsIgnoreCase(value, "FULL")) {
-			try {
-				SimpleDateFormat sdf = new SimpleDateFormat(value);
-			} catch (Exception e) {
-				errors.add(new WikiMessage("admin.message.date.error", parameter, value));
-			}
-		}
-		props.setProperty(parameter, value);
-	}
-
-	/**
-	 *
-	 */
-	private static void setPassword(Properties props, HttpServletRequest request, ModelAndView next, String parameter, String passwordParam) throws Exception {
-		String value = request.getParameter(parameter);
-		if (!StringUtils.isBlank(value)) {
-			Encryption.setEncryptedProperty(parameter, value, props);
-			next.addObject(passwordParam, request.getParameter(parameter));
-		} else {
-			props.setProperty(parameter, Environment.getValue(parameter));
-		}
-	}
-
-	/**
-	 *
-	 */
-	private static void setNumericProperty(Properties props, HttpServletRequest request, String parameter, List<WikiMessage> errors) {
-		String value = request.getParameter(parameter);
-		if (StringUtils.isBlank(value) || !StringUtils.isNumeric(value)) {
-			errors.add(new WikiMessage("admin.message.nonnumeric", parameter, value));
-		}
-		props.setProperty(parameter, value);
-	}
-
-	/**
-	 *
-	 */
-	private static void setProperty(Properties props, HttpServletRequest request, String parameter) {
-		String value = request.getParameter(parameter);
-		if (value == null) {
-			value = "";
-		}
-		props.setProperty(parameter, value);
-	}
-
-	/**
-	 *
-	 */
-	private void spam(HttpServletRequest request, ModelAndView next, WikiPageInfo pageInfo) throws Exception {
-		try {
-			SpamFilter.reload();
-			pageInfo.addMessage(new WikiMessage("admin.message.spamfilter"));
-		} catch (Exception e) {
-			logger.error("Failure while reloading spam filter patterns", e);
-			pageInfo.addError(new WikiMessage("admin.message.spamfilterfail", e.getMessage()));
-		}
-		viewAdminSystem(request, next, pageInfo);
-	}
-
-	/**
-	 *
-	 */
-	private void viewAdmin(HttpServletRequest request, ModelAndView next, WikiPageInfo pageInfo, Properties props) {
-		pageInfo.setContentJsp(JSP_ADMIN);
-		pageInfo.setAdmin(true);
-		pageInfo.setPageTitle(new WikiMessage("admin.title"));
-		Map<String, String> editors = WikiConfiguration.getInstance().getEditors();
-		next.addObject("editors", editors);
-		List<WikiConfigurationObject> dataHandlers = WikiConfiguration.getInstance().getDataHandlers();
-		next.addObject("dataHandlers", dataHandlers);
-		List<WikiConfigurationObject> searchEngines = WikiConfiguration.getInstance().getSearchEngines();
-		next.addObject("searchEngines", searchEngines);
-		List<WikiConfigurationObject> parsers = WikiConfiguration.getInstance().getParsers();
-		next.addObject("parsers", parsers);
-		LinkedHashMap<Integer, String> poolExhaustedMap = new LinkedHashMap<Integer, String>();
-		poolExhaustedMap.put(Integer.valueOf(GenericObjectPool.WHEN_EXHAUSTED_FAIL), "admin.persistence.caption.whenexhaustedaction.fail");
-		poolExhaustedMap.put(Integer.valueOf(GenericObjectPool.WHEN_EXHAUSTED_BLOCK), "admin.persistence.caption.whenexhaustedaction.block");
-		poolExhaustedMap.put(Integer.valueOf(GenericObjectPool.WHEN_EXHAUSTED_GROW), "admin.persistence.caption.whenexhaustedaction.grow");
-		next.addObject("poolExhaustedMap", poolExhaustedMap);
-		LinkedHashMap<Integer, String> blacklistTypesMap = new LinkedHashMap<Integer, String>();
-		blacklistTypesMap.put(Integer.valueOf(WikiBase.UPLOAD_ALL), "admin.upload.caption.allowall");
-		blacklistTypesMap.put(Integer.valueOf(WikiBase.UPLOAD_NONE), "admin.upload.caption.allownone");
-		blacklistTypesMap.put(Integer.valueOf(WikiBase.UPLOAD_BLACKLIST), "admin.upload.caption.useblacklist");
-		blacklistTypesMap.put(Integer.valueOf(WikiBase.UPLOAD_WHITELIST), "admin.upload.caption.usewhitelist");
-		next.addObject("blacklistTypes", blacklistTypesMap);
-		if (props == null) {
-			props = Environment.getInstance();
-		}
-		long maximumFileSize = Long.valueOf(props.getProperty(Environment.PROP_FILE_MAX_FILE_SIZE))/1000;
-		next.addObject("maximumFileSize", maximumFileSize);
-		next.addObject("props", props);
-		try {
-			List<VirtualWiki> virtualWikiList = WikiBase.getDataHandler().getVirtualWikiList();
-			next.addObject("virtualwikis", virtualWikiList);
-		} catch (DataAccessException e) {
-			logger.error("Failure while retrieving database records", e);
-			pageInfo.addError(new WikiMessage("error.unknown", e.getMessage()));
-		}
-	}
-
-	/**
-	 *
-	 */
-	private void viewAdminSystem(HttpServletRequest request, ModelAndView next, WikiPageInfo pageInfo) {
-		pageInfo.setContentJsp(JSP_ADMIN_SYSTEM);
-		pageInfo.setAdmin(true);
-		pageInfo.setPageTitle(new WikiMessage("admin.maintenance.title"));
-		boolean allowExport = Environment.getValue(Environment.PROP_BASE_PERSISTENCE_TYPE).equals(WikiBase.PERSISTENCE_INTERNAL);
-		next.addObject("allowExport", allowExport);
-		List<WikiConfigurationObject> dataHandlers = WikiConfiguration.getInstance().getDataHandlers();
-		next.addObject("dataHandlers", dataHandlers);
-	}
-}
+/**
+ * Licensed under the GNU LESSER GENERAL PUBLIC LICENSE, version 2.1, dated February 1999.
+ *
+ * This program is free software; you can redistribute it and/or modify
+ * it under the terms of the latest version of the GNU Lesser General
+ * Public License as published by the Free Software Foundation;
+ *
+ * This program is distributed in the hope that it will be useful,
+ * but WITHOUT ANY WARRANTY; without even the implied warranty of
+ * MERCHANTABILITY or FITNESS FOR A PARTICULAR PURPOSE.  See the
+ * GNU Lesser General Public License for more details.
+ *
+ * You should have received a copy of the GNU Lesser General Public License
+ * along with this program (LICENSE.txt); if not, write to the Free Software
+ * Foundation, Inc., 59 Temple Place - Suite 330, Boston, MA  02111-1307, USA.
+ */
+package org.jamwiki.servlets;
+
+import java.text.SimpleDateFormat;
+import java.util.Iterator;
+import java.util.LinkedHashMap;
+import java.util.List;
+import java.util.Map;
+import java.util.Properties;
+import javax.servlet.http.HttpServletRequest;
+import javax.servlet.http.HttpServletResponse;
+import org.apache.commons.lang.StringUtils;
+import org.apache.commons.lang.math.NumberUtils;
+import org.apache.commons.pool.impl.GenericObjectPool;
+import org.jamwiki.DataAccessException;
+import org.jamwiki.Environment;
+import org.jamwiki.WikiBase;
+import org.jamwiki.WikiConfiguration;
+import org.jamwiki.WikiException;
+import org.jamwiki.WikiMessage;
+import org.jamwiki.authentication.WikiUserDetailsImpl;
+import org.jamwiki.db.WikiDatabase;
+import org.jamwiki.model.Role;
+import org.jamwiki.model.VirtualWiki;
+import org.jamwiki.model.WikiConfigurationObject;
+import org.jamwiki.model.WikiUser;
+import org.jamwiki.utils.Encryption;
+import org.jamwiki.utils.SpamFilter;
+import org.jamwiki.utils.WikiCache;
+import org.jamwiki.utils.WikiLogger;
+import org.jamwiki.utils.WikiUtil;
+import org.springframework.web.servlet.ModelAndView;
+
+/**
+ * Used to provide administrative functions including changing Wiki
+ * configuration settings and refreshing internal Wiki objects.
+ */
+public class AdminServlet extends JAMWikiServlet {
+
+	private static final WikiLogger logger = WikiLogger.getLogger(AdminServlet.class.getName());
+	/** The name of the JSP file used to render the servlet output for the admin maintenance configuration. */
+	protected static final String JSP_ADMIN = "admin.jsp";
+	/** The name of the JSP file used to render the servlet output for the admin maintenance functionality. */
+	protected static final String JSP_ADMIN_SYSTEM = "admin-maintenance.jsp";
+
+	/**
+	 * This method handles the request after its parent class receives control.
+	 *
+	 * @param request - Standard HttpServletRequest object.
+	 * @param response - Standard HttpServletResponse object.
+	 * @return A <code>ModelAndView</code> object to be handled by the rest of the Spring framework.
+	 */
+	protected ModelAndView handleJAMWikiRequest(HttpServletRequest request, HttpServletResponse response, ModelAndView next, WikiPageInfo pageInfo) throws Exception {
+		String function = request.getParameter("function");
+		next.addObject("function", function);
+		if (StringUtils.isBlank(function) && ServletUtil.isTopic(request, "Special:Maintenance")) {
+			viewAdminSystem(request, next, pageInfo);
+		} else if (StringUtils.isBlank(function)) {
+			viewAdmin(request, next, pageInfo, null);
+		} else if (function.equals("cache")) {
+			cache(request, next, pageInfo);
+		} else if (function.equals("search")) {
+			refreshIndex(request, next, pageInfo);
+		} else if (function.equals("properties")) {
+			properties(request, next, pageInfo);
+		} else if (function.equals("logitems")) {
+			logItems(request, next, pageInfo);
+		} else if (function.equals("recentchanges")) {
+			recentChanges(request, next, pageInfo);
+		} else if (function.equals("spam")) {
+			spam(request, next, pageInfo);
+		} else if (function.equals("migrate")) {
+			migrateDatabase(request, next, pageInfo);
+		} else if (function.equals("password")) {
+			password(request, next, pageInfo);
+		} else if (function.equals("adduser")) {
+			adduser(request, next, pageInfo);
+		} else if (function.equals("namespaces")) {
+			namespaces(request, next, pageInfo);
+		} else if (function.equals("links")) {
+			links(request, next, pageInfo);
+		}
+		return next;
+	}
+
+	/**
+	 * add new user account
+	 */
+	private void adduser(HttpServletRequest request, ModelAndView next, WikiPageInfo pageInfo) throws Exception {
+		String userLogin = request.getParameter("adduserLogin");
+		String password = request.getParameter("adduserPassword");
+		String confirmPassword = request.getParameter("adduserPasswordConfirm");
+		String email = request.getParameter("adduserEmail");
+		String displayName = request.getParameter("adduserdisplayName");
+		try {
+			WikiUser user = WikiBase.getDataHandler().lookupWikiUser(userLogin);
+			if (user != null) {
+				throw new WikiException(new WikiMessage("admin.adduser.message.uidexists", userLogin));
+			}
+			WikiUtil.validatePassword(password, confirmPassword);
+			String encryptedPassword = Encryption.encrypt(password);
+			user = new WikiUser(userLogin);
+			user.setDisplayName(displayName);
+			user.setEmail(email);
+			user.setCreateIpAddress(ServletUtil.getIpAddress(request));
+			user.setLastLoginIpAddress(ServletUtil.getIpAddress(request));
+			WikiBase.getDataHandler().writeWikiUser(user, userLogin, encryptedPassword);
+		} catch (WikiException e) {
+			pageInfo.addError(e.getWikiMessage());
+		} catch (Exception e) {
+			logger.error("Failure while create new user account", e);
+			pageInfo.addError(new WikiMessage("admin.message.adduserfail", e.getMessage()));
+		}
+		if (!pageInfo.getErrors().isEmpty()) {
+			next.addObject("adduserLogin", userLogin);
+			next.addObject("adduserPassword", password);
+			next.addObject("adduserPasswordConfirm", confirmPassword);
+			next.addObject("adduserEmail", email);
+			next.addObject("adduserdisplayName", displayName);
+		} else {
+			pageInfo.addMessage(new WikiMessage("admin.adduser.message.success", userLogin));
+		}
+		viewAdminSystem(request, next, pageInfo);
+	}
+
+	/**
+	 *
+	 */
+	private void cache(HttpServletRequest request, ModelAndView next, WikiPageInfo pageInfo) throws Exception {
+		try {
+			WikiCache.initialize();
+			pageInfo.addMessage(new WikiMessage("admin.message.cache"));
+		} catch (Exception e) {
+			logger.error("Failure while clearing cache", e);
+			pageInfo.addError(new WikiMessage("admin.cache.message.clearfailed", e.getMessage()));
+		}
+		viewAdminSystem(request, next, pageInfo);
+	}
+
+	/**
+	 *
+	 */
+	private void links(HttpServletRequest request, ModelAndView next, WikiPageInfo pageInfo) throws DataAccessException {
+		int[] resultArray = WikiDatabase.rebuildTopicMetadata();
+		pageInfo.addMessage(new WikiMessage("admin.maintenance.message.metadata", Integer.toString(resultArray[0])));
+		if (resultArray[1] != 0) {
+			pageInfo.addError(new WikiMessage("admin.maintenance.error.metadata", Integer.toString(resultArray[1])));
+		}
+		viewAdminSystem(request, next, pageInfo);
+	}
+
+	/**
+	 *
+	 */
+	private void logItems(HttpServletRequest request, ModelAndView next, WikiPageInfo pageInfo) throws Exception {
+		try {
+			WikiBase.getDataHandler().reloadLogItems();
+			pageInfo.addMessage(new WikiMessage("admin.message.logitems"));
+		} catch (Exception e) {
+			logger.error("Failure while loading log items", e);
+			pageInfo.addError(new WikiMessage("admin.message.logitemsfail", e.getMessage()));
+		}
+		viewAdminSystem(request, next, pageInfo);
+	}
+
+	/**
+	 *
+	 */
+	private void migrateDatabase(HttpServletRequest request, ModelAndView next, WikiPageInfo pageInfo) throws Exception {
+		Properties props = new Properties();
+		try {
+			setProperty(props, request, Environment.PROP_BASE_PERSISTENCE_TYPE);
+			if (props.getProperty(Environment.PROP_BASE_PERSISTENCE_TYPE).equals(WikiBase.PERSISTENCE_EXTERNAL)) {
+				setProperty(props, request, Environment.PROP_DB_DRIVER);
+				setProperty(props, request, Environment.PROP_DB_TYPE);
+				setProperty(props, request, Environment.PROP_DB_URL);
+				setProperty(props, request, Environment.PROP_DB_USERNAME);
+				setPassword(props, request, next, Environment.PROP_DB_PASSWORD, "dbPassword");
+			} else {
+				// reverting from external database to an internal database
+				props.setProperty(Environment.PROP_BASE_FILE_DIR, Environment.getValue(Environment.PROP_BASE_FILE_DIR));
+				WikiDatabase.setupDefaultDatabase(props);
+			}
+			// migrate from the current database to the new database
+			// identified by the properties
+			// Will return errors if the new database cannot be connected to,
+			// if it is already populated, or an error occurs copying the contents
+			WikiDatabase.migrateDatabase(props, pageInfo.getErrors());
+			if (this.saveProperties(request, next, pageInfo, props)) {
+				pageInfo.addMessage(new WikiMessage("admin.message.migratedatabase", Environment.getValue(Environment.PROP_DB_URL)));
+			}
+		} catch (Exception e) {
+			logger.error("Failure while migrating to a new database", e);
+			pageInfo.addError(new WikiMessage("admin.message.migrationfailure", e.getMessage()));
+		}
+		viewAdminSystem(request, next, pageInfo);
+	}
+
+	/**
+	 *
+	 */
+	private void namespaces(HttpServletRequest request, ModelAndView next, WikiPageInfo pageInfo) {
+		try {
+			int numUpdated = WikiDatabase.fixIncorrectTopicNamespaces();
+			pageInfo.addMessage(new WikiMessage("admin.maintenance.message.topicsUpdated", Integer.toString(numUpdated)));
+		} catch (DataAccessException e) {
+			logger.error("Failure while fixing incorrect topic namespaces", e);
+			pageInfo.addError(new WikiMessage("admin.maintenance.error.namespacefail", e.getMessage()));
+		}
+		viewAdminSystem(request, next, pageInfo);
+	}
+
+	/**
+	 *
+	 */
+	private void password(HttpServletRequest request, ModelAndView next, WikiPageInfo pageInfo) throws Exception {
+		String userLogin = request.getParameter("passwordLogin");
+		String newPassword = request.getParameter("passwordPassword");
+		String confirmPassword = request.getParameter("passwordPasswordConfirm");
+		try {
+			WikiUser user = WikiBase.getDataHandler().lookupWikiUser(userLogin);
+			if (user == null) {
+				throw new WikiException(new WikiMessage("admin.password.message.invalidlogin", userLogin));
+			}
+			WikiUtil.validatePassword(newPassword, confirmPassword);
+			String encryptedPassword = Encryption.encrypt(newPassword);
+			WikiBase.getDataHandler().writeWikiUser(user, userLogin, encryptedPassword);
+		} catch (WikiException e) {
+			pageInfo.addError(e.getWikiMessage());
+		} catch (Exception e) {
+			logger.error("Failure while updating user password", e);
+			pageInfo.addError(new WikiMessage("error.unknown", e.getMessage()));
+		}
+		if (!pageInfo.getErrors().isEmpty()) {
+			next.addObject("passwordLogin", userLogin);
+			next.addObject("passwordPassword", newPassword);
+			next.addObject("passwordPasswordConfirm", confirmPassword);
+		} else {
+			pageInfo.addMessage(new WikiMessage("admin.password.message.success", userLogin));
+		}
+		viewAdminSystem(request, next, pageInfo);
+	}
+
+	private void properties(HttpServletRequest request, ModelAndView next, WikiPageInfo pageInfo) throws Exception {
+		Properties props = new Properties();
+		try {
+			setProperty(props, request, Environment.PROP_SERVER_URL);
+			setProperty(props, request, Environment.PROP_SITE_NAME);
+			setProperty(props, request, Environment.PROP_BASE_DEFAULT_TOPIC);
+			setProperty(props, request, Environment.PROP_BASE_LOGO_IMAGE);
+			setProperty(props, request, Environment.PROP_BASE_META_DESCRIPTION);
+			setProperty(props, request, Environment.PROP_TOPIC_EDITOR);
+			setNumericProperty(props, request, Environment.PROP_IMAGE_RESIZE_INCREMENT, pageInfo.getErrors());
+			setNumericProperty(props, request, Environment.PROP_MAX_TOPIC_VERSION_EXPORT, pageInfo.getErrors());
+			setDatePatternProperty(props, request, Environment.PROP_DATE_PATTERN_DATE_AND_TIME, pageInfo.getErrors());
+			setDatePatternProperty(props, request, Environment.PROP_DATE_PATTERN_DATE_ONLY, pageInfo.getErrors());
+			setDatePatternProperty(props, request, Environment.PROP_DATE_PATTERN_TIME_ONLY, pageInfo.getErrors());
+			setNumericProperty(props, request, Environment.PROP_RECENT_CHANGES_NUM, pageInfo.getErrors());
+			setBooleanProperty(props, request, Environment.PROP_TOPIC_USE_PREVIEW);
+			setBooleanProperty(props, request, Environment.PROP_TOPIC_USE_SHOW_CHANGES);
+			setBooleanProperty(props, request, Environment.PROP_PRINT_NEW_WINDOW);
+			setBooleanProperty(props, request, Environment.PROP_EXTERNAL_LINK_NEW_WINDOW);
+			setProperty(props, request, Environment.PROP_BASE_SEARCH_ENGINE);
+			setProperty(props, request, Environment.PROP_PARSER_CLASS);
+			setBooleanProperty(props, request, Environment.PROP_PARSER_TOC);
+			setNumericProperty(props, request, Environment.PROP_PARSER_TOC_DEPTH, pageInfo.getErrors());
+			setBooleanProperty(props, request, Environment.PROP_PARSER_DISPLAY_INTERWIKI_LINKS_INLINE);
+			setBooleanProperty(props, request, Environment.PROP_PARSER_DISPLAY_SPECIAL_PAGE_VIRTUAL_WIKI_LINKS);
+			setBooleanProperty(props, request, Environment.PROP_PARSER_DISPLAY_VIRTUALWIKI_LINKS_INLINE);
+			setBooleanProperty(props, request, Environment.PROP_PARSER_ALLOW_CAPITALIZATION);
+			setBooleanProperty(props, request, Environment.PROP_PARSER_ALLOW_HTML);
+			setBooleanProperty(props, request, Environment.PROP_PARSER_ALLOW_JAVASCRIPT);
+			setBooleanProperty(props, request, Environment.PROP_PARSER_ALLOW_TEMPLATES);
+			setProperty(props, request, Environment.PROP_PARSER_SIGNATURE_USER_PATTERN);
+			setDatePatternProperty(props, request, Environment.PROP_PARSER_SIGNATURE_DATE_PATTERN, pageInfo.getErrors());
+			setBooleanProperty(props, request, Environment.PROP_PARSER_USE_NUMBERED_HTML_LINKS);
+			setProperty(props, request, Environment.PROP_BASE_FILE_DIR);
+			setProperty(props, request, Environment.PROP_BASE_PERSISTENCE_TYPE);
+			if (props.getProperty(Environment.PROP_BASE_PERSISTENCE_TYPE).equals(WikiBase.PERSISTENCE_EXTERNAL)) {
+				setProperty(props, request, Environment.PROP_DB_DRIVER);
+				setProperty(props, request, Environment.PROP_DB_TYPE);
+				setProperty(props, request, Environment.PROP_DB_URL);
+				setProperty(props, request, Environment.PROP_DB_USERNAME);
+				setPassword(props, request, next, Environment.PROP_DB_PASSWORD, "dbPassword");
+			} else {
+				WikiDatabase.setupDefaultDatabase(props);
+			}
+			setNumericProperty(props, request, Environment.PROP_DBCP_MAX_ACTIVE, pageInfo.getErrors());
+			setNumericProperty(props, request, Environment.PROP_DBCP_MAX_IDLE, pageInfo.getErrors());
+			setNumericProperty(props, request, Environment.PROP_DBCP_MAX_OPEN_PREPARED_STATEMENTS, pageInfo.getErrors());
+			setBooleanProperty(props, request, Environment.PROP_DBCP_POOL_PREPARED_STATEMENTS);
+			setBooleanProperty(props, request, Environment.PROP_DBCP_TEST_ON_BORROW);
+			setBooleanProperty(props, request, Environment.PROP_DBCP_TEST_ON_RETURN);
+			setBooleanProperty(props, request, Environment.PROP_DBCP_TEST_WHILE_IDLE);
+			setNumericProperty(props, request, Environment.PROP_DBCP_MIN_EVICTABLE_IDLE_TIME, pageInfo.getErrors());
+			setNumericProperty(props, request, Environment.PROP_DBCP_TIME_BETWEEN_EVICTION_RUNS, pageInfo.getErrors());
+			setNumericProperty(props, request, Environment.PROP_DBCP_NUM_TESTS_PER_EVICTION_RUN, pageInfo.getErrors());
+			setProperty(props, request, Environment.PROP_DBCP_WHEN_EXHAUSTED_ACTION);
+			String maxFileSizeString = request.getParameter(Environment.PROP_FILE_MAX_FILE_SIZE);
+			if (StringUtils.isBlank(maxFileSizeString) || !StringUtils.isNumeric(maxFileSizeString)) {
+				pageInfo.addError(new WikiMessage("admin.message.nonnumeric", Environment.PROP_FILE_MAX_FILE_SIZE, maxFileSizeString));
+			} else {
+				long maxFileSizeInKB = Long.parseLong(maxFileSizeString);
+				props.setProperty(Environment.PROP_FILE_MAX_FILE_SIZE, Long.toString(maxFileSizeInKB * 1000));
+			}
+			setProperty(props, request, Environment.PROP_FILE_DIR_FULL_PATH);
+			setProperty(props, request, Environment.PROP_FILE_DIR_RELATIVE_PATH);
+			setProperty(props, request, Environment.PROP_FILE_SERVER_URL);
+			setProperty(props, request, Environment.PROP_SHARED_UPLOAD_VIRTUAL_WIKI);
+			setProperty(props, request, Environment.PROP_FILE_BLACKLIST_TYPE);
+			setProperty(props, request, Environment.PROP_FILE_BLACKLIST);
+			setProperty(props, request, Environment.PROP_FILE_WHITELIST);
+			/*
+			setProperty(props, request, Environment.PROP_EMAIL_SMTP_HOST);
+			setProperty(props, request, Environment.PROP_EMAIL_SMTP_USERNAME);
+			setPassword(props, request, next, Environment.PROP_EMAIL_SMTP_PASSWORD, "smtpPassword");
+			setProperty(props, request, Environment.PROP_EMAIL_REPLY_ADDRESS);
+			*/
+			setBooleanProperty(props, request, Environment.PROP_TOPIC_SPAM_FILTER);
+			setNumericProperty(props, request, Environment.PROP_RECAPTCHA_EDIT, pageInfo.getErrors());
+			setNumericProperty(props, request, Environment.PROP_RECAPTCHA_REGISTER, pageInfo.getErrors());
+			setProperty(props, request, Environment.PROP_RECAPTCHA_PUBLIC_KEY);
+			setProperty(props, request, Environment.PROP_RECAPTCHA_PRIVATE_KEY);
+			if (StringUtils.isBlank(props.getProperty(Environment.PROP_RECAPTCHA_PUBLIC_KEY)) || StringUtils.isBlank(props.getProperty(Environment.PROP_RECAPTCHA_PRIVATE_KEY))) {
+				if (NumberUtils.toInt(props.getProperty(Environment.PROP_RECAPTCHA_EDIT)) > 0 || NumberUtils.toInt(props.getProperty(Environment.PROP_RECAPTCHA_REGISTER)) > 0) {
+					pageInfo.addError(new WikiMessage("admin.spam.message.invalidkeys"));
+				}
+			}
+			setNumericProperty(props, request, Environment.PROP_CACHE_INDIVIDUAL_SIZE, pageInfo.getErrors());
+			setNumericProperty(props, request, Environment.PROP_CACHE_MAX_AGE, pageInfo.getErrors());
+			setNumericProperty(props, request, Environment.PROP_CACHE_MAX_IDLE_AGE, pageInfo.getErrors());
+			setNumericProperty(props, request, Environment.PROP_CACHE_TOTAL_SIZE, pageInfo.getErrors());
+			setBooleanProperty(props, request, Environment.PROP_RSS_ALLOWED);
+			setProperty(props, request, Environment.PROP_RSS_TITLE);
+			pageInfo.getErrors().addAll(ServletUtil.validateSystemSettings(props));
+			if (this.saveProperties(request, next, pageInfo, props)) {
+				pageInfo.addMessage(new WikiMessage("admin.message.changessaved"));
+			}
+		} catch (Exception e) {
+			logger.error("Failure while processing property values", e);
+			pageInfo.addError(new WikiMessage("admin.message.propertyfailure", e.getMessage()));
+		}
+		viewAdmin(request, next, pageInfo, props);
+	}
+
+	/**
+	 *
+	 */
+	private void recentChanges(HttpServletRequest request, ModelAndView next, WikiPageInfo pageInfo) throws Exception {
+		try {
+			WikiBase.getDataHandler().reloadRecentChanges();
+			pageInfo.addMessage(new WikiMessage("admin.message.recentchanges"));
+		} catch (Exception e) {
+			logger.error("Failure while loading recent changes", e);
+			pageInfo.addError(new WikiMessage("admin.message.recentchangesfail", e.getMessage()));
+		}
+		viewAdminSystem(request, next, pageInfo);
+	}
+
+	/**
+	 *
+	 */
+	private void refreshIndex(HttpServletRequest request, ModelAndView next, WikiPageInfo pageInfo) throws Exception {
+		try {
+			WikiBase.getSearchEngine().refreshIndex();
+			pageInfo.addMessage(new WikiMessage("admin.message.indexrefreshed"));
+		} catch (Exception e) {
+			logger.error("Failure while refreshing search index", e);
+			pageInfo.addError(new WikiMessage("admin.message.searchrefresh", e.getMessage()));
+		}
+		viewAdminSystem(request, next, pageInfo);
+	}
+
+	/**
+	 *
+	 */
+	private boolean saveProperties(HttpServletRequest request, ModelAndView next, WikiPageInfo pageInfo, Properties props) throws Exception {
+		if (!pageInfo.getErrors().isEmpty()) {
+			// insert a general warning about changes not being saved as the first error
+			pageInfo.getErrors().add(0, new WikiMessage("admin.message.changesnotsaved"));
+			return false;
+		}
+		// all is well, save the properties
+		Iterator iterator = props.keySet().iterator();
+		while (iterator.hasNext()) {
+			String key = (String)iterator.next();
+			String value = props.getProperty(key);
+			Environment.setValue(key, value);
+		}
+		Environment.saveConfiguration();
+		// re-initialize to reset database settings (if needed)
+		WikiUserDetailsImpl userDetails = ServletUtil.currentUserDetails();
+		if (userDetails.hasRole(Role.ROLE_ANONYMOUS)) {
+			throw new IllegalArgumentException("Cannot pass null or anonymous WikiUser object to setupAdminUser");
+		}
+		WikiUser user = ServletUtil.currentWikiUser();
+		WikiBase.reset(request.getLocale(), user, user.getUsername(), null);
+		return true;
+	}
+
+	/**
+	 *
+	 */
+	private static void setBooleanProperty(Properties props, HttpServletRequest request, String parameter) {
+		boolean value = (request.getParameter(parameter) != null);
+		props.setProperty(parameter, Boolean.toString(value));
+	}
+
+	/**
+	 * Utility method for setting a property that represents a SimpleDateFormat pattern.
+	 * If the pattern is invalid or <code>null</code> then an error is generated.
+	 */
+	private static void setDatePatternProperty(Properties props, HttpServletRequest request, String parameter, List<WikiMessage> errors) {
+		String value = request.getParameter(parameter);
+		if (!StringUtils.equalsIgnoreCase(value, "SHORT") && !StringUtils.equalsIgnoreCase(value, "MEDIUM") && !StringUtils.equalsIgnoreCase(value, "LONG") && !StringUtils.equalsIgnoreCase(value, "FULL")) {
+			try {
+				SimpleDateFormat sdf = new SimpleDateFormat(value);
+			} catch (Exception e) {
+				errors.add(new WikiMessage("admin.message.date.error", parameter, value));
+			}
+		}
+		props.setProperty(parameter, value);
+	}
+
+	/**
+	 *
+	 */
+	private static void setPassword(Properties props, HttpServletRequest request, ModelAndView next, String parameter, String passwordParam) throws Exception {
+		String value = request.getParameter(parameter);
+		if (!StringUtils.isBlank(value)) {
+			Encryption.setEncryptedProperty(parameter, value, props);
+			next.addObject(passwordParam, request.getParameter(parameter));
+		} else {
+			props.setProperty(parameter, Environment.getValue(parameter));
+		}
+	}
+
+	/**
+	 *
+	 */
+	private static void setNumericProperty(Properties props, HttpServletRequest request, String parameter, List<WikiMessage> errors) {
+		String value = request.getParameter(parameter);
+		if (StringUtils.isBlank(value) || !StringUtils.isNumeric(value)) {
+			errors.add(new WikiMessage("admin.message.nonnumeric", parameter, value));
+		}
+		props.setProperty(parameter, value);
+	}
+
+	/**
+	 *
+	 */
+	private static void setProperty(Properties props, HttpServletRequest request, String parameter) {
+		String value = request.getParameter(parameter);
+		if (value == null) {
+			value = "";
+		}
+		props.setProperty(parameter, value);
+	}
+
+	/**
+	 *
+	 */
+	private void spam(HttpServletRequest request, ModelAndView next, WikiPageInfo pageInfo) throws Exception {
+		try {
+			SpamFilter.reload();
+			pageInfo.addMessage(new WikiMessage("admin.message.spamfilter"));
+		} catch (Exception e) {
+			logger.error("Failure while reloading spam filter patterns", e);
+			pageInfo.addError(new WikiMessage("admin.message.spamfilterfail", e.getMessage()));
+		}
+		viewAdminSystem(request, next, pageInfo);
+	}
+
+	/**
+	 *
+	 */
+	private void viewAdmin(HttpServletRequest request, ModelAndView next, WikiPageInfo pageInfo, Properties props) {
+		pageInfo.setContentJsp(JSP_ADMIN);
+		pageInfo.setAdmin(true);
+		pageInfo.setPageTitle(new WikiMessage("admin.title"));
+		Map<String, String> editors = WikiConfiguration.getInstance().getEditors();
+		next.addObject("editors", editors);
+		List<WikiConfigurationObject> dataHandlers = WikiConfiguration.getInstance().getDataHandlers();
+		next.addObject("dataHandlers", dataHandlers);
+		List<WikiConfigurationObject> searchEngines = WikiConfiguration.getInstance().getSearchEngines();
+		next.addObject("searchEngines", searchEngines);
+		List<WikiConfigurationObject> parsers = WikiConfiguration.getInstance().getParsers();
+		next.addObject("parsers", parsers);
+		LinkedHashMap<Integer, String> poolExhaustedMap = new LinkedHashMap<Integer, String>();
+		poolExhaustedMap.put(Integer.valueOf(GenericObjectPool.WHEN_EXHAUSTED_FAIL), "admin.persistence.caption.whenexhaustedaction.fail");
+		poolExhaustedMap.put(Integer.valueOf(GenericObjectPool.WHEN_EXHAUSTED_BLOCK), "admin.persistence.caption.whenexhaustedaction.block");
+		poolExhaustedMap.put(Integer.valueOf(GenericObjectPool.WHEN_EXHAUSTED_GROW), "admin.persistence.caption.whenexhaustedaction.grow");
+		next.addObject("poolExhaustedMap", poolExhaustedMap);
+		LinkedHashMap<Integer, String> blacklistTypesMap = new LinkedHashMap<Integer, String>();
+		blacklistTypesMap.put(Integer.valueOf(WikiBase.UPLOAD_ALL), "admin.upload.caption.allowall");
+		blacklistTypesMap.put(Integer.valueOf(WikiBase.UPLOAD_NONE), "admin.upload.caption.allownone");
+		blacklistTypesMap.put(Integer.valueOf(WikiBase.UPLOAD_BLACKLIST), "admin.upload.caption.useblacklist");
+		blacklistTypesMap.put(Integer.valueOf(WikiBase.UPLOAD_WHITELIST), "admin.upload.caption.usewhitelist");
+		next.addObject("blacklistTypes", blacklistTypesMap);
+		if (props == null) {
+			props = Environment.getInstance();
+		}
+		long maximumFileSize = Long.valueOf(props.getProperty(Environment.PROP_FILE_MAX_FILE_SIZE))/1000;
+		next.addObject("maximumFileSize", maximumFileSize);
+		next.addObject("props", props);
+		try {
+			List<VirtualWiki> virtualWikiList = WikiBase.getDataHandler().getVirtualWikiList();
+			next.addObject("virtualwikis", virtualWikiList);
+		} catch (DataAccessException e) {
+			logger.error("Failure while retrieving database records", e);
+			pageInfo.addError(new WikiMessage("error.unknown", e.getMessage()));
+		}
+	}
+
+	/**
+	 *
+	 */
+	private void viewAdminSystem(HttpServletRequest request, ModelAndView next, WikiPageInfo pageInfo) {
+		pageInfo.setContentJsp(JSP_ADMIN_SYSTEM);
+		pageInfo.setAdmin(true);
+		pageInfo.setPageTitle(new WikiMessage("admin.maintenance.title"));
+		boolean allowExport = Environment.getValue(Environment.PROP_BASE_PERSISTENCE_TYPE).equals(WikiBase.PERSISTENCE_INTERNAL);
+		next.addObject("allowExport", allowExport);
+		List<WikiConfigurationObject> dataHandlers = WikiConfiguration.getInstance().getDataHandlers();
+		next.addObject("dataHandlers", dataHandlers);
+	}
+}
package org.jamwiki.parser.bliki;

import info.bliki.htmlcleaner.ContentToken;
import info.bliki.htmlcleaner.TagNode;
import info.bliki.wiki.filter.TemplateParser;
import info.bliki.wiki.filter.WikipediaParser;
import info.bliki.wiki.model.AbstractWikiModel;
import info.bliki.wiki.model.Configuration;
import info.bliki.wiki.model.ImageFormat;
import info.bliki.wiki.namespaces.INamespace;
import info.bliki.wiki.tags.WPATag;
import info.bliki.wiki.tags.util.TagStack;

import java.io.IOException;
import java.util.Map;
import java.util.Set;

import org.apache.commons.lang3.StringUtils;
import org.jamwiki.DataAccessException;
import org.jamwiki.WikiBase;
import org.jamwiki.model.Namespace;
import org.jamwiki.model.Topic;
import org.jamwiki.parser.LinkUtil;
import org.jamwiki.parser.ParserInput;
import org.jamwiki.parser.ParserOutput;
import org.jamwiki.parser.WikiLink;
import org.jamwiki.parser.jflex.JFlexParser;
import org.jamwiki.parser.jflex.JFlexParserUtil;
import org.jamwiki.utils.Utilities;
import org.jamwiki.utils.WikiLogger;

/**
 * An IWikiModel model implementation for JAMWiki
 * 
 */
public class JAMWikiModel extends AbstractWikiModel {

	private static final WikiLogger logger = WikiLogger.getLogger(JAMWikiModel.class.getName());

	protected String fContextPath;

	protected ParserInput fParserInput;

	protected ParserOutput fParserOutput;

	static {

		TagNode.addAllowedAttribute("style");
	}

	public JAMWikiModel(ParserInput parserInput, ParserOutput document, String contextPath) {
		super(Configuration.DEFAULT_CONFIGURATION);

		fParserInput = parserInput;
		fParserOutput = document;
		fContextPath = contextPath;
	}

	public void parseInternalImageLink(String imageNamespace, String name) {
		// see JAMHTMLConverter#imageNodeToText() for the real HTML conversion
		// routine!!!
		ImageFormat imageFormat = ImageFormat.getImageFormat(name, imageNamespace);

		int pxWidth = imageFormat.getWidth();
		String caption = imageFormat.getCaption();
		TagNode divTagNode = new TagNode("div");
		divTagNode.addAttribute("id", "image", false);
		// divTagNode.addAttribute("href", hrefImageLink, false);
		// divTagNode.addAttribute("src", srcImageLink, false);
		divTagNode.addObjectAttribute("wikiobject", imageFormat);
		if (pxWidth != -1) {
			divTagNode.addAttribute("style", "width:" + pxWidth + "px", false);
		}
		pushNode(divTagNode);

		if (caption != null && caption.length() > 0) {

			TagNode captionTagNode = new TagNode("div");
			String clazzValue = "caption";
			String type = imageFormat.getType();
			if (type != null) {
				clazzValue = type + clazzValue;
			}
			captionTagNode.addAttribute("class", clazzValue, false);

			TagStack localStack = WikipediaParser.parseRecursive(caption, this, true, true);
			captionTagNode.addChildren(localStack.getNodeList());
			String altAttribute = captionTagNode.getBodyString();
			imageFormat.setAlt(altAttribute);
			pushNode(captionTagNode);
			// WikipediaParser.parseRecursive(caption, this);
			popNode();
		}

		popNode(); // div

	}

	@Override
	public void appendSignature(Appendable writer, int numberOfTildes) throws IOException {
		switch (numberOfTildes) {
		case 3:
			writer.append(JFlexParserUtil.parseFragment(fParserInput, fParserOutput, "~~~", JFlexParser.MODE_MINIMAL));
			break;
		case 4:
			writer.append(JFlexParserUtil.parseFragment(fParserInput, fParserOutput, "~~~~", JFlexParser.MODE_MINIMAL));
			break;
		case 5:
			writer.append(JFlexParserUtil.parseFragment(fParserInput, fParserOutput, "~~~~~", JFlexParser.MODE_MINIMAL));
			break;
		}
	}

	/**
	 *
	 */
	@Override
	public void appendInternalLink(String topic, String hashSection, String topicDescription, String cssClass, boolean parseRecursive) {
		String virtualWiki = fParserInput.getVirtualWiki();
		this.appendInternalLink(topic, hashSection, topicDescription, cssClass, parseRecursive, virtualWiki);
	}

	/**
	 *
	 */
	public void appendInternalLink(String topic, String hashSection, String topicDescription, String cssClass, boolean parseRecursive, String virtualWiki) {
		try {
<<<<<<< HEAD
			String virtualWiki = fParserInput.getVirtualWiki();
			WikiLink wikiLink = new WikiLink(fContextPath, virtualWiki, topic);
=======
			WikiLink wikiLink;
>>>>>>> d2a8524c
			if (hashSection != null) {
				wikiLink.setSection(hashSection);
			}
			String destination = wikiLink.getDestination();
			String section = wikiLink.getSection();
			String query = wikiLink.getQuery();
			String href = buildTopicUrlNoEdit(fContextPath, virtualWiki, destination, section, query);
			String style = "";
			if (StringUtils.isBlank(topic) && !StringUtils.isBlank(section)) {
				// do not check existence for section links
			} else {
				String articleName = topic.replace('_', ' ');
				if (LinkUtil.isExistingArticle(virtualWiki, articleName) == null && !wikiLink.isSpecial()) {
					style = "edit";
					href = LinkUtil.buildEditLinkUrl(fContextPath, virtualWiki, topic, query, -1);
				}
			}
			WPATag aTagNode = new WPATag();
			aTagNode.addAttribute("href", href, true);
			aTagNode.addAttribute("class", style, true);
			aTagNode.addObjectAttribute("wikilink", topic);

			pushNode(aTagNode);
			if (parseRecursive) {
				WikipediaParser.parseRecursive(topicDescription.trim(), this, false, true);
			} else {
				aTagNode.addChild(new ContentToken(topicDescription));
			}
			popNode();
		} catch (DataAccessException e1) {
			e1.printStackTrace();
			append(new ContentToken(topicDescription));
		}
	}

	/**
	 * Build a URL to the topic page for a given topic. This method does NOT
	 * verify if the topic exists or if it is a "Special:" page, simply returning
	 * the URL for the topic and virtual wiki.
	 * 
	 * @param context
	 *          The servlet context path. If this value is <code>null</code> then
	 *          the resulting URL will NOT include context path, which breaks HTML
	 *          links but is useful for servlet redirection URLs.
	 * @param virtualWiki
	 *          The virtual wiki for the link that is being created.
	 * @param topicName
	 *          The name of the topic for which a link is being built.
	 * @param section
	 *          The section of the page (#section) for which a link is being
	 *          built.
	 * @param queryString
	 *          Query string parameters to append to the link.
	 * @throws Exception
	 *           Thrown if any error occurs while builing the link URL.
	 */
	private static String buildTopicUrlNoEdit(String context, String virtualWiki, String topicName, String section, String queryString) {
		// TODO same as LinkUtil#buildTopicUrlNoEdit()
		if (StringUtils.isBlank(topicName) && !StringUtils.isBlank(section)) {
			return "#" + Utilities.encodeAndEscapeTopicName(section);
		}
		StringBuilder url = new StringBuilder();
		if (context != null) {
			url.append(context);
		}
		// context never ends with a "/" per servlet specification
		url.append('/');
		// get the virtual wiki, which should have been set by the parent servlet
		url.append(Utilities.encodeAndEscapeTopicName(virtualWiki));
		url.append('/');
		url.append(Utilities.encodeAndEscapeTopicName(topicName));
		if (!StringUtils.isBlank(queryString)) {
			if (queryString.charAt(0) != '?') {
				url.append('?');
			}
			url.append(queryString);
		}
		if (!StringUtils.isBlank(section)) {
			if (section.charAt(0) != '#') {
				url.append('#');
			}
			url.append(Utilities.encodeAndEscapeTopicName(section));
		}
		return url.toString();
	}

	@Override
	public void addCategory(String categoryName, String sortKey) {
		fParserOutput.addCategory(getCategoryNamespace() + Namespace.SEPARATOR + categoryName, sortKey);
	}

	@Override
	public void addLink(String topic) {
		fParserOutput.addLink(topic);
	}

	@Override
	public void addTemplate(String template) {
		fParserOutput.addTemplate(template);
	}

	@Override
	public String getRawWikiContent(String namespace, String topicName, Map<String, String> templateParameters) {
		String result = super.getRawWikiContent(namespace, topicName, templateParameters);
		if (result != null) {
			return result;
		}
		try {
			topicName = topicName.replaceAll("_", " ");
			Topic topic = WikiBase.getDataHandler().lookupTopic(fParserInput.getVirtualWiki(), namespace + ':' + topicName, false);
			if (topic == null) {
				return null;
			}
			return topic.getTopicContent();
		} catch (Exception e) {
			e.printStackTrace();
		}
		return result;
	}

	@Override
	public void buildEditLinkUrl(int section) {
		if (fParserInput.getAllowSectionEdit()) {
			TagNode divTagNode = new TagNode("div");
			divTagNode.addAttribute("style", "font-size:90%;float:right;margin-left:5px;", false);
			divTagNode.addChild(new ContentToken("["));
			append(divTagNode);

			String url = "";
			try {
				// Use correct section number. 
				// Bliki starts with offset 0 so it must be "section+1"
				url = LinkUtil.buildEditLinkUrl(fParserInput.getContext(), fParserInput.getVirtualWiki(), fParserInput.getTopicName(),
						null, section + 1);
			} catch (Exception e) {
				logger.error("Failure while building link for topic " + fParserInput.getVirtualWiki() + " / "
						+ fParserInput.getTopicName(), e);
			}
			TagNode aTagNode = new TagNode("a");
			aTagNode.addAttribute("href", url, false);
			aTagNode.addChild(new ContentToken(Utilities.formatMessage("common.sectionedit", fParserInput.getLocale())));
			divTagNode.addChild(aTagNode);
			divTagNode.addChild(new ContentToken("]"));
		}
	}

	@Override
	public boolean parseBBCodes() {
		return false;
	}

	@Override
	public boolean replaceColon() {
		return false;
	}

	public INamespace getNamespace() {
		return new info.bliki.wiki.namespaces.Namespace(fParserInput.getLocale());
	}

	@Override
	public String getCategoryNamespace() {
		// FIXME - this does not return the virtual wiki specific namespace
		return Namespace.namespace(Namespace.CATEGORY_ID).getDefaultLabel();
	}

	@Override
	public String getImageNamespace() {
		// FIXME - this does not return the virtual wiki specific namespace
		return Namespace.namespace(Namespace.FILE_ID).getDefaultLabel();
	}

	@Override
	public String getTemplateNamespace() {
		// FIXME - this does not return the virtual wiki specific namespace
		return Namespace.namespace(Namespace.TEMPLATE_ID).getDefaultLabel();
	}

	public Set<String> getLinks() {
		return null;
	}

	@Override
	public void appendInterWikiLink(String namespace, String title, String topicDescription) {
		String hrefLink = getInterwikiMap().get(namespace.toLowerCase());
		if (hrefLink != null) {
			String virtualWiki = fParserInput.getVirtualWiki();
			WikiLink wikiLink = LinkUtil.parseWikiLink(fContextPath, virtualWiki, namespace + Namespace.SEPARATOR + title + "|" + topicDescription);
			String destination = wikiLink.getDestination();
			destination = destination.substring(wikiLink.getNamespace().getLabel(virtualWiki).length() + Namespace.SEPARATOR.length());
			hrefLink = hrefLink.replace("${title}", Utilities.encodeAndEscapeTopicName(title));
			TagNode aTagNode = new TagNode("a");
			aTagNode.addAttribute("href", hrefLink, true);
			aTagNode.addAttribute("class", "interwiki", false);

			pushNode(aTagNode);
			WikipediaParser.parseRecursive(topicDescription.trim(), this, false, true);
			popNode();

		} else {
			append(new ContentToken(topicDescription));
		}
	}

	@Override
	public boolean isTemplateTopic() {
		String topicName = fParserInput.getTopicName();
		int index = topicName.indexOf(':');
		if (index > 0) {
			String namespace = topicName.substring(0, index);
			if (isTemplateNamespace(namespace)) {
				return true;
			}
		}
		return false;
	}

	@Override
	public boolean isMathtranRenderer() {
		return true;
	}

	@Override
	public String parseTemplates(String rawWikiText, boolean parseOnlySignature) {
		if (rawWikiText == null) {
			return "";
		}
		if (!parseOnlySignature) {
			initialize();
		}
		StringBuilder buf = new StringBuilder(rawWikiText.length() + rawWikiText.length() / 10);
		try {
			TemplateParser.parse(rawWikiText, this, buf, parseOnlySignature, true);
		} catch (Exception ioe) {
			ioe.printStackTrace();
			buf.append("<span class=\"error\">TemplateParser exception: " + ioe.getClass().getSimpleName() + "</span>");
		}
		return buf.toString();
	}

	/**
	 * Override the parent method to check for virtual wikis.  If one is found
	 * process it specially, otherwise defer to standard Bliki parsing.
	 */
	@Override
	public boolean appendRawNamespaceLinks(String rawNamespaceTopic, String viewableLinkDescription, boolean containsNoPipe) {
		int colonIndex = rawNamespaceTopic.indexOf(':');
		if (colonIndex != (-1)) {
			String nameSpace = rawNamespaceTopic.substring(0, colonIndex);
			if (isVirtualWiki(nameSpace)) {
				String title = rawNamespaceTopic.substring(colonIndex + 1);
				if (title != null && title.length() > 0) {
					appendInternalLink(title, null, viewableLinkDescription, null, true, nameSpace);
					return true;
				}
			}
		}
		return super.appendRawNamespaceLinks(rawNamespaceTopic, viewableLinkDescription, containsNoPipe);
	}

	/**
	 * Utility method for determining if a given prefix represents a virtual wiki.
	 */
	public boolean isVirtualWiki(String namespace) {
		try {
			return (WikiBase.getDataHandler().lookupVirtualWiki(namespace) != null);
		} catch (DataAccessException e) {
			return false;
		}
	}
}
<|MERGE_RESOLUTION|>--- conflicted
+++ resolved
@@ -1,404 +1,399 @@
-package org.jamwiki.parser.bliki;
-
-import info.bliki.htmlcleaner.ContentToken;
-import info.bliki.htmlcleaner.TagNode;
-import info.bliki.wiki.filter.TemplateParser;
-import info.bliki.wiki.filter.WikipediaParser;
-import info.bliki.wiki.model.AbstractWikiModel;
-import info.bliki.wiki.model.Configuration;
-import info.bliki.wiki.model.ImageFormat;
-import info.bliki.wiki.namespaces.INamespace;
-import info.bliki.wiki.tags.WPATag;
-import info.bliki.wiki.tags.util.TagStack;
-
-import java.io.IOException;
-import java.util.Map;
-import java.util.Set;
-
-import org.apache.commons.lang3.StringUtils;
-import org.jamwiki.DataAccessException;
-import org.jamwiki.WikiBase;
-import org.jamwiki.model.Namespace;
-import org.jamwiki.model.Topic;
-import org.jamwiki.parser.LinkUtil;
-import org.jamwiki.parser.ParserInput;
-import org.jamwiki.parser.ParserOutput;
-import org.jamwiki.parser.WikiLink;
-import org.jamwiki.parser.jflex.JFlexParser;
-import org.jamwiki.parser.jflex.JFlexParserUtil;
-import org.jamwiki.utils.Utilities;
-import org.jamwiki.utils.WikiLogger;
-
-/**
- * An IWikiModel model implementation for JAMWiki
- * 
- */
-public class JAMWikiModel extends AbstractWikiModel {
-
-	private static final WikiLogger logger = WikiLogger.getLogger(JAMWikiModel.class.getName());
-
-	protected String fContextPath;
-
-	protected ParserInput fParserInput;
-
-	protected ParserOutput fParserOutput;
-
-	static {
-
-		TagNode.addAllowedAttribute("style");
-	}
-
-	public JAMWikiModel(ParserInput parserInput, ParserOutput document, String contextPath) {
-		super(Configuration.DEFAULT_CONFIGURATION);
-
-		fParserInput = parserInput;
-		fParserOutput = document;
-		fContextPath = contextPath;
-	}
-
-	public void parseInternalImageLink(String imageNamespace, String name) {
-		// see JAMHTMLConverter#imageNodeToText() for the real HTML conversion
-		// routine!!!
-		ImageFormat imageFormat = ImageFormat.getImageFormat(name, imageNamespace);
-
-		int pxWidth = imageFormat.getWidth();
-		String caption = imageFormat.getCaption();
-		TagNode divTagNode = new TagNode("div");
-		divTagNode.addAttribute("id", "image", false);
-		// divTagNode.addAttribute("href", hrefImageLink, false);
-		// divTagNode.addAttribute("src", srcImageLink, false);
-		divTagNode.addObjectAttribute("wikiobject", imageFormat);
-		if (pxWidth != -1) {
-			divTagNode.addAttribute("style", "width:" + pxWidth + "px", false);
-		}
-		pushNode(divTagNode);
-
-		if (caption != null && caption.length() > 0) {
-
-			TagNode captionTagNode = new TagNode("div");
-			String clazzValue = "caption";
-			String type = imageFormat.getType();
-			if (type != null) {
-				clazzValue = type + clazzValue;
-			}
-			captionTagNode.addAttribute("class", clazzValue, false);
-
-			TagStack localStack = WikipediaParser.parseRecursive(caption, this, true, true);
-			captionTagNode.addChildren(localStack.getNodeList());
-			String altAttribute = captionTagNode.getBodyString();
-			imageFormat.setAlt(altAttribute);
-			pushNode(captionTagNode);
-			// WikipediaParser.parseRecursive(caption, this);
-			popNode();
-		}
-
-		popNode(); // div
-
-	}
-
-	@Override
-	public void appendSignature(Appendable writer, int numberOfTildes) throws IOException {
-		switch (numberOfTildes) {
-		case 3:
-			writer.append(JFlexParserUtil.parseFragment(fParserInput, fParserOutput, "~~~", JFlexParser.MODE_MINIMAL));
-			break;
-		case 4:
-			writer.append(JFlexParserUtil.parseFragment(fParserInput, fParserOutput, "~~~~", JFlexParser.MODE_MINIMAL));
-			break;
-		case 5:
-			writer.append(JFlexParserUtil.parseFragment(fParserInput, fParserOutput, "~~~~~", JFlexParser.MODE_MINIMAL));
-			break;
-		}
-	}
-
-	/**
-	 *
-	 */
-	@Override
-	public void appendInternalLink(String topic, String hashSection, String topicDescription, String cssClass, boolean parseRecursive) {
-		String virtualWiki = fParserInput.getVirtualWiki();
-		this.appendInternalLink(topic, hashSection, topicDescription, cssClass, parseRecursive, virtualWiki);
-	}
-
-	/**
-	 *
-	 */
-	public void appendInternalLink(String topic, String hashSection, String topicDescription, String cssClass, boolean parseRecursive, String virtualWiki) {
-		try {
-<<<<<<< HEAD
-			String virtualWiki = fParserInput.getVirtualWiki();
-			WikiLink wikiLink = new WikiLink(fContextPath, virtualWiki, topic);
-=======
-			WikiLink wikiLink;
->>>>>>> d2a8524c
-			if (hashSection != null) {
-				wikiLink.setSection(hashSection);
-			}
-			String destination = wikiLink.getDestination();
-			String section = wikiLink.getSection();
-			String query = wikiLink.getQuery();
-			String href = buildTopicUrlNoEdit(fContextPath, virtualWiki, destination, section, query);
-			String style = "";
-			if (StringUtils.isBlank(topic) && !StringUtils.isBlank(section)) {
-				// do not check existence for section links
-			} else {
-				String articleName = topic.replace('_', ' ');
-				if (LinkUtil.isExistingArticle(virtualWiki, articleName) == null && !wikiLink.isSpecial()) {
-					style = "edit";
-					href = LinkUtil.buildEditLinkUrl(fContextPath, virtualWiki, topic, query, -1);
-				}
-			}
-			WPATag aTagNode = new WPATag();
-			aTagNode.addAttribute("href", href, true);
-			aTagNode.addAttribute("class", style, true);
-			aTagNode.addObjectAttribute("wikilink", topic);
-
-			pushNode(aTagNode);
-			if (parseRecursive) {
-				WikipediaParser.parseRecursive(topicDescription.trim(), this, false, true);
-			} else {
-				aTagNode.addChild(new ContentToken(topicDescription));
-			}
-			popNode();
-		} catch (DataAccessException e1) {
-			e1.printStackTrace();
-			append(new ContentToken(topicDescription));
-		}
-	}
-
-	/**
-	 * Build a URL to the topic page for a given topic. This method does NOT
-	 * verify if the topic exists or if it is a "Special:" page, simply returning
-	 * the URL for the topic and virtual wiki.
-	 * 
-	 * @param context
-	 *          The servlet context path. If this value is <code>null</code> then
-	 *          the resulting URL will NOT include context path, which breaks HTML
-	 *          links but is useful for servlet redirection URLs.
-	 * @param virtualWiki
-	 *          The virtual wiki for the link that is being created.
-	 * @param topicName
-	 *          The name of the topic for which a link is being built.
-	 * @param section
-	 *          The section of the page (#section) for which a link is being
-	 *          built.
-	 * @param queryString
-	 *          Query string parameters to append to the link.
-	 * @throws Exception
-	 *           Thrown if any error occurs while builing the link URL.
-	 */
-	private static String buildTopicUrlNoEdit(String context, String virtualWiki, String topicName, String section, String queryString) {
-		// TODO same as LinkUtil#buildTopicUrlNoEdit()
-		if (StringUtils.isBlank(topicName) && !StringUtils.isBlank(section)) {
-			return "#" + Utilities.encodeAndEscapeTopicName(section);
-		}
-		StringBuilder url = new StringBuilder();
-		if (context != null) {
-			url.append(context);
-		}
-		// context never ends with a "/" per servlet specification
-		url.append('/');
-		// get the virtual wiki, which should have been set by the parent servlet
-		url.append(Utilities.encodeAndEscapeTopicName(virtualWiki));
-		url.append('/');
-		url.append(Utilities.encodeAndEscapeTopicName(topicName));
-		if (!StringUtils.isBlank(queryString)) {
-			if (queryString.charAt(0) != '?') {
-				url.append('?');
-			}
-			url.append(queryString);
-		}
-		if (!StringUtils.isBlank(section)) {
-			if (section.charAt(0) != '#') {
-				url.append('#');
-			}
-			url.append(Utilities.encodeAndEscapeTopicName(section));
-		}
-		return url.toString();
-	}
-
-	@Override
-	public void addCategory(String categoryName, String sortKey) {
-		fParserOutput.addCategory(getCategoryNamespace() + Namespace.SEPARATOR + categoryName, sortKey);
-	}
-
-	@Override
-	public void addLink(String topic) {
-		fParserOutput.addLink(topic);
-	}
-
-	@Override
-	public void addTemplate(String template) {
-		fParserOutput.addTemplate(template);
-	}
-
-	@Override
-	public String getRawWikiContent(String namespace, String topicName, Map<String, String> templateParameters) {
-		String result = super.getRawWikiContent(namespace, topicName, templateParameters);
-		if (result != null) {
-			return result;
-		}
-		try {
-			topicName = topicName.replaceAll("_", " ");
-			Topic topic = WikiBase.getDataHandler().lookupTopic(fParserInput.getVirtualWiki(), namespace + ':' + topicName, false);
-			if (topic == null) {
-				return null;
-			}
-			return topic.getTopicContent();
-		} catch (Exception e) {
-			e.printStackTrace();
-		}
-		return result;
-	}
-
-	@Override
-	public void buildEditLinkUrl(int section) {
-		if (fParserInput.getAllowSectionEdit()) {
-			TagNode divTagNode = new TagNode("div");
-			divTagNode.addAttribute("style", "font-size:90%;float:right;margin-left:5px;", false);
-			divTagNode.addChild(new ContentToken("["));
-			append(divTagNode);
-
-			String url = "";
-			try {
-				// Use correct section number. 
-				// Bliki starts with offset 0 so it must be "section+1"
-				url = LinkUtil.buildEditLinkUrl(fParserInput.getContext(), fParserInput.getVirtualWiki(), fParserInput.getTopicName(),
-						null, section + 1);
-			} catch (Exception e) {
-				logger.error("Failure while building link for topic " + fParserInput.getVirtualWiki() + " / "
-						+ fParserInput.getTopicName(), e);
-			}
-			TagNode aTagNode = new TagNode("a");
-			aTagNode.addAttribute("href", url, false);
-			aTagNode.addChild(new ContentToken(Utilities.formatMessage("common.sectionedit", fParserInput.getLocale())));
-			divTagNode.addChild(aTagNode);
-			divTagNode.addChild(new ContentToken("]"));
-		}
-	}
-
-	@Override
-	public boolean parseBBCodes() {
-		return false;
-	}
-
-	@Override
-	public boolean replaceColon() {
-		return false;
-	}
-
-	public INamespace getNamespace() {
-		return new info.bliki.wiki.namespaces.Namespace(fParserInput.getLocale());
-	}
-
-	@Override
-	public String getCategoryNamespace() {
-		// FIXME - this does not return the virtual wiki specific namespace
-		return Namespace.namespace(Namespace.CATEGORY_ID).getDefaultLabel();
-	}
-
-	@Override
-	public String getImageNamespace() {
-		// FIXME - this does not return the virtual wiki specific namespace
-		return Namespace.namespace(Namespace.FILE_ID).getDefaultLabel();
-	}
-
-	@Override
-	public String getTemplateNamespace() {
-		// FIXME - this does not return the virtual wiki specific namespace
-		return Namespace.namespace(Namespace.TEMPLATE_ID).getDefaultLabel();
-	}
-
-	public Set<String> getLinks() {
-		return null;
-	}
-
-	@Override
-	public void appendInterWikiLink(String namespace, String title, String topicDescription) {
-		String hrefLink = getInterwikiMap().get(namespace.toLowerCase());
-		if (hrefLink != null) {
-			String virtualWiki = fParserInput.getVirtualWiki();
-			WikiLink wikiLink = LinkUtil.parseWikiLink(fContextPath, virtualWiki, namespace + Namespace.SEPARATOR + title + "|" + topicDescription);
-			String destination = wikiLink.getDestination();
-			destination = destination.substring(wikiLink.getNamespace().getLabel(virtualWiki).length() + Namespace.SEPARATOR.length());
-			hrefLink = hrefLink.replace("${title}", Utilities.encodeAndEscapeTopicName(title));
-			TagNode aTagNode = new TagNode("a");
-			aTagNode.addAttribute("href", hrefLink, true);
-			aTagNode.addAttribute("class", "interwiki", false);
-
-			pushNode(aTagNode);
-			WikipediaParser.parseRecursive(topicDescription.trim(), this, false, true);
-			popNode();
-
-		} else {
-			append(new ContentToken(topicDescription));
-		}
-	}
-
-	@Override
-	public boolean isTemplateTopic() {
-		String topicName = fParserInput.getTopicName();
-		int index = topicName.indexOf(':');
-		if (index > 0) {
-			String namespace = topicName.substring(0, index);
-			if (isTemplateNamespace(namespace)) {
-				return true;
-			}
-		}
-		return false;
-	}
-
-	@Override
-	public boolean isMathtranRenderer() {
-		return true;
-	}
-
-	@Override
-	public String parseTemplates(String rawWikiText, boolean parseOnlySignature) {
-		if (rawWikiText == null) {
-			return "";
-		}
-		if (!parseOnlySignature) {
-			initialize();
-		}
-		StringBuilder buf = new StringBuilder(rawWikiText.length() + rawWikiText.length() / 10);
-		try {
-			TemplateParser.parse(rawWikiText, this, buf, parseOnlySignature, true);
-		} catch (Exception ioe) {
-			ioe.printStackTrace();
-			buf.append("<span class=\"error\">TemplateParser exception: " + ioe.getClass().getSimpleName() + "</span>");
-		}
-		return buf.toString();
-	}
-
-	/**
-	 * Override the parent method to check for virtual wikis.  If one is found
-	 * process it specially, otherwise defer to standard Bliki parsing.
-	 */
-	@Override
-	public boolean appendRawNamespaceLinks(String rawNamespaceTopic, String viewableLinkDescription, boolean containsNoPipe) {
-		int colonIndex = rawNamespaceTopic.indexOf(':');
-		if (colonIndex != (-1)) {
-			String nameSpace = rawNamespaceTopic.substring(0, colonIndex);
-			if (isVirtualWiki(nameSpace)) {
-				String title = rawNamespaceTopic.substring(colonIndex + 1);
-				if (title != null && title.length() > 0) {
-					appendInternalLink(title, null, viewableLinkDescription, null, true, nameSpace);
-					return true;
-				}
-			}
-		}
-		return super.appendRawNamespaceLinks(rawNamespaceTopic, viewableLinkDescription, containsNoPipe);
-	}
-
-	/**
-	 * Utility method for determining if a given prefix represents a virtual wiki.
-	 */
-	public boolean isVirtualWiki(String namespace) {
-		try {
-			return (WikiBase.getDataHandler().lookupVirtualWiki(namespace) != null);
-		} catch (DataAccessException e) {
-			return false;
-		}
-	}
-}
+package org.jamwiki.parser.bliki;
+
+import info.bliki.htmlcleaner.ContentToken;
+import info.bliki.htmlcleaner.TagNode;
+import info.bliki.wiki.filter.TemplateParser;
+import info.bliki.wiki.filter.WikipediaParser;
+import info.bliki.wiki.model.AbstractWikiModel;
+import info.bliki.wiki.model.Configuration;
+import info.bliki.wiki.model.ImageFormat;
+import info.bliki.wiki.namespaces.INamespace;
+import info.bliki.wiki.tags.WPATag;
+import info.bliki.wiki.tags.util.TagStack;
+
+import java.io.IOException;
+import java.util.Map;
+import java.util.Set;
+
+import org.apache.commons.lang3.StringUtils;
+import org.jamwiki.DataAccessException;
+import org.jamwiki.WikiBase;
+import org.jamwiki.model.Namespace;
+import org.jamwiki.model.Topic;
+import org.jamwiki.parser.LinkUtil;
+import org.jamwiki.parser.ParserInput;
+import org.jamwiki.parser.ParserOutput;
+import org.jamwiki.parser.WikiLink;
+import org.jamwiki.parser.jflex.JFlexParser;
+import org.jamwiki.parser.jflex.JFlexParserUtil;
+import org.jamwiki.utils.Utilities;
+import org.jamwiki.utils.WikiLogger;
+
+/**
+ * An IWikiModel model implementation for JAMWiki
+ * 
+ */
+public class JAMWikiModel extends AbstractWikiModel {
+
+	private static final WikiLogger logger = WikiLogger.getLogger(JAMWikiModel.class.getName());
+
+	protected String fContextPath;
+
+	protected ParserInput fParserInput;
+
+	protected ParserOutput fParserOutput;
+
+	static {
+
+		TagNode.addAllowedAttribute("style");
+	}
+
+	public JAMWikiModel(ParserInput parserInput, ParserOutput document, String contextPath) {
+		super(Configuration.DEFAULT_CONFIGURATION);
+
+		fParserInput = parserInput;
+		fParserOutput = document;
+		fContextPath = contextPath;
+	}
+
+	public void parseInternalImageLink(String imageNamespace, String name) {
+		// see JAMHTMLConverter#imageNodeToText() for the real HTML conversion
+		// routine!!!
+		ImageFormat imageFormat = ImageFormat.getImageFormat(name, imageNamespace);
+
+		int pxWidth = imageFormat.getWidth();
+		String caption = imageFormat.getCaption();
+		TagNode divTagNode = new TagNode("div");
+		divTagNode.addAttribute("id", "image", false);
+		// divTagNode.addAttribute("href", hrefImageLink, false);
+		// divTagNode.addAttribute("src", srcImageLink, false);
+		divTagNode.addObjectAttribute("wikiobject", imageFormat);
+		if (pxWidth != -1) {
+			divTagNode.addAttribute("style", "width:" + pxWidth + "px", false);
+		}
+		pushNode(divTagNode);
+
+		if (caption != null && caption.length() > 0) {
+
+			TagNode captionTagNode = new TagNode("div");
+			String clazzValue = "caption";
+			String type = imageFormat.getType();
+			if (type != null) {
+				clazzValue = type + clazzValue;
+			}
+			captionTagNode.addAttribute("class", clazzValue, false);
+
+			TagStack localStack = WikipediaParser.parseRecursive(caption, this, true, true);
+			captionTagNode.addChildren(localStack.getNodeList());
+			String altAttribute = captionTagNode.getBodyString();
+			imageFormat.setAlt(altAttribute);
+			pushNode(captionTagNode);
+			// WikipediaParser.parseRecursive(caption, this);
+			popNode();
+		}
+
+		popNode(); // div
+
+	}
+
+	@Override
+	public void appendSignature(Appendable writer, int numberOfTildes) throws IOException {
+		switch (numberOfTildes) {
+		case 3:
+			writer.append(JFlexParserUtil.parseFragment(fParserInput, fParserOutput, "~~~", JFlexParser.MODE_MINIMAL));
+			break;
+		case 4:
+			writer.append(JFlexParserUtil.parseFragment(fParserInput, fParserOutput, "~~~~", JFlexParser.MODE_MINIMAL));
+			break;
+		case 5:
+			writer.append(JFlexParserUtil.parseFragment(fParserInput, fParserOutput, "~~~~~", JFlexParser.MODE_MINIMAL));
+			break;
+		}
+	}
+
+	/**
+	 *
+	 */
+	@Override
+	public void appendInternalLink(String topic, String hashSection, String topicDescription, String cssClass, boolean parseRecursive) {
+		String virtualWiki = fParserInput.getVirtualWiki();
+		this.appendInternalLink(topic, hashSection, topicDescription, cssClass, parseRecursive, virtualWiki);
+	}
+
+	/**
+	 *
+	 */
+	public void appendInternalLink(String topic, String hashSection, String topicDescription, String cssClass, boolean parseRecursive, String virtualWiki) {
+		try {
+			WikiLink wikiLink = new WikiLink(fContextPath, virtualWiki, topic);
+			if (hashSection != null) {
+				wikiLink.setSection(hashSection);
+			}
+			String destination = wikiLink.getDestination();
+			String section = wikiLink.getSection();
+			String query = wikiLink.getQuery();
+			String href = buildTopicUrlNoEdit(fContextPath, virtualWiki, destination, section, query);
+			String style = "";
+			if (StringUtils.isBlank(topic) && !StringUtils.isBlank(section)) {
+				// do not check existence for section links
+			} else {
+				String articleName = topic.replace('_', ' ');
+				if (LinkUtil.isExistingArticle(virtualWiki, articleName) == null && !wikiLink.isSpecial()) {
+					style = "edit";
+					href = LinkUtil.buildEditLinkUrl(fContextPath, virtualWiki, topic, query, -1);
+				}
+			}
+			WPATag aTagNode = new WPATag();
+			aTagNode.addAttribute("href", href, true);
+			aTagNode.addAttribute("class", style, true);
+			aTagNode.addObjectAttribute("wikilink", topic);
+
+			pushNode(aTagNode);
+			if (parseRecursive) {
+				WikipediaParser.parseRecursive(topicDescription.trim(), this, false, true);
+			} else {
+				aTagNode.addChild(new ContentToken(topicDescription));
+			}
+			popNode();
+		} catch (DataAccessException e1) {
+			e1.printStackTrace();
+			append(new ContentToken(topicDescription));
+		}
+	}
+
+	/**
+	 * Build a URL to the topic page for a given topic. This method does NOT
+	 * verify if the topic exists or if it is a "Special:" page, simply returning
+	 * the URL for the topic and virtual wiki.
+	 * 
+	 * @param context
+	 *          The servlet context path. If this value is <code>null</code> then
+	 *          the resulting URL will NOT include context path, which breaks HTML
+	 *          links but is useful for servlet redirection URLs.
+	 * @param virtualWiki
+	 *          The virtual wiki for the link that is being created.
+	 * @param topicName
+	 *          The name of the topic for which a link is being built.
+	 * @param section
+	 *          The section of the page (#section) for which a link is being
+	 *          built.
+	 * @param queryString
+	 *          Query string parameters to append to the link.
+	 * @throws Exception
+	 *           Thrown if any error occurs while builing the link URL.
+	 */
+	private static String buildTopicUrlNoEdit(String context, String virtualWiki, String topicName, String section, String queryString) {
+		// TODO same as LinkUtil#buildTopicUrlNoEdit()
+		if (StringUtils.isBlank(topicName) && !StringUtils.isBlank(section)) {
+			return "#" + Utilities.encodeAndEscapeTopicName(section);
+		}
+		StringBuilder url = new StringBuilder();
+		if (context != null) {
+			url.append(context);
+		}
+		// context never ends with a "/" per servlet specification
+		url.append('/');
+		// get the virtual wiki, which should have been set by the parent servlet
+		url.append(Utilities.encodeAndEscapeTopicName(virtualWiki));
+		url.append('/');
+		url.append(Utilities.encodeAndEscapeTopicName(topicName));
+		if (!StringUtils.isBlank(queryString)) {
+			if (queryString.charAt(0) != '?') {
+				url.append('?');
+			}
+			url.append(queryString);
+		}
+		if (!StringUtils.isBlank(section)) {
+			if (section.charAt(0) != '#') {
+				url.append('#');
+			}
+			url.append(Utilities.encodeAndEscapeTopicName(section));
+		}
+		return url.toString();
+	}
+
+	@Override
+	public void addCategory(String categoryName, String sortKey) {
+		fParserOutput.addCategory(getCategoryNamespace() + Namespace.SEPARATOR + categoryName, sortKey);
+	}
+
+	@Override
+	public void addLink(String topic) {
+		fParserOutput.addLink(topic);
+	}
+
+	@Override
+	public void addTemplate(String template) {
+		fParserOutput.addTemplate(template);
+	}
+
+	@Override
+	public String getRawWikiContent(String namespace, String topicName, Map<String, String> templateParameters) {
+		String result = super.getRawWikiContent(namespace, topicName, templateParameters);
+		if (result != null) {
+			return result;
+		}
+		try {
+			topicName = topicName.replaceAll("_", " ");
+			Topic topic = WikiBase.getDataHandler().lookupTopic(fParserInput.getVirtualWiki(), namespace + ':' + topicName, false);
+			if (topic == null) {
+				return null;
+			}
+			return topic.getTopicContent();
+		} catch (Exception e) {
+			e.printStackTrace();
+		}
+		return result;
+	}
+
+	@Override
+	public void buildEditLinkUrl(int section) {
+		if (fParserInput.getAllowSectionEdit()) {
+			TagNode divTagNode = new TagNode("div");
+			divTagNode.addAttribute("style", "font-size:90%;float:right;margin-left:5px;", false);
+			divTagNode.addChild(new ContentToken("["));
+			append(divTagNode);
+
+			String url = "";
+			try {
+				// Use correct section number. 
+				// Bliki starts with offset 0 so it must be "section+1"
+				url = LinkUtil.buildEditLinkUrl(fParserInput.getContext(), fParserInput.getVirtualWiki(), fParserInput.getTopicName(),
+						null, section + 1);
+			} catch (Exception e) {
+				logger.error("Failure while building link for topic " + fParserInput.getVirtualWiki() + " / "
+						+ fParserInput.getTopicName(), e);
+			}
+			TagNode aTagNode = new TagNode("a");
+			aTagNode.addAttribute("href", url, false);
+			aTagNode.addChild(new ContentToken(Utilities.formatMessage("common.sectionedit", fParserInput.getLocale())));
+			divTagNode.addChild(aTagNode);
+			divTagNode.addChild(new ContentToken("]"));
+		}
+	}
+
+	@Override
+	public boolean parseBBCodes() {
+		return false;
+	}
+
+	@Override
+	public boolean replaceColon() {
+		return false;
+	}
+
+	public INamespace getNamespace() {
+		return new info.bliki.wiki.namespaces.Namespace(fParserInput.getLocale());
+	}
+
+	@Override
+	public String getCategoryNamespace() {
+		// FIXME - this does not return the virtual wiki specific namespace
+		return Namespace.namespace(Namespace.CATEGORY_ID).getDefaultLabel();
+	}
+
+	@Override
+	public String getImageNamespace() {
+		// FIXME - this does not return the virtual wiki specific namespace
+		return Namespace.namespace(Namespace.FILE_ID).getDefaultLabel();
+	}
+
+	@Override
+	public String getTemplateNamespace() {
+		// FIXME - this does not return the virtual wiki specific namespace
+		return Namespace.namespace(Namespace.TEMPLATE_ID).getDefaultLabel();
+	}
+
+	public Set<String> getLinks() {
+		return null;
+	}
+
+	@Override
+	public void appendInterWikiLink(String namespace, String title, String topicDescription) {
+		String hrefLink = getInterwikiMap().get(namespace.toLowerCase());
+		if (hrefLink != null) {
+			String virtualWiki = fParserInput.getVirtualWiki();
+			WikiLink wikiLink = LinkUtil.parseWikiLink(fContextPath, virtualWiki, namespace + Namespace.SEPARATOR + title + "|" + topicDescription);
+			String destination = wikiLink.getDestination();
+			destination = destination.substring(wikiLink.getNamespace().getLabel(virtualWiki).length() + Namespace.SEPARATOR.length());
+			hrefLink = hrefLink.replace("${title}", Utilities.encodeAndEscapeTopicName(title));
+			TagNode aTagNode = new TagNode("a");
+			aTagNode.addAttribute("href", hrefLink, true);
+			aTagNode.addAttribute("class", "interwiki", false);
+
+			pushNode(aTagNode);
+			WikipediaParser.parseRecursive(topicDescription.trim(), this, false, true);
+			popNode();
+
+		} else {
+			append(new ContentToken(topicDescription));
+		}
+	}
+
+	@Override
+	public boolean isTemplateTopic() {
+		String topicName = fParserInput.getTopicName();
+		int index = topicName.indexOf(':');
+		if (index > 0) {
+			String namespace = topicName.substring(0, index);
+			if (isTemplateNamespace(namespace)) {
+				return true;
+			}
+		}
+		return false;
+	}
+
+	@Override
+	public boolean isMathtranRenderer() {
+		return true;
+	}
+
+	@Override
+	public String parseTemplates(String rawWikiText, boolean parseOnlySignature) {
+		if (rawWikiText == null) {
+			return "";
+		}
+		if (!parseOnlySignature) {
+			initialize();
+		}
+		StringBuilder buf = new StringBuilder(rawWikiText.length() + rawWikiText.length() / 10);
+		try {
+			TemplateParser.parse(rawWikiText, this, buf, parseOnlySignature, true);
+		} catch (Exception ioe) {
+			ioe.printStackTrace();
+			buf.append("<span class=\"error\">TemplateParser exception: " + ioe.getClass().getSimpleName() + "</span>");
+		}
+		return buf.toString();
+	}
+
+	/**
+	 * Override the parent method to check for virtual wikis.  If one is found
+	 * process it specially, otherwise defer to standard Bliki parsing.
+	 */
+	@Override
+	public boolean appendRawNamespaceLinks(String rawNamespaceTopic, String viewableLinkDescription, boolean containsNoPipe) {
+		int colonIndex = rawNamespaceTopic.indexOf(':');
+		if (colonIndex != (-1)) {
+			String nameSpace = rawNamespaceTopic.substring(0, colonIndex);
+			if (isVirtualWiki(nameSpace)) {
+				String title = rawNamespaceTopic.substring(colonIndex + 1);
+				if (title != null && title.length() > 0) {
+					appendInternalLink(title, null, viewableLinkDescription, null, true, nameSpace);
+					return true;
+				}
+			}
+		}
+		return super.appendRawNamespaceLinks(rawNamespaceTopic, viewableLinkDescription, containsNoPipe);
+	}
+
+	/**
+	 * Utility method for determining if a given prefix represents a virtual wiki.
+	 */
+	public boolean isVirtualWiki(String namespace) {
+		try {
+			return (WikiBase.getDataHandler().lookupVirtualWiki(namespace) != null);
+		} catch (DataAccessException e) {
+			return false;
+		}
+	}
+}
--- conflicted
+++ resolved
@@ -7,16 +7,12 @@
 	<parent>
 		<groupId>org.jamwiki</groupId>
 		<artifactId>jamwiki</artifactId>
-<<<<<<< HEAD
-		<version>0.9.0</version>
-=======
 		<version>1.0.0-SNAPSHOT</version>
->>>>>>> cb60bb00
 	</parent>
 	<artifactId>addons</artifactId>
 	<packaging>pom</packaging>
 	<name>JAMWiki Addons</name>
-	<modules>
-		<module>bliki-parser</module>
-	</modules>
+	<modules>
+		<module>bliki-parser</module>
+	</modules>
 </project>
--- conflicted
+++ resolved
@@ -1,192 +1,188 @@
-<!-- test basic image links -->
-plain image
-
-[[Image:Test Image.jpg]]
-
-image link
-
-[[:Image:Test Image.jpg]]
-
-image link with caption
-
-[[:Image:Test Image.jpg|Caption for link]]
-
-non-existent image with caption
-
-[[Image:Non Existent Image.jpg|Caption for link]]
-
-left-aligned image
-
-[[Image:Test Image.jpg|left]]
-
-right-aligned image
-
-[[Image:Test Image.jpg|right]]
-
-centered image
-
-[[Image:Test Image.jpg|center]]
-
-unformatted image
-
-[[Image:Test Image.jpg|none]]
-
-thumbnail image
-
-[[Image:Test Image.jpg|thumb]]
-
-bordered image
-
-[[Image:Test Image.jpg|border]]
-
-framed image
-
-[[Image:Test Image.jpg|frame]]
-
-frameless image
-
-[[Image:Test Image.jpg|frameless]]
-
-frameless bordered image
-
-[[Image:Test Image.jpg|frameless|border]]
-
-centered thumbnail
-
-[[Image:Test Image.jpg|thumb|center]]
-
-right-aligned thumbnail
-
-[[Image:Test Image.jpg|thumb|right]]
-
-left-aligned thumbnail
-
-[[Image:Test Image.jpg|thumb|left]]
-
-plain image with caption
-
-[[Image:Test Image.jpg|this is a caption blah blah blah blah blah blah blah blah blah blah blah]]
-
-left-aligned image with caption
-
-[[Image:Test Image.jpg|left|this is a caption blah blah blah blah blah blah blah blah blah blah blah]]
-
-unformatted image with caption
-
-[[Image:Test Image.jpg|none|this is a caption blah blah blah blah blah blah blah blah blah blah blah]]
-
-thumbnail with caption
-
-[[Image:Test Image.jpg|thumb|this is a caption blah blah blah blah blah blah blah blah blah blah blah]]
-
-bordered image with caption
-
-[[Image:Test Image.jpg|border|this is a caption blah blah blah blah blah blah blah blah blah blah blah]]
-
-framed image with caption
-
-[[Image:Test Image.jpg|frame|this is a caption blah blah blah blah blah blah blah blah blah blah blah]]
-
-frameless image with caption
-
-[[Image:Test Image.jpg|frameless|this is a caption blah blah blah blah blah blah blah blah blah blah blah]]
-
-left-aligned thumbnail with caption
-
-[[Image:Test Image.jpg|thumb|left|this is a caption blah blah blah blah blah blah blah blah blah blah blah]]
-
-image within a paragraph [[Image:Test Image.jpg|220px]] test to make sure text flows
-
-thumbnail within a paragraph [[Image:Test Image.jpg|thumb]] test to make sure text breaks
-
-vertical align standard [[Image:Test Image.jpg|220px|baseline]]
-
-vertical align thumbnail [[Image:Test Image.jpg|220px|baseline|thumb]]
-
-vertical align frame [[Image:Test Image.jpg|220px|baseline|frame]]
-
-vertical align left [[Image:Test Image.jpg|220px|baseline|left]]
-
-alt tag standard [[Image:Test Image.jpg|alt=alternate text|caption]]
-
-[[Image:Test Image.jpg|thumb|alt=alternate text|caption]]
-
-blank alt #1 [[Image:Test Image.jpg|alt=]]
-
-blank alt #2 [[Image:Test Image.jpg|alt= ]]
-
-internal link #1 [[Image:Test Image.jpg|link=StartingPoints]]
-
-internal link #2 [[Image:Test Image.jpg|  link  =  StartingPoints  ]]
-
-internal link #3 [[Image:Test Image.jpg|link=http://www.example.com/]]
-
-internal link #4 [[Image:Test Image.jpg|link= ]]
-
-internal link #5 [[Image:Test Image.jpg|link=test:StartingPoints]]
-
-internal link #6 [[Image:Test Image.jpg|thumb|link=StartingPoints]]
-
-[[Media:Test Image.jpg]]
-
-[[Media:Test Image.jpg|test image caption]]
-
-[[Media:Non-existent image.jpg]]
-
-[[Media:Non-existent image.jpg|non-existent image caption]]
-
-resize #1 [[Image:Test Image.jpg|220x400px|link=]]
-
-resize #2 [[Image:Test Image.jpg|400x147px|link=]]
-
-resize #3 [[Image:Test Image.jpg|x147px|link=]]
-
-resize #4 [[Image:Test Image.jpg|0px|link=]]
-
-resize #5 [[Image:Test Image.jpg| x 147 px|link=]]
-
-resize #6 [[Image:Test Image.jpg|800px|link=]]
-
-resize #7 [[Image:Test Image.jpg|800x147px|link=]]
-
-caption test #1 [[Image:Test Image.jpg|thumb|Caption with a [[StartingPoints]] link]]
-
-caption test #2 [[Image:Test Image.jpg|thumb|Caption with a [[StartingPoints|alt text]] link]]
-
-caption test #3 [[Image:Test Image.jpg|thumb|Caption with a [http://example.com/] link]]
-
-caption test #4 [[Image:Test Image.jpg|thumb|Caption with a [http://example.com/ example] link]]
-
-caption test #5 [[Image:Test Image.jpg|thumb|Caption with a http://example.com/ link]]
-
-caption test #6 [[Image:Test Image.jpg|thumb|Caption with a [http://example.com/]]]
-
-caption test #7 [[Image:Test Image.jpg|thumb|Caption with a [http://example.com/ link]]]
-
-caption test #8 [[Image:Test Image.jpg|thumb|Test [[ Caption]]
-
-caption test #9 [[Image:Test Image.jpg|thumb|Test ]] Caption]]
-
-caption test #10 [[Image:Test Image.jpg|thumb|caption1|caption2]]
-
-[[Image:Invalid Image "Name".jpg]]
-
-<<<<<<< HEAD
-image link on alt virtual wiki
-
-[[:test:Image:Test Image.jpg]]
-
-non-existent image link on alt virtual wiki
-
-[[:test:Image:Non Existent Image.jpg|Caption for link]]
-
-=======
-caption test #11 [[Image:Test Image.jpg|caption]]
-
-caption test #12 [[Image:Test Image.jpg|noframe|caption]]
-
-caption test #13 [[Image:Test Image.jpg|border|caption]]
-
-caption test #14 [[Image:Test Image.jpg|caption " test]]
-
->>>>>>> 9b3044ae
+<!-- test basic image links -->
+plain image
+
+[[Image:Test Image.jpg]]
+
+image link
+
+[[:Image:Test Image.jpg]]
+
+image link with caption
+
+[[:Image:Test Image.jpg|Caption for link]]
+
+non-existent image with caption
+
+[[Image:Non Existent Image.jpg|Caption for link]]
+
+left-aligned image
+
+[[Image:Test Image.jpg|left]]
+
+right-aligned image
+
+[[Image:Test Image.jpg|right]]
+
+centered image
+
+[[Image:Test Image.jpg|center]]
+
+unformatted image
+
+[[Image:Test Image.jpg|none]]
+
+thumbnail image
+
+[[Image:Test Image.jpg|thumb]]
+
+bordered image
+
+[[Image:Test Image.jpg|border]]
+
+framed image
+
+[[Image:Test Image.jpg|frame]]
+
+frameless image
+
+[[Image:Test Image.jpg|frameless]]
+
+frameless bordered image
+
+[[Image:Test Image.jpg|frameless|border]]
+
+centered thumbnail
+
+[[Image:Test Image.jpg|thumb|center]]
+
+right-aligned thumbnail
+
+[[Image:Test Image.jpg|thumb|right]]
+
+left-aligned thumbnail
+
+[[Image:Test Image.jpg|thumb|left]]
+
+plain image with caption
+
+[[Image:Test Image.jpg|this is a caption blah blah blah blah blah blah blah blah blah blah blah]]
+
+left-aligned image with caption
+
+[[Image:Test Image.jpg|left|this is a caption blah blah blah blah blah blah blah blah blah blah blah]]
+
+unformatted image with caption
+
+[[Image:Test Image.jpg|none|this is a caption blah blah blah blah blah blah blah blah blah blah blah]]
+
+thumbnail with caption
+
+[[Image:Test Image.jpg|thumb|this is a caption blah blah blah blah blah blah blah blah blah blah blah]]
+
+bordered image with caption
+
+[[Image:Test Image.jpg|border|this is a caption blah blah blah blah blah blah blah blah blah blah blah]]
+
+framed image with caption
+
+[[Image:Test Image.jpg|frame|this is a caption blah blah blah blah blah blah blah blah blah blah blah]]
+
+frameless image with caption
+
+[[Image:Test Image.jpg|frameless|this is a caption blah blah blah blah blah blah blah blah blah blah blah]]
+
+left-aligned thumbnail with caption
+
+[[Image:Test Image.jpg|thumb|left|this is a caption blah blah blah blah blah blah blah blah blah blah blah]]
+
+image within a paragraph [[Image:Test Image.jpg|220px]] test to make sure text flows
+
+thumbnail within a paragraph [[Image:Test Image.jpg|thumb]] test to make sure text breaks
+
+vertical align standard [[Image:Test Image.jpg|220px|baseline]]
+
+vertical align thumbnail [[Image:Test Image.jpg|220px|baseline|thumb]]
+
+vertical align frame [[Image:Test Image.jpg|220px|baseline|frame]]
+
+vertical align left [[Image:Test Image.jpg|220px|baseline|left]]
+
+alt tag standard [[Image:Test Image.jpg|alt=alternate text|caption]]
+
+[[Image:Test Image.jpg|thumb|alt=alternate text|caption]]
+
+blank alt #1 [[Image:Test Image.jpg|alt=]]
+
+blank alt #2 [[Image:Test Image.jpg|alt= ]]
+
+internal link #1 [[Image:Test Image.jpg|link=StartingPoints]]
+
+internal link #2 [[Image:Test Image.jpg|  link  =  StartingPoints  ]]
+
+internal link #3 [[Image:Test Image.jpg|link=http://www.example.com/]]
+
+internal link #4 [[Image:Test Image.jpg|link= ]]
+
+internal link #5 [[Image:Test Image.jpg|link=test:StartingPoints]]
+
+internal link #6 [[Image:Test Image.jpg|thumb|link=StartingPoints]]
+
+[[Media:Test Image.jpg]]
+
+[[Media:Test Image.jpg|test image caption]]
+
+[[Media:Non-existent image.jpg]]
+
+[[Media:Non-existent image.jpg|non-existent image caption]]
+
+resize #1 [[Image:Test Image.jpg|220x400px|link=]]
+
+resize #2 [[Image:Test Image.jpg|400x147px|link=]]
+
+resize #3 [[Image:Test Image.jpg|x147px|link=]]
+
+resize #4 [[Image:Test Image.jpg|0px|link=]]
+
+resize #5 [[Image:Test Image.jpg| x 147 px|link=]]
+
+resize #6 [[Image:Test Image.jpg|800px|link=]]
+
+resize #7 [[Image:Test Image.jpg|800x147px|link=]]
+
+caption test #1 [[Image:Test Image.jpg|thumb|Caption with a [[StartingPoints]] link]]
+
+caption test #2 [[Image:Test Image.jpg|thumb|Caption with a [[StartingPoints|alt text]] link]]
+
+caption test #3 [[Image:Test Image.jpg|thumb|Caption with a [http://example.com/] link]]
+
+caption test #4 [[Image:Test Image.jpg|thumb|Caption with a [http://example.com/ example] link]]
+
+caption test #5 [[Image:Test Image.jpg|thumb|Caption with a http://example.com/ link]]
+
+caption test #6 [[Image:Test Image.jpg|thumb|Caption with a [http://example.com/]]]
+
+caption test #7 [[Image:Test Image.jpg|thumb|Caption with a [http://example.com/ link]]]
+
+caption test #8 [[Image:Test Image.jpg|thumb|Test [[ Caption]]
+
+caption test #9 [[Image:Test Image.jpg|thumb|Test ]] Caption]]
+
+caption test #10 [[Image:Test Image.jpg|thumb|caption1|caption2]]
+
+caption test #11 [[Image:Test Image.jpg|caption]]
+
+caption test #12 [[Image:Test Image.jpg|noframe|caption]]
+
+caption test #13 [[Image:Test Image.jpg|border|caption]]
+
+caption test #14 [[Image:Test Image.jpg|caption " test]]
+
+[[Image:Invalid Image "Name".jpg]]
+
+image link on alt virtual wiki
+
+[[:test:Image:Test Image.jpg]]
+
+non-existent image link on alt virtual wiki
+
+[[:test:Image:Non Existent Image.jpg|Caption for link]]
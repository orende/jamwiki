/**
 * Licensed under the GNU LESSER GENERAL PUBLIC LICENSE, version 2.1, dated February 1999.
 *
 * This program is free software; you can redistribute it and/or modify
 * it under the terms of the latest version of the GNU Lesser General
 * Public License as published by the Free Software Foundation;
 *
 * This program is distributed in the hope that it will be useful,
 * but WITHOUT ANY WARRANTY; without even the implied warranty of
 * MERCHANTABILITY or FITNESS FOR A PARTICULAR PURPOSE.  See the
 * GNU Lesser General Public License for more details.
 *
 * You should have received a copy of the GNU Lesser General Public License
 * along with this program (LICENSE.txt); if not, write to the Free Software
 * Foundation, Inc., 59 Temple Place - Suite 330, Boston, MA  02111-1307, USA.
 */
package org.jamwiki.parser.jflex;

import org.apache.commons.lang3.StringUtils;
import org.jamwiki.DataAccessException;
import org.jamwiki.Environment;
import org.jamwiki.WikiException;
import org.jamwiki.model.Namespace;
import org.jamwiki.parser.ParserException;
import org.jamwiki.parser.ParserInput;
import org.jamwiki.parser.ParserOutput;
import org.jamwiki.utils.LinkUtil;
import org.jamwiki.utils.Utilities;
import org.jamwiki.utils.WikiLink;
import org.jamwiki.utils.WikiLogger;
import org.jamwiki.utils.WikiUtil;

/**
 * This class parses wiki links of the form <code>[[Topic to Link To|Link Text]]</code>.
 */
public class WikiLinkTag implements JFlexParserTag {

	private static final WikiLogger logger = WikiLogger.getLogger(WikiLinkTag.class.getName());
	// temporary parameter passed to indicate that the fragment being parsed is a link caption
	protected static final String LINK_CAPTION = "link-caption";

	/**
	 * Determine if the link is valid or not.  An invalid link is one
	 * that contains an invalid character or has other issues.
	 */
	private boolean isValidLink(ParserInput parserInput, WikiLink wikiLink) {
		if (!StringUtils.isBlank(wikiLink.getDestination())) {
			String virtualWiki = (wikiLink.getVirtualWiki() == null) ? parserInput.getVirtualWiki() : wikiLink.getVirtualWiki().getName();
			try {
				WikiUtil.validateTopicName(virtualWiki, wikiLink.getDestination(), true);
			} catch (WikiException e) {
				return false;
			}
		}
		return true;
	}

	/**
	 * Parse a Mediawiki link of the form "[[topic|text]]" and return the
	 * resulting HTML output.
	 */
	public String parse(JFlexLexer lexer, String raw, Object... args) throws ParserException {
		WikiLink wikiLink = JFlexParserUtil.parseWikiLink(lexer.getParserInput(), lexer.getParserOutput(), raw);
		if (wikiLink.getInterwiki() == null && StringUtils.isBlank(wikiLink.getDestination()) && StringUtils.isBlank(wikiLink.getSection())) {
			// no destination or section
			return raw;
		}
		if (lexer.getMode() == JFlexParser.MODE_EDIT_COMMENT) {
			return this.parseEditComment(lexer.getParserInput(), lexer.getParserOutput(), wikiLink, raw);
		}
		boolean containsNestedLinks = (args.length > 0 && StringUtils.equals(args[0].toString(), "nested"));
		if (containsNestedLinks) {
			// if there is a nested link it must be an image, otherwise the syntax is invalid.
			if (wikiLink.getColon() || !wikiLink.getNamespace().getId().equals(Namespace.FILE_ID)) {
				int start = raw.indexOf("[[");
				int end = raw.lastIndexOf("]]");
				String content = raw.substring(start + "[[".length(), end);
				return "[[" + JFlexParserUtil.parseFragmentNonLineStart(lexer.getParserInput(), lexer.getParserOutput(), content, lexer.getMode()) + "]]";
			}
		}
		if (!StringUtils.isBlank(wikiLink.getDestination())) {
			String virtualWiki = (wikiLink.getVirtualWiki() == null) ? lexer.getParserInput().getVirtualWiki() : wikiLink.getVirtualWiki().getName();
			try {
				// do not process the link if it's an invalid topic name
				WikiUtil.validateTopicName(virtualWiki, wikiLink.getDestination(), true);
			} catch (WikiException e) {
				return raw;
			}
		}
		if (!this.isValidLink(lexer.getParserInput(), wikiLink)) {
			// do not process the link if it's an invalid topic name
			return raw;
		}
		raw = this.processLinkMetadata(lexer.getParserInput(), lexer.getParserOutput(), lexer.getMode(), raw, wikiLink);
		if (lexer.getMode() <= JFlexParser.MODE_PREPROCESS) {
			// do not parse to HTML when in preprocess mode
			return raw;
		}
		if (!wikiLink.getColon() && wikiLink.getNamespace().getId().equals(Namespace.FILE_ID)) {
			// parse as an image
			return lexer.parse(JFlexLexer.TAG_TYPE_IMAGE_LINK, raw);
		}
		return this.parseWikiLink(lexer.getParserInput(), lexer.getParserOutput(), wikiLink, raw, lexer.getMode());
	}

	/**
	 *
	 */
	private String parseWikiLink(ParserInput parserInput, ParserOutput parserOutput, WikiLink wikiLink, String raw, int mode) throws ParserException {
		try {
			if (wikiLink.getInterwiki() != null) {
				// inter-wiki link
				if (mode != JFlexParser.MODE_EDIT_COMMENT && !wikiLink.getColon() && !Environment.getBooleanValue(Environment.PROP_PARSER_DISPLAY_INTERWIKI_LINKS_INLINE)) {
					wikiLink.setText(wikiLink.getInterwiki().getInterwikiDisplay());
					String url = LinkUtil.interwiki(wikiLink);
					parserOutput.addInterwikiLink(url);
					return "";
				} else {
					return LinkUtil.interwiki(wikiLink);
				}
			}
			String virtualWiki = parserInput.getVirtualWiki();
			if (wikiLink.getVirtualWiki() != null && !StringUtils.equals(wikiLink.getVirtualWiki().getName(), virtualWiki)) {
				// link to another virtual wiki
				virtualWiki = wikiLink.getVirtualWiki().getName();
				if (mode != JFlexParser.MODE_EDIT_COMMENT && !wikiLink.getColon() && !Environment.getBooleanValue(Environment.PROP_PARSER_DISPLAY_VIRTUALWIKI_LINKS_INLINE)) {
					wikiLink.setText(wikiLink.getVirtualWiki().getName() + Namespace.SEPARATOR + wikiLink.getDestination());
					String url = LinkUtil.buildInternalLinkHtml(parserInput.getContext(), virtualWiki, wikiLink, wikiLink.getText(), null, null, false);
					parserOutput.addVirtualWikiLink(url);
					return "";
				}
			}
			if (StringUtils.isBlank(wikiLink.getText()) && !StringUtils.isBlank(wikiLink.getDestination())) {
				wikiLink.setText(wikiLink.getDestination());
				if (!StringUtils.isBlank(wikiLink.getSection())) {
					wikiLink.setText(wikiLink.getText() + "#" + Utilities.decodeAndEscapeTopicName(wikiLink.getSection(), true));
				}
			} else if (StringUtils.isBlank(wikiLink.getText()) && !StringUtils.isBlank(wikiLink.getSection())) {
				wikiLink.setText(Utilities.decodeAndEscapeTopicName("#" + wikiLink.getSection(), true));
			} else if (mode != JFlexParser.MODE_EDIT_COMMENT) {
				// pass a parameter via the parserInput to prevent nested links from being generated
<<<<<<< HEAD
				parserInput.getTempParams().put(LINK_CAPTION, true);
				wikiLink.setText(JFlexParserUtil.parseFragment(parserInput, parserOutput, wikiLink.getText(), mode));
				parserInput.getTempParams().remove(LINK_CAPTION);
=======
				lexer.getParserInput().getTempParams().put(LINK_CAPTION, true);
				wikiLink.setText(JFlexParserUtil.parseFragmentNonLineStart(lexer.getParserInput(), lexer.getParserOutput(), wikiLink.getText(), lexer.getMode()));
				lexer.getParserInput().getTempParams().remove(LINK_CAPTION);
>>>>>>> cb38f1a1
			}
			if (StringUtils.equals(wikiLink.getDestination(), parserInput.getTopicName()) && StringUtils.equals(virtualWiki, parserInput.getVirtualWiki()) && StringUtils.isBlank(wikiLink.getSection())) {
				// same page, bold the text and return
				return "<b>" + (StringUtils.isBlank(wikiLink.getText()) ? wikiLink.getDestination() : wikiLink.getText()) + "</b>";
			}
			// do not escape text html - already done by parser
			return LinkUtil.buildInternalLinkHtml(parserInput.getContext(), virtualWiki, wikiLink, wikiLink.getText(), null, null, false);
		} catch (DataAccessException e) {
			logger.error("Failure while parsing link " + raw, e);
			return "";
		} catch (ParserException e) {
			logger.error("Failure while parsing link " + raw, e);
			return "";
		}
	}

	/**
	 * Parse a wiki link for use as an edit comment, which means the available
	 * outputs are limited.
	 */
	public String parseEditComment(ParserInput parserInput, ParserOutput parserOutput, WikiLink wikiLink, String raw) throws ParserException {
		if (!this.isValidLink(parserInput, wikiLink)) {
			// do not process the link if it's an invalid topic name
			return raw;
		}
		return this.parseWikiLink(parserInput, parserOutput, wikiLink, raw, JFlexParser.MODE_EDIT_COMMENT);
	}

	/**
	 *
	 */
	private String processLinkMetadata(ParserInput parserInput, ParserOutput parserOutput, int mode, String raw, WikiLink wikiLink) throws ParserException {
		if (wikiLink.getInterwiki() != null || (wikiLink.getVirtualWiki() != null && !StringUtils.equals(wikiLink.getVirtualWiki().getName(), parserInput.getVirtualWiki()))) {
			// no link metadata for interwiki or virtual wiki links
			return raw;
		}
		String result = raw;
		if (!wikiLink.getColon() && wikiLink.getNamespace().getId().equals(Namespace.CATEGORY_ID)) {
			String sortKey = wikiLink.getText();
			if (!StringUtils.isBlank(sortKey)) {
				sortKey = JFlexParserUtil.parseFragment(parserInput, parserOutput, sortKey, JFlexParser.MODE_PREPROCESS);
			}
			parserOutput.addCategory(wikiLink.getDestination(), sortKey);
			if (mode > JFlexParser.MODE_MINIMAL) {
				// keep the category around in minimal parsing mode, otherwise suppress it from the output
				result = "";
			}
		}
		if (wikiLink.getInterwiki() == null && (wikiLink.getVirtualWiki() == null || StringUtils.equals(wikiLink.getVirtualWiki().getName(), parserInput.getVirtualWiki())) && !StringUtils.isBlank(wikiLink.getDestination())) {
			parserOutput.addLink(wikiLink.getDestination());
		}
		return result;
	}
}
<|MERGE_RESOLUTION|>--- conflicted
+++ resolved
@@ -1,204 +1,189 @@
-/**
- * Licensed under the GNU LESSER GENERAL PUBLIC LICENSE, version 2.1, dated February 1999.
- *
- * This program is free software; you can redistribute it and/or modify
- * it under the terms of the latest version of the GNU Lesser General
- * Public License as published by the Free Software Foundation;
- *
- * This program is distributed in the hope that it will be useful,
- * but WITHOUT ANY WARRANTY; without even the implied warranty of
- * MERCHANTABILITY or FITNESS FOR A PARTICULAR PURPOSE.  See the
- * GNU Lesser General Public License for more details.
- *
- * You should have received a copy of the GNU Lesser General Public License
- * along with this program (LICENSE.txt); if not, write to the Free Software
- * Foundation, Inc., 59 Temple Place - Suite 330, Boston, MA  02111-1307, USA.
- */
-package org.jamwiki.parser.jflex;
-
-import org.apache.commons.lang3.StringUtils;
-import org.jamwiki.DataAccessException;
-import org.jamwiki.Environment;
-import org.jamwiki.WikiException;
-import org.jamwiki.model.Namespace;
-import org.jamwiki.parser.ParserException;
-import org.jamwiki.parser.ParserInput;
-import org.jamwiki.parser.ParserOutput;
-import org.jamwiki.utils.LinkUtil;
-import org.jamwiki.utils.Utilities;
-import org.jamwiki.utils.WikiLink;
-import org.jamwiki.utils.WikiLogger;
-import org.jamwiki.utils.WikiUtil;
-
-/**
- * This class parses wiki links of the form <code>[[Topic to Link To|Link Text]]</code>.
- */
-public class WikiLinkTag implements JFlexParserTag {
-
-	private static final WikiLogger logger = WikiLogger.getLogger(WikiLinkTag.class.getName());
-	// temporary parameter passed to indicate that the fragment being parsed is a link caption
-	protected static final String LINK_CAPTION = "link-caption";
-
-	/**
-	 * Determine if the link is valid or not.  An invalid link is one
-	 * that contains an invalid character or has other issues.
-	 */
-	private boolean isValidLink(ParserInput parserInput, WikiLink wikiLink) {
-		if (!StringUtils.isBlank(wikiLink.getDestination())) {
-			String virtualWiki = (wikiLink.getVirtualWiki() == null) ? parserInput.getVirtualWiki() : wikiLink.getVirtualWiki().getName();
-			try {
-				WikiUtil.validateTopicName(virtualWiki, wikiLink.getDestination(), true);
-			} catch (WikiException e) {
-				return false;
-			}
-		}
-		return true;
-	}
-
-	/**
-	 * Parse a Mediawiki link of the form "[[topic|text]]" and return the
-	 * resulting HTML output.
-	 */
-	public String parse(JFlexLexer lexer, String raw, Object... args) throws ParserException {
-		WikiLink wikiLink = JFlexParserUtil.parseWikiLink(lexer.getParserInput(), lexer.getParserOutput(), raw);
-		if (wikiLink.getInterwiki() == null && StringUtils.isBlank(wikiLink.getDestination()) && StringUtils.isBlank(wikiLink.getSection())) {
-			// no destination or section
-			return raw;
-		}
-		if (lexer.getMode() == JFlexParser.MODE_EDIT_COMMENT) {
-			return this.parseEditComment(lexer.getParserInput(), lexer.getParserOutput(), wikiLink, raw);
-		}
-		boolean containsNestedLinks = (args.length > 0 && StringUtils.equals(args[0].toString(), "nested"));
-		if (containsNestedLinks) {
-			// if there is a nested link it must be an image, otherwise the syntax is invalid.
-			if (wikiLink.getColon() || !wikiLink.getNamespace().getId().equals(Namespace.FILE_ID)) {
-				int start = raw.indexOf("[[");
-				int end = raw.lastIndexOf("]]");
-				String content = raw.substring(start + "[[".length(), end);
-				return "[[" + JFlexParserUtil.parseFragmentNonLineStart(lexer.getParserInput(), lexer.getParserOutput(), content, lexer.getMode()) + "]]";
-			}
-		}
-		if (!StringUtils.isBlank(wikiLink.getDestination())) {
-			String virtualWiki = (wikiLink.getVirtualWiki() == null) ? lexer.getParserInput().getVirtualWiki() : wikiLink.getVirtualWiki().getName();
-			try {
-				// do not process the link if it's an invalid topic name
-				WikiUtil.validateTopicName(virtualWiki, wikiLink.getDestination(), true);
-			} catch (WikiException e) {
-				return raw;
-			}
-		}
-		if (!this.isValidLink(lexer.getParserInput(), wikiLink)) {
-			// do not process the link if it's an invalid topic name
-			return raw;
-		}
-		raw = this.processLinkMetadata(lexer.getParserInput(), lexer.getParserOutput(), lexer.getMode(), raw, wikiLink);
-		if (lexer.getMode() <= JFlexParser.MODE_PREPROCESS) {
-			// do not parse to HTML when in preprocess mode
-			return raw;
-		}
-		if (!wikiLink.getColon() && wikiLink.getNamespace().getId().equals(Namespace.FILE_ID)) {
-			// parse as an image
-			return lexer.parse(JFlexLexer.TAG_TYPE_IMAGE_LINK, raw);
-		}
-		return this.parseWikiLink(lexer.getParserInput(), lexer.getParserOutput(), wikiLink, raw, lexer.getMode());
-	}
-
-	/**
-	 *
-	 */
-	private String parseWikiLink(ParserInput parserInput, ParserOutput parserOutput, WikiLink wikiLink, String raw, int mode) throws ParserException {
-		try {
-			if (wikiLink.getInterwiki() != null) {
-				// inter-wiki link
-				if (mode != JFlexParser.MODE_EDIT_COMMENT && !wikiLink.getColon() && !Environment.getBooleanValue(Environment.PROP_PARSER_DISPLAY_INTERWIKI_LINKS_INLINE)) {
-					wikiLink.setText(wikiLink.getInterwiki().getInterwikiDisplay());
-					String url = LinkUtil.interwiki(wikiLink);
-					parserOutput.addInterwikiLink(url);
-					return "";
-				} else {
-					return LinkUtil.interwiki(wikiLink);
-				}
-			}
-			String virtualWiki = parserInput.getVirtualWiki();
-			if (wikiLink.getVirtualWiki() != null && !StringUtils.equals(wikiLink.getVirtualWiki().getName(), virtualWiki)) {
-				// link to another virtual wiki
-				virtualWiki = wikiLink.getVirtualWiki().getName();
-				if (mode != JFlexParser.MODE_EDIT_COMMENT && !wikiLink.getColon() && !Environment.getBooleanValue(Environment.PROP_PARSER_DISPLAY_VIRTUALWIKI_LINKS_INLINE)) {
-					wikiLink.setText(wikiLink.getVirtualWiki().getName() + Namespace.SEPARATOR + wikiLink.getDestination());
-					String url = LinkUtil.buildInternalLinkHtml(parserInput.getContext(), virtualWiki, wikiLink, wikiLink.getText(), null, null, false);
-					parserOutput.addVirtualWikiLink(url);
-					return "";
-				}
-			}
-			if (StringUtils.isBlank(wikiLink.getText()) && !StringUtils.isBlank(wikiLink.getDestination())) {
-				wikiLink.setText(wikiLink.getDestination());
-				if (!StringUtils.isBlank(wikiLink.getSection())) {
-					wikiLink.setText(wikiLink.getText() + "#" + Utilities.decodeAndEscapeTopicName(wikiLink.getSection(), true));
-				}
-			} else if (StringUtils.isBlank(wikiLink.getText()) && !StringUtils.isBlank(wikiLink.getSection())) {
-				wikiLink.setText(Utilities.decodeAndEscapeTopicName("#" + wikiLink.getSection(), true));
-			} else if (mode != JFlexParser.MODE_EDIT_COMMENT) {
-				// pass a parameter via the parserInput to prevent nested links from being generated
-<<<<<<< HEAD
-				parserInput.getTempParams().put(LINK_CAPTION, true);
-				wikiLink.setText(JFlexParserUtil.parseFragment(parserInput, parserOutput, wikiLink.getText(), mode));
-				parserInput.getTempParams().remove(LINK_CAPTION);
-=======
-				lexer.getParserInput().getTempParams().put(LINK_CAPTION, true);
-				wikiLink.setText(JFlexParserUtil.parseFragmentNonLineStart(lexer.getParserInput(), lexer.getParserOutput(), wikiLink.getText(), lexer.getMode()));
-				lexer.getParserInput().getTempParams().remove(LINK_CAPTION);
->>>>>>> cb38f1a1
-			}
-			if (StringUtils.equals(wikiLink.getDestination(), parserInput.getTopicName()) && StringUtils.equals(virtualWiki, parserInput.getVirtualWiki()) && StringUtils.isBlank(wikiLink.getSection())) {
-				// same page, bold the text and return
-				return "<b>" + (StringUtils.isBlank(wikiLink.getText()) ? wikiLink.getDestination() : wikiLink.getText()) + "</b>";
-			}
-			// do not escape text html - already done by parser
-			return LinkUtil.buildInternalLinkHtml(parserInput.getContext(), virtualWiki, wikiLink, wikiLink.getText(), null, null, false);
-		} catch (DataAccessException e) {
-			logger.error("Failure while parsing link " + raw, e);
-			return "";
-		} catch (ParserException e) {
-			logger.error("Failure while parsing link " + raw, e);
-			return "";
-		}
-	}
-
-	/**
-	 * Parse a wiki link for use as an edit comment, which means the available
-	 * outputs are limited.
-	 */
-	public String parseEditComment(ParserInput parserInput, ParserOutput parserOutput, WikiLink wikiLink, String raw) throws ParserException {
-		if (!this.isValidLink(parserInput, wikiLink)) {
-			// do not process the link if it's an invalid topic name
-			return raw;
-		}
-		return this.parseWikiLink(parserInput, parserOutput, wikiLink, raw, JFlexParser.MODE_EDIT_COMMENT);
-	}
-
-	/**
-	 *
-	 */
-	private String processLinkMetadata(ParserInput parserInput, ParserOutput parserOutput, int mode, String raw, WikiLink wikiLink) throws ParserException {
-		if (wikiLink.getInterwiki() != null || (wikiLink.getVirtualWiki() != null && !StringUtils.equals(wikiLink.getVirtualWiki().getName(), parserInput.getVirtualWiki()))) {
-			// no link metadata for interwiki or virtual wiki links
-			return raw;
-		}
-		String result = raw;
-		if (!wikiLink.getColon() && wikiLink.getNamespace().getId().equals(Namespace.CATEGORY_ID)) {
-			String sortKey = wikiLink.getText();
-			if (!StringUtils.isBlank(sortKey)) {
-				sortKey = JFlexParserUtil.parseFragment(parserInput, parserOutput, sortKey, JFlexParser.MODE_PREPROCESS);
-			}
-			parserOutput.addCategory(wikiLink.getDestination(), sortKey);
-			if (mode > JFlexParser.MODE_MINIMAL) {
-				// keep the category around in minimal parsing mode, otherwise suppress it from the output
-				result = "";
-			}
-		}
-		if (wikiLink.getInterwiki() == null && (wikiLink.getVirtualWiki() == null || StringUtils.equals(wikiLink.getVirtualWiki().getName(), parserInput.getVirtualWiki())) && !StringUtils.isBlank(wikiLink.getDestination())) {
-			parserOutput.addLink(wikiLink.getDestination());
-		}
-		return result;
-	}
-}
+/**
+ * Licensed under the GNU LESSER GENERAL PUBLIC LICENSE, version 2.1, dated February 1999.
+ *
+ * This program is free software; you can redistribute it and/or modify
+ * it under the terms of the latest version of the GNU Lesser General
+ * Public License as published by the Free Software Foundation;
+ *
+ * This program is distributed in the hope that it will be useful,
+ * but WITHOUT ANY WARRANTY; without even the implied warranty of
+ * MERCHANTABILITY or FITNESS FOR A PARTICULAR PURPOSE.  See the
+ * GNU Lesser General Public License for more details.
+ *
+ * You should have received a copy of the GNU Lesser General Public License
+ * along with this program (LICENSE.txt); if not, write to the Free Software
+ * Foundation, Inc., 59 Temple Place - Suite 330, Boston, MA  02111-1307, USA.
+ */
+package org.jamwiki.parser.jflex;
+
+import org.apache.commons.lang3.StringUtils;
+import org.jamwiki.DataAccessException;
+import org.jamwiki.Environment;
+import org.jamwiki.WikiException;
+import org.jamwiki.model.Namespace;
+import org.jamwiki.parser.ParserException;
+import org.jamwiki.parser.ParserInput;
+import org.jamwiki.parser.ParserOutput;
+import org.jamwiki.utils.LinkUtil;
+import org.jamwiki.utils.Utilities;
+import org.jamwiki.utils.WikiLink;
+import org.jamwiki.utils.WikiLogger;
+import org.jamwiki.utils.WikiUtil;
+
+/**
+ * This class parses wiki links of the form <code>[[Topic to Link To|Link Text]]</code>.
+ */
+public class WikiLinkTag implements JFlexParserTag {
+
+	private static final WikiLogger logger = WikiLogger.getLogger(WikiLinkTag.class.getName());
+	// temporary parameter passed to indicate that the fragment being parsed is a link caption
+	protected static final String LINK_CAPTION = "link-caption";
+
+	/**
+	 * Determine if the link is valid or not.  An invalid link is one
+	 * that contains an invalid character or has other issues.
+	 */
+	private boolean isValidLink(ParserInput parserInput, WikiLink wikiLink) {
+		if (!StringUtils.isBlank(wikiLink.getDestination())) {
+			String virtualWiki = (wikiLink.getVirtualWiki() == null) ? parserInput.getVirtualWiki() : wikiLink.getVirtualWiki().getName();
+			try {
+				WikiUtil.validateTopicName(virtualWiki, wikiLink.getDestination(), true);
+			} catch (WikiException e) {
+				return false;
+			}
+		}
+		return true;
+	}
+
+	/**
+	 * Parse a Mediawiki link of the form "[[topic|text]]" and return the
+	 * resulting HTML output.
+	 */
+	public String parse(JFlexLexer lexer, String raw, Object... args) throws ParserException {
+		WikiLink wikiLink = JFlexParserUtil.parseWikiLink(lexer.getParserInput(), lexer.getParserOutput(), raw);
+		if (wikiLink.getInterwiki() == null && StringUtils.isBlank(wikiLink.getDestination()) && StringUtils.isBlank(wikiLink.getSection())) {
+			// no destination or section
+			return raw;
+		}
+		if (lexer.getMode() == JFlexParser.MODE_EDIT_COMMENT) {
+			return this.parseEditComment(lexer.getParserInput(), lexer.getParserOutput(), wikiLink, raw);
+		}
+		boolean containsNestedLinks = (args.length > 0 && StringUtils.equals(args[0].toString(), "nested"));
+		if (containsNestedLinks) {
+			// if there is a nested link it must be an image, otherwise the syntax is invalid.
+			if (wikiLink.getColon() || !wikiLink.getNamespace().getId().equals(Namespace.FILE_ID)) {
+				int start = raw.indexOf("[[");
+				int end = raw.lastIndexOf("]]");
+				String content = raw.substring(start + "[[".length(), end);
+				return "[[" + JFlexParserUtil.parseFragmentNonLineStart(lexer.getParserInput(), lexer.getParserOutput(), content, lexer.getMode()) + "]]";
+			}
+		}
+		if (!this.isValidLink(lexer.getParserInput(), wikiLink)) {
+			// do not process the link if it's an invalid topic name
+			return raw;
+		}
+		raw = this.processLinkMetadata(lexer.getParserInput(), lexer.getParserOutput(), lexer.getMode(), raw, wikiLink);
+		if (lexer.getMode() <= JFlexParser.MODE_PREPROCESS) {
+			// do not parse to HTML when in preprocess mode
+			return raw;
+		}
+		if (!wikiLink.getColon() && wikiLink.getNamespace().getId().equals(Namespace.FILE_ID)) {
+			// parse as an image
+			return lexer.parse(JFlexLexer.TAG_TYPE_IMAGE_LINK, raw);
+		}
+		return this.parseWikiLink(lexer.getParserInput(), lexer.getParserOutput(), wikiLink, raw, lexer.getMode());
+	}
+
+	/**
+	 *
+	 */
+	private String parseWikiLink(ParserInput parserInput, ParserOutput parserOutput, WikiLink wikiLink, String raw, int mode) throws ParserException {
+		try {
+			if (wikiLink.getInterwiki() != null) {
+				// inter-wiki link
+				if (mode != JFlexParser.MODE_EDIT_COMMENT && !wikiLink.getColon() && !Environment.getBooleanValue(Environment.PROP_PARSER_DISPLAY_INTERWIKI_LINKS_INLINE)) {
+					wikiLink.setText(wikiLink.getInterwiki().getInterwikiDisplay());
+					String url = LinkUtil.interwiki(wikiLink);
+					parserOutput.addInterwikiLink(url);
+					return "";
+				} else {
+					return LinkUtil.interwiki(wikiLink);
+				}
+			}
+			String virtualWiki = parserInput.getVirtualWiki();
+			if (wikiLink.getVirtualWiki() != null && !StringUtils.equals(wikiLink.getVirtualWiki().getName(), virtualWiki)) {
+				// link to another virtual wiki
+				virtualWiki = wikiLink.getVirtualWiki().getName();
+				if (mode != JFlexParser.MODE_EDIT_COMMENT && !wikiLink.getColon() && !Environment.getBooleanValue(Environment.PROP_PARSER_DISPLAY_VIRTUALWIKI_LINKS_INLINE)) {
+					wikiLink.setText(wikiLink.getVirtualWiki().getName() + Namespace.SEPARATOR + wikiLink.getDestination());
+					String url = LinkUtil.buildInternalLinkHtml(parserInput.getContext(), virtualWiki, wikiLink, wikiLink.getText(), null, null, false);
+					parserOutput.addVirtualWikiLink(url);
+					return "";
+				}
+			}
+			if (StringUtils.isBlank(wikiLink.getText()) && !StringUtils.isBlank(wikiLink.getDestination())) {
+				wikiLink.setText(wikiLink.getDestination());
+				if (!StringUtils.isBlank(wikiLink.getSection())) {
+					wikiLink.setText(wikiLink.getText() + "#" + Utilities.decodeAndEscapeTopicName(wikiLink.getSection(), true));
+				}
+			} else if (StringUtils.isBlank(wikiLink.getText()) && !StringUtils.isBlank(wikiLink.getSection())) {
+				wikiLink.setText(Utilities.decodeAndEscapeTopicName("#" + wikiLink.getSection(), true));
+			} else if (mode != JFlexParser.MODE_EDIT_COMMENT) {
+				// pass a parameter via the parserInput to prevent nested links from being generated
+				parserInput.getTempParams().put(LINK_CAPTION, true);
+				wikiLink.setText(JFlexParserUtil.parseFragmentNonLineStart(parserInput, parserOutput, wikiLink.getText(), mode));
+				parserInput.getTempParams().remove(LINK_CAPTION);
+			}
+			if (StringUtils.equals(wikiLink.getDestination(), parserInput.getTopicName()) && StringUtils.equals(virtualWiki, parserInput.getVirtualWiki()) && StringUtils.isBlank(wikiLink.getSection())) {
+				// same page, bold the text and return
+				return "<b>" + (StringUtils.isBlank(wikiLink.getText()) ? wikiLink.getDestination() : wikiLink.getText()) + "</b>";
+			}
+			// do not escape text html - already done by parser
+			return LinkUtil.buildInternalLinkHtml(parserInput.getContext(), virtualWiki, wikiLink, wikiLink.getText(), null, null, false);
+		} catch (DataAccessException e) {
+			logger.error("Failure while parsing link " + raw, e);
+			return "";
+		} catch (ParserException e) {
+			logger.error("Failure while parsing link " + raw, e);
+			return "";
+		}
+	}
+
+	/**
+	 * Parse a wiki link for use as an edit comment, which means the available
+	 * outputs are limited.
+	 */
+	public String parseEditComment(ParserInput parserInput, ParserOutput parserOutput, WikiLink wikiLink, String raw) throws ParserException {
+		if (!this.isValidLink(parserInput, wikiLink)) {
+			// do not process the link if it's an invalid topic name
+			return raw;
+		}
+		return this.parseWikiLink(parserInput, parserOutput, wikiLink, raw, JFlexParser.MODE_EDIT_COMMENT);
+	}
+
+	/**
+	 *
+	 */
+	private String processLinkMetadata(ParserInput parserInput, ParserOutput parserOutput, int mode, String raw, WikiLink wikiLink) throws ParserException {
+		if (wikiLink.getInterwiki() != null || (wikiLink.getVirtualWiki() != null && !StringUtils.equals(wikiLink.getVirtualWiki().getName(), parserInput.getVirtualWiki()))) {
+			// no link metadata for interwiki or virtual wiki links
+			return raw;
+		}
+		String result = raw;
+		if (!wikiLink.getColon() && wikiLink.getNamespace().getId().equals(Namespace.CATEGORY_ID)) {
+			String sortKey = wikiLink.getText();
+			if (!StringUtils.isBlank(sortKey)) {
+				sortKey = JFlexParserUtil.parseFragment(parserInput, parserOutput, sortKey, JFlexParser.MODE_PREPROCESS);
+			}
+			parserOutput.addCategory(wikiLink.getDestination(), sortKey);
+			if (mode > JFlexParser.MODE_MINIMAL) {
+				// keep the category around in minimal parsing mode, otherwise suppress it from the output
+				result = "";
+			}
+		}
+		if (wikiLink.getInterwiki() == null && (wikiLink.getVirtualWiki() == null || StringUtils.equals(wikiLink.getVirtualWiki().getName(), parserInput.getVirtualWiki())) && !StringUtils.isBlank(wikiLink.getDestination())) {
+			parserOutput.addLink(wikiLink.getDestination());
+		}
+		return result;
+	}
+}
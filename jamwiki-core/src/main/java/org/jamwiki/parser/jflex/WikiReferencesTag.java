--- conflicted
+++ resolved
@@ -1,143 +1,90 @@
-/**
- * Licensed under the GNU LESSER GENERAL PUBLIC LICENSE, version 2.1, dated February 1999.
- *
- * This program is free software; you can redistribute it and/or modify
- * it under the terms of the latest version of the GNU Lesser General
- * Public License as published by the Free Software Foundation;
- *
- * This program is distributed in the hope that it will be useful,
- * but WITHOUT ANY WARRANTY; without even the implied warranty of
- * MERCHANTABILITY or FITNESS FOR A PARTICULAR PURPOSE.  See the
- * GNU Lesser General Public License for more details.
- *
- * You should have received a copy of the GNU Lesser General Public License
- * along with this program (LICENSE.txt); if not, write to the Free Software
- * Foundation, Inc., 59 Temple Place - Suite 330, Boston, MA  02111-1307, USA.
- */
-package org.jamwiki.parser.jflex;
-
-import java.util.ArrayList;
-import java.util.List;
-import org.apache.commons.lang.StringUtils;
-import org.jamwiki.model.WikiReference;
-import org.jamwiki.parser.ParserException;
-import org.jamwiki.utils.WikiLogger;
-
-/**
- * This class parses nowiki tags of the form <code>&lt;references /&gt;</code>.
- */
-public class WikiReferencesTag implements JFlexParserTag {
-
-	private static final WikiLogger logger = WikiLogger.getLogger(WikiReferencesTag.class.getName());
-
-	/**
-	 *
-	 */
-	public String parse(JFlexLexer lexer, String raw, Object... args) throws ParserException {
-		if (logger.isFinerEnabled()) {
-			logger.finer("references: " + raw + " (" + lexer.yystate() + ")");
-		}
-		if (lexer.getMode() < JFlexParser.MODE_POSTPROCESS) {
-			return raw;
-		}
-<<<<<<< HEAD
-		// retrieve all references, then loop through in order, building an HTML
-		// reference list for display.  While looping, if there are multiple citations
-		// for the same reference then include those in the output as well.
-		List<WikiReference> references = JFlexParserUtil.retrieveReferences(lexer.getParserInput());
-		StringBuilder html = new StringBuilder();
-		if (!references.isEmpty()) {
-			html.append("<ol class=\"references\">");
-		}
-		while (!references.isEmpty()) {
-			WikiReference reference = references.get(0);
-			references.remove(0);
-			html.append("<li id=\"").append(reference.getNotationName()).append("\">");
-			html.append("<sup>");
-			int pos = 0;
-			List<WikiReference> citations = new ArrayList<WikiReference>();
-			while (pos < references.size()) {
-				WikiReference temp = references.get(pos);
-				if (temp.getName() != null && reference.getName() != null && reference.getName().equals(temp.getName())) {
-					citations.add(temp);
-					if (StringUtils.isBlank(reference.getContent()) && !StringUtils.isBlank(temp.getContent())) {
-						reference.setContent(temp.getContent());
-					}
-					references.remove(pos);
-					continue;
-=======
-		try {
-			// retrieve all references, then loop through in order, building an HTML
-			// reference list for display.  While looping, if there are multiple citations
-			// for the same reference then include those in the output as well.
-			List<WikiReference> references = JFlexParserUtil.retrieveReferences(parserInput);
-			if (references.isEmpty()) {
-				return "";
-			}
-			StringBuffer html = new StringBuffer("<ol class=\"references\">");
-			while (!references.isEmpty()) {
-				WikiReference reference = references.get(0);
-				references.remove(0);
-				html.append("\n<li id=\"").append(reference.getNotationName()).append("\">");
-				html.append("<sup>");
-				int pos = 0;
-				List<WikiReference> citations = new ArrayList<WikiReference>();
-				while (pos < references.size()) {
-					WikiReference temp = references.get(pos);
-					if (temp.getName() != null && reference.getName() != null && reference.getName().equals(temp.getName())) {
-						citations.add(temp);
-						if (StringUtils.isBlank(reference.getContent()) && !StringUtils.isBlank(temp.getContent())) {
-							reference.setContent(temp.getContent());
-						}
-						references.remove(pos);
-						continue;
-					}
-					pos++;
-				}
-				if (!citations.isEmpty()) {
-					html.append("<a href=\"#").append(reference.getReferenceName()).append("\">");
-					html.append(reference.getCitation()).append('.').append(reference.getCount()).append("</a>&#160;");
-					while (!citations.isEmpty()) {
-						WikiReference citation = citations.get(0);
-						html.append("&#160;<a href=\"#").append(citation.getReferenceName()).append("\">");
-						html.append(citation.getCitation()).append('.').append(citation.getCount()).append("</a>&#160;");
-						citations.remove(0);
-					}
-				} else {
-					html.append("<a href=\"#").append(reference.getReferenceName()).append("\">");
-					html.append(reference.getCitation()).append("</a>&#160;");
->>>>>>> 638bf5bd
-				}
-				pos++;
-			}
-<<<<<<< HEAD
-			if (!citations.isEmpty()) {
-				html.append("<a href=\"#").append(reference.getReferenceName()).append("\" title=\"\">");
-				html.append(reference.getCitation()).append('.').append(reference.getCount()).append("</a>&#160;");
-				while (!citations.isEmpty()) {
-					WikiReference citation = citations.get(0);
-					html.append("&#160;<a href=\"#").append(citation.getReferenceName()).append("\" title=\"\">");
-					html.append(citation.getCitation()).append('.').append(citation.getCount()).append("</a>&#160;");
-					citations.remove(0);
-				}
-			} else {
-				html.append("<a href=\"#").append(reference.getReferenceName()).append("\" title=\"\">");
-				html.append(reference.getCitation()).append("</a>&#160;");
-			}
-			html.append("</sup>");
-			html.append(JFlexParserUtil.parseFragment(lexer.getParserInput(), reference.getContent(), JFlexParser.MODE_PROCESS));
-			html.append("</li>");
-		}
-		if (!references.isEmpty()) {
-			html.append("</ol>");
-=======
-			html.append("\n</ol>");
-			return html.toString();
-		} catch (Throwable t) {
-			logger.info("Unable to parse " + raw, t);
-			return raw;
->>>>>>> 638bf5bd
-		}
-		return html.toString();
-	}
-}
+/**
+ * Licensed under the GNU LESSER GENERAL PUBLIC LICENSE, version 2.1, dated February 1999.
+ *
+ * This program is free software; you can redistribute it and/or modify
+ * it under the terms of the latest version of the GNU Lesser General
+ * Public License as published by the Free Software Foundation;
+ *
+ * This program is distributed in the hope that it will be useful,
+ * but WITHOUT ANY WARRANTY; without even the implied warranty of
+ * MERCHANTABILITY or FITNESS FOR A PARTICULAR PURPOSE.  See the
+ * GNU Lesser General Public License for more details.
+ *
+ * You should have received a copy of the GNU Lesser General Public License
+ * along with this program (LICENSE.txt); if not, write to the Free Software
+ * Foundation, Inc., 59 Temple Place - Suite 330, Boston, MA  02111-1307, USA.
+ */
+package org.jamwiki.parser.jflex;
+
+import java.util.ArrayList;
+import java.util.List;
+import org.apache.commons.lang.StringUtils;
+import org.jamwiki.model.WikiReference;
+import org.jamwiki.parser.ParserException;
+import org.jamwiki.utils.WikiLogger;
+
+/**
+ * This class parses nowiki tags of the form <code>&lt;references /&gt;</code>.
+ */
+public class WikiReferencesTag implements JFlexParserTag {
+
+	private static final WikiLogger logger = WikiLogger.getLogger(WikiReferencesTag.class.getName());
+
+	/**
+	 *
+	 */
+	public String parse(JFlexLexer lexer, String raw, Object... args) throws ParserException {
+		if (logger.isFinerEnabled()) {
+			logger.finer("references: " + raw + " (" + lexer.yystate() + ")");
+		}
+		if (lexer.getMode() < JFlexParser.MODE_POSTPROCESS) {
+			return raw;
+		}
+		// retrieve all references, then loop through in order, building an HTML
+		// reference list for display.  While looping, if there are multiple citations
+		// for the same reference then include those in the output as well.
+		List<WikiReference> references = JFlexParserUtil.retrieveReferences(lexer.getParserInput());
+		if (references.isEmpty()) {
+			return "";
+		}
+		StringBuffer html = new StringBuffer("<ol class=\"references\">");
+		while (!references.isEmpty()) {
+			WikiReference reference = references.get(0);
+			references.remove(0);
+			html.append("\n<li id=\"").append(reference.getNotationName()).append("\">");
+			html.append("<sup>");
+			int pos = 0;
+			List<WikiReference> citations = new ArrayList<WikiReference>();
+			while (pos < references.size()) {
+				WikiReference temp = references.get(pos);
+				if (temp.getName() != null && reference.getName() != null && reference.getName().equals(temp.getName())) {
+					citations.add(temp);
+					if (StringUtils.isBlank(reference.getContent()) && !StringUtils.isBlank(temp.getContent())) {
+						reference.setContent(temp.getContent());
+					}
+					references.remove(pos);
+					continue;
+				}
+				pos++;
+			}
+			if (!citations.isEmpty()) {
+				html.append("<a href=\"#").append(reference.getReferenceName()).append("\">");
+				html.append(reference.getCitation()).append('.').append(reference.getCount()).append("</a>&#160;");
+				while (!citations.isEmpty()) {
+					WikiReference citation = citations.get(0);
+					html.append("&#160;<a href=\"#").append(citation.getReferenceName()).append("\">");
+					html.append(citation.getCitation()).append('.').append(citation.getCount()).append("</a>&#160;");
+					citations.remove(0);
+				}
+			} else {
+				html.append("<a href=\"#").append(reference.getReferenceName()).append("\">");
+				html.append(reference.getCitation()).append("</a>&#160;");
+			}
+			html.append("</sup>");
+			html.append(JFlexParserUtil.parseFragment(lexer.getParserInput(), reference.getContent(), JFlexParser.MODE_PROCESS));
+			html.append("</li>");
+		}
+		html.append("\n</ol>");
+		return html.toString();
+	}
+}
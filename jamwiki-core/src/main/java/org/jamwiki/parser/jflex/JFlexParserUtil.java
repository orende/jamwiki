--- conflicted
+++ resolved
@@ -1,248 +1,227 @@
-/**
- * Licensed under the GNU LESSER GENERAL PUBLIC LICENSE, version 2.1, dated February 1999.
- *
- * This program is free software; you can redistribute it and/or modify
- * it under the terms of the latest version of the GNU Lesser General
- * Public License as published by the Free Software Foundation;
- *
- * This program is distributed in the hope that it will be useful,
- * but WITHOUT ANY WARRANTY; without even the implied warranty of
- * MERCHANTABILITY or FITNESS FOR A PARTICULAR PURPOSE.  See the
- * GNU Lesser General Public License for more details.
- *
- * You should have received a copy of the GNU Lesser General Public License
- * along with this program (LICENSE.txt); if not, write to the Free Software
- * Foundation, Inc., 59 Temple Place - Suite 330, Boston, MA  02111-1307, USA.
- */
-package org.jamwiki.parser.jflex;
-
-import java.io.StringReader;
-import java.util.ArrayList;
-import java.util.List;
-import org.apache.commons.lang.StringUtils;
-import org.jamwiki.model.Namespace;
-import org.jamwiki.model.WikiReference;
-import org.jamwiki.parser.ParserException;
-import org.jamwiki.parser.ParserInput;
-import org.jamwiki.parser.ParserOutput;
-import org.jamwiki.utils.LinkUtil;
-import org.jamwiki.utils.Utilities;
-import org.jamwiki.utils.WikiLink;
-import org.jamwiki.utils.WikiLogger;
-
-/**
- * Utility methods used with the Mediawiki lexers.
- */
-public class JFlexParserUtil {
-
-	private static final WikiLogger logger = WikiLogger.getLogger(JFlexParserUtil.class.getName());
-<<<<<<< HEAD
-	private static JAMWikiHtmlTagLexer JFLEX_HTML_PROCESSOR = null;
-=======
->>>>>>> da307956
-
-	/**
-	 *
-	 */
-	private JFlexParserUtil() {
-	}
-
-	/**
-	 * Provide a way to run the pre-processor against a fragment of text, such
-	 * as an image caption.  This method should be used sparingly since it is
-	 * not very efficient.
-	 */
-	public static String parseFragment(ParserInput parserInput, ParserOutput parserOutput, String raw, int mode) throws ParserException {
-		if (StringUtils.isBlank(raw)) {
-			return raw;
-		}
-		JFlexParser parser = new JFlexParser(parserInput);
-		return parser.parseFragment(parserOutput, raw, mode);
-	}
-
-	/**
-	 * Parse a raw Wiki link of the form "[[link|text]]", and return a WikiLink
-	 * object representing the link.
-	 *
-	 * @param parserInput Input configuration settings for this parser instance.
-	 * @param raw The raw Wiki link text.
-	 * @return A WikiLink object that represents the link.
-	 */
-	protected static WikiLink parseWikiLink(ParserInput parserInput, ParserOutput parserOutput, String raw) throws ParserException {
-		if (StringUtils.isBlank(raw)) {
-			return new WikiLink();
-		}
-		raw = raw.trim();
-		String suffix = ((!raw.endsWith("]]")) ? raw.substring(raw.lastIndexOf("]]") + 2) : null);
-		// for performance reasons use String methods rather than regex
-		// private static final Pattern WIKI_LINK_PATTERN = Pattern.compile("\\[\\[\\s*(\\:\\s*)?\\s*(.+?)(\\s*\\|\\s*(.+))?\\s*\\]\\]([a-z]*)");
-		raw = raw.substring(raw.indexOf("[[") + 2, raw.lastIndexOf("]]")).trim();
-		// parse in case there is a template or magic word - [[{{PAGENAME}}]]
-		raw = JFlexParserUtil.parseFragment(parserInput, parserOutput, raw, JFlexParser.MODE_TEMPLATE);
-		boolean colon = false;
-		if (raw.startsWith(":")) {
-			colon = true;
-			raw = raw.substring(1).trim();
-		}
-		String text = null;
-		int pos = raw.indexOf('|');
-		if (pos != -1 && pos != (raw.length() - 1)) {
-			text = raw.substring(pos + 1).trim();
-			raw = raw.substring(0, pos).trim();
-		}
-		String virtualWiki = parserInput.getVirtualWiki();
-		WikiLink wikiLink = LinkUtil.parseWikiLink(virtualWiki, raw);
-		if (!colon && wikiLink.getNamespace().getId().equals(Namespace.CATEGORY_ID)) {
-			// do not set default text for categories
-			wikiLink.setText(null);
-		}
-		if (wikiLink.getVirtualWiki() != null && !StringUtils.equals(wikiLink.getVirtualWiki().getName(), virtualWiki) && StringUtils.isBlank(wikiLink.getDestination())) {
-			// use the root topic name as the destination
-			wikiLink.setDestination(wikiLink.getVirtualWiki().getRootTopicName());
-			if (StringUtils.isBlank(wikiLink.getText())) {
-				wikiLink.setText(wikiLink.getVirtualWiki().getName() + Namespace.SEPARATOR);
-			}
-		}
-		if (wikiLink.getInterwiki() != null && StringUtils.isBlank(wikiLink.getDestination()) && StringUtils.isBlank(wikiLink.getText())) {
-			wikiLink.setText(wikiLink.getInterwiki().getInterwikiPrefix() + Namespace.SEPARATOR);
-		}
-		wikiLink.setColon(colon);
-		if (text != null) {
-			wikiLink.setText(text);
-		}
-		if (!StringUtils.isBlank(suffix)) {
-			wikiLink.setText(wikiLink.getText() + suffix);
-		}
-		return wikiLink;
-	}
-
-	/**
-	 * Given a tag of the form "<tag>content</tag>", return all content between
-	 * the tags.  Consider the following examples:
-	 *
-	 * "<tag>content</tag>" returns "content".
-	 * "<tag />" returns and empty string.
-	 * "<tag><sub>content</sub></tag>" returns "<sub>content</sub>".
-	 *
-	 * @param raw The raw tag content to be analyzed.
-	 * @return The content for the tag being analyzed.
-	 */
-	protected static String tagContent(String raw) {
-		int start = raw.indexOf('>') + 1;
-		int end = raw.lastIndexOf('<');
-		if (start == 0) {
-			// no tags
-			return raw;
-		}
-		if (end <= start) {
-			return "";
-		}
-		return raw.substring(start, end);
-	}
-
-	/**
-	 * During parsing the reference objects will be stored as a temporary array.  This method
-	 * parses that array and returns the reference objects.
-	 *
-	 * @param parserInput The current ParserInput object for the topic that is being parsed.
-	 * @return A list of reference objects (never <code>null</code>) for the current topic that
-	 *  is being parsed.
-	 */
-	protected static List<WikiReference> retrieveReferences(ParserInput parserInput) {
-		List<WikiReference> references = (List<WikiReference>)parserInput.getTempParams().get(WikiReferenceTag.REFERENCES_PARAM);
-		if (references == null) {
-			references = new ArrayList<WikiReference>();
-			parserInput.getTempParams().put(WikiReferenceTag.REFERENCES_PARAM, references);
-		}
-		return references;
-	}
-
-	/**
-	 * Parse an opening or closing HTML tag to validate attributes and make sure it is XHTML compliant.
-	 *
-	 * @param tag The HTML tag to be parsed.
-	 * @return An HtmlTagItem containing the parsed content, or <code>null</code> if a
-	 *  null or empty string is passed as the argument.
-	 * @throws ParserException Thrown if any error occurs during parsing.
-	 */
-	public static HtmlTagItem sanitizeHtmlTag(String tag) throws ParserException {
-		if (StringUtils.isBlank(tag)) {
-			return null;
-		}
-		// strip any newlines from the tag
-		tag = tag.replace('\n', ' ');
-<<<<<<< HEAD
-		if (JFLEX_HTML_PROCESSOR == null) {
-			JFLEX_HTML_PROCESSOR = new JAMWikiHtmlTagLexer(new StringReader(tag));
-		} else {
-			JFLEX_HTML_PROCESSOR.yyreset(new StringReader(tag));
-		}
-		try {
-			while (JFLEX_HTML_PROCESSOR.yylex() != null) {
-				// there is no need to store the result since the HtmlTagItem that
-				// is generated by the parser is the item of interest.
-=======
-		JAMWikiHtmlProcessor lexer = new JAMWikiHtmlProcessor(new StringReader(tag));
-		StringBuilder result = new StringBuilder();
-		String line;
-		try {
-			while ((line = lexer.yylex()) != null) {
-				result.append(line);
->>>>>>> da307956
-			}
-		} catch (Exception e) {
-			throw new ParserException("Failure while parsing: " + tag, e);
-		}
-<<<<<<< HEAD
-		return (JFLEX_HTML_PROCESSOR.getHtmlTagItem() != null) ? JFLEX_HTML_PROCESSOR.getHtmlTagItem() : null;
-=======
-		return new HtmlTagItem(lexer.getTagType(), result.toString());
->>>>>>> da307956
-	}
-
-	/**
-	 * Parse a template string of the form "param1|param2|param3" into tokens
-	 * (param1, param2, and param3 in the example), handling such cases as
-	 * "param1|[[foo|bar]]|param3" correctly.
-	 */
-	protected static List<String> tokenizeParamString(String content) {
-		List<String> tokens = new ArrayList<String>();
-		int pos = 0;
-		int endPos = -1;
-		String substring = "";
-		String value = "";
-		while (pos < content.length()) {
-			substring = content.substring(pos);
-			endPos = -1;
-			if (substring.startsWith("{{{")) {
-				// template parameter
-				endPos = Utilities.findMatchingEndTag(content, pos, "{{{", "}}}");
-			} else if (substring.startsWith("{{")) {
-				// template
-				endPos = Utilities.findMatchingEndTag(content, pos, "{{", "}}");
-			} else if (substring.startsWith("[[")) {
-				// link
-				endPos = Utilities.findMatchingEndTag(content, pos, "[[", "]]");
-			} else if (substring.startsWith("{|")) {
-				// table
-				endPos = Utilities.findMatchingEndTag(content, pos, "{|", "|}");
-			} else if (content.charAt(pos) == '|') {
-				// new token
-				tokens.add(value);
-				value = "";
-				pos++;
-				continue;
-			}
-			if (endPos != -1) {
-				value += content.substring(pos, endPos);
-				pos = endPos;
-			} else {
-				value += content.charAt(pos);
-				pos++;
-			}
-		}
-		// add the last one
-		tokens.add(value);
-		return tokens;
-	}
-}
+/**
+ * Licensed under the GNU LESSER GENERAL PUBLIC LICENSE, version 2.1, dated February 1999.
+ *
+ * This program is free software; you can redistribute it and/or modify
+ * it under the terms of the latest version of the GNU Lesser General
+ * Public License as published by the Free Software Foundation;
+ *
+ * This program is distributed in the hope that it will be useful,
+ * but WITHOUT ANY WARRANTY; without even the implied warranty of
+ * MERCHANTABILITY or FITNESS FOR A PARTICULAR PURPOSE.  See the
+ * GNU Lesser General Public License for more details.
+ *
+ * You should have received a copy of the GNU Lesser General Public License
+ * along with this program (LICENSE.txt); if not, write to the Free Software
+ * Foundation, Inc., 59 Temple Place - Suite 330, Boston, MA  02111-1307, USA.
+ */
+package org.jamwiki.parser.jflex;
+
+import java.io.StringReader;
+import java.util.ArrayList;
+import java.util.List;
+import org.apache.commons.lang.StringUtils;
+import org.jamwiki.model.Namespace;
+import org.jamwiki.model.WikiReference;
+import org.jamwiki.parser.ParserException;
+import org.jamwiki.parser.ParserInput;
+import org.jamwiki.parser.ParserOutput;
+import org.jamwiki.utils.LinkUtil;
+import org.jamwiki.utils.Utilities;
+import org.jamwiki.utils.WikiLink;
+import org.jamwiki.utils.WikiLogger;
+
+/**
+ * Utility methods used with the Mediawiki lexers.
+ */
+public class JFlexParserUtil {
+
+	private static final WikiLogger logger = WikiLogger.getLogger(JFlexParserUtil.class.getName());
+
+	/**
+	 *
+	 */
+	private JFlexParserUtil() {
+	}
+
+	/**
+	 * Provide a way to run the pre-processor against a fragment of text, such
+	 * as an image caption.  This method should be used sparingly since it is
+	 * not very efficient.
+	 */
+	public static String parseFragment(ParserInput parserInput, ParserOutput parserOutput, String raw, int mode) throws ParserException {
+		if (StringUtils.isBlank(raw)) {
+			return raw;
+		}
+		JFlexParser parser = new JFlexParser(parserInput);
+		return parser.parseFragment(parserOutput, raw, mode);
+	}
+
+	/**
+	 * Parse a raw Wiki link of the form "[[link|text]]", and return a WikiLink
+	 * object representing the link.
+	 *
+	 * @param parserInput Input configuration settings for this parser instance.
+	 * @param raw The raw Wiki link text.
+	 * @return A WikiLink object that represents the link.
+	 */
+	protected static WikiLink parseWikiLink(ParserInput parserInput, ParserOutput parserOutput, String raw) throws ParserException {
+		if (StringUtils.isBlank(raw)) {
+			return new WikiLink();
+		}
+		raw = raw.trim();
+		String suffix = ((!raw.endsWith("]]")) ? raw.substring(raw.lastIndexOf("]]") + 2) : null);
+		// for performance reasons use String methods rather than regex
+		// private static final Pattern WIKI_LINK_PATTERN = Pattern.compile("\\[\\[\\s*(\\:\\s*)?\\s*(.+?)(\\s*\\|\\s*(.+))?\\s*\\]\\]([a-z]*)");
+		raw = raw.substring(raw.indexOf("[[") + 2, raw.lastIndexOf("]]")).trim();
+		// parse in case there is a template or magic word - [[{{PAGENAME}}]]
+		raw = JFlexParserUtil.parseFragment(parserInput, parserOutput, raw, JFlexParser.MODE_TEMPLATE);
+		boolean colon = false;
+		if (raw.startsWith(":")) {
+			colon = true;
+			raw = raw.substring(1).trim();
+		}
+		String text = null;
+		int pos = raw.indexOf('|');
+		if (pos != -1 && pos != (raw.length() - 1)) {
+			text = raw.substring(pos + 1).trim();
+			raw = raw.substring(0, pos).trim();
+		}
+		String virtualWiki = parserInput.getVirtualWiki();
+		WikiLink wikiLink = LinkUtil.parseWikiLink(virtualWiki, raw);
+		if (!colon && wikiLink.getNamespace().getId().equals(Namespace.CATEGORY_ID)) {
+			// do not set default text for categories
+			wikiLink.setText(null);
+		}
+		if (wikiLink.getVirtualWiki() != null && !StringUtils.equals(wikiLink.getVirtualWiki().getName(), virtualWiki) && StringUtils.isBlank(wikiLink.getDestination())) {
+			// use the root topic name as the destination
+			wikiLink.setDestination(wikiLink.getVirtualWiki().getRootTopicName());
+			if (StringUtils.isBlank(wikiLink.getText())) {
+				wikiLink.setText(wikiLink.getVirtualWiki().getName() + Namespace.SEPARATOR);
+			}
+		}
+		if (wikiLink.getInterwiki() != null && StringUtils.isBlank(wikiLink.getDestination()) && StringUtils.isBlank(wikiLink.getText())) {
+			wikiLink.setText(wikiLink.getInterwiki().getInterwikiPrefix() + Namespace.SEPARATOR);
+		}
+		wikiLink.setColon(colon);
+		if (text != null) {
+			wikiLink.setText(text);
+		}
+		if (!StringUtils.isBlank(suffix)) {
+			wikiLink.setText(wikiLink.getText() + suffix);
+		}
+		return wikiLink;
+	}
+
+	/**
+	 * Given a tag of the form "<tag>content</tag>", return all content between
+	 * the tags.  Consider the following examples:
+	 *
+	 * "<tag>content</tag>" returns "content".
+	 * "<tag />" returns and empty string.
+	 * "<tag><sub>content</sub></tag>" returns "<sub>content</sub>".
+	 *
+	 * @param raw The raw tag content to be analyzed.
+	 * @return The content for the tag being analyzed.
+	 */
+	protected static String tagContent(String raw) {
+		int start = raw.indexOf('>') + 1;
+		int end = raw.lastIndexOf('<');
+		if (start == 0) {
+			// no tags
+			return raw;
+		}
+		if (end <= start) {
+			return "";
+		}
+		return raw.substring(start, end);
+	}
+
+	/**
+	 * During parsing the reference objects will be stored as a temporary array.  This method
+	 * parses that array and returns the reference objects.
+	 *
+	 * @param parserInput The current ParserInput object for the topic that is being parsed.
+	 * @return A list of reference objects (never <code>null</code>) for the current topic that
+	 *  is being parsed.
+	 */
+	protected static List<WikiReference> retrieveReferences(ParserInput parserInput) {
+		List<WikiReference> references = (List<WikiReference>)parserInput.getTempParams().get(WikiReferenceTag.REFERENCES_PARAM);
+		if (references == null) {
+			references = new ArrayList<WikiReference>();
+			parserInput.getTempParams().put(WikiReferenceTag.REFERENCES_PARAM, references);
+		}
+		return references;
+	}
+
+	/**
+	 * Parse an opening or closing HTML tag to validate attributes and make sure it is XHTML compliant.
+	 *
+	 * @param tag The HTML tag to be parsed.
+	 * @return An HtmlTagItem containing the parsed content, or <code>null</code> if a
+	 *  null or empty string is passed as the argument.
+	 * @throws ParserException Thrown if any error occurs during parsing.
+	 */
+	public static HtmlTagItem sanitizeHtmlTag(String tag) throws ParserException {
+		if (StringUtils.isBlank(tag)) {
+			return null;
+		}
+		// strip any newlines from the tag
+		tag = tag.replace('\n', ' ');
+		JAMWikiHtmlTagLexer lexer = new JAMWikiHtmlTagLexer(new StringReader(tag));
+		try {
+			while (lexer.yylex() != null) {
+				// there is no need to store the result since the HtmlTagItem that
+				// is generated by the parser is the item of interest.
+			}
+		} catch (Exception e) {
+			throw new ParserException("Failure while parsing: " + tag, e);
+		}
+		return (lexer.getHtmlTagItem() != null) ? lexer.getHtmlTagItem() : null;
+	}
+
+	/**
+	 * Parse a template string of the form "param1|param2|param3" into tokens
+	 * (param1, param2, and param3 in the example), handling such cases as
+	 * "param1|[[foo|bar]]|param3" correctly.
+	 */
+	protected static List<String> tokenizeParamString(String content) {
+		List<String> tokens = new ArrayList<String>();
+		int pos = 0;
+		int endPos = -1;
+		String substring = "";
+		String value = "";
+		while (pos < content.length()) {
+			substring = content.substring(pos);
+			endPos = -1;
+			if (substring.startsWith("{{{")) {
+				// template parameter
+				endPos = Utilities.findMatchingEndTag(content, pos, "{{{", "}}}");
+			} else if (substring.startsWith("{{")) {
+				// template
+				endPos = Utilities.findMatchingEndTag(content, pos, "{{", "}}");
+			} else if (substring.startsWith("[[")) {
+				// link
+				endPos = Utilities.findMatchingEndTag(content, pos, "[[", "]]");
+			} else if (substring.startsWith("{|")) {
+				// table
+				endPos = Utilities.findMatchingEndTag(content, pos, "{|", "|}");
+			} else if (content.charAt(pos) == '|') {
+				// new token
+				tokens.add(value);
+				value = "";
+				pos++;
+				continue;
+			}
+			if (endPos != -1) {
+				value += content.substring(pos, endPos);
+				pos = endPos;
+			} else {
+				value += content.charAt(pos);
+				pos++;
+			}
+		}
+		// add the last one
+		tokens.add(value);
+		return tokens;
+	}
+}
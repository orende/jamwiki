/**
 * Licensed under the GNU LESSER GENERAL PUBLIC LICENSE, version 2.1, dated February 1999.
 *
 * This program is free software; you can redistribute it and/or modify
 * it under the terms of the latest version of the GNU Lesser General
 * Public License as published by the Free Software Foundation;
 *
 * This program is distributed in the hope that it will be useful,
 * but WITHOUT ANY WARRANTY; without even the implied warranty of
 * MERCHANTABILITY or FITNESS FOR A PARTICULAR PURPOSE.  See the
 * GNU Lesser General Public License for more details.
 *
 * You should have received a copy of the GNU Lesser General Public License
 * along with this program (LICENSE.txt); if not, write to the Free Software
 * Foundation, Inc., 59 Temple Place - Suite 330, Boston, MA  02111-1307, USA.
 */
package org.jamwiki.parser.jflex;

import java.text.MessageFormat;
import java.text.SimpleDateFormat;
import org.apache.commons.lang.StringUtils;
import org.jamwiki.Environment;
import org.jamwiki.model.Namespace;
import org.jamwiki.model.WikiUser;
import org.jamwiki.parser.ParserException;
import org.jamwiki.parser.ParserInput;
import org.jamwiki.utils.WikiLogger;

/**
 * This class parses signature tags of the form <code>~~~</code>,
 * <code>~~~~</code> and <code>~~~~~</code>.
 */
public class WikiSignatureTag implements JFlexParserTag {

	private static final WikiLogger logger = WikiLogger.getLogger(WikiSignatureTag.class.getName());

	/**
	 *
	 */
	private String buildWikiSignature(JFlexLexer lexer, boolean includeUser, boolean includeDate) throws ParserException {
		String signature = "";
		if (includeUser) {
			signature = this.retrieveUserSignature(lexer.getParserInput());
			// parse signature as link in order to store link metadata
			WikiLinkTag wikiLinkTag = new WikiLinkTag();
			wikiLinkTag.parse(lexer, signature);
			if (lexer.getMode() != JFlexParser.MODE_MINIMAL) {
				try {
					signature = JFlexParserUtil.parseFragment(lexer.getParserInput(), signature, lexer.getMode());
				} catch (ParserException e) {
					logger.severe("Failure while building wiki signature", e);
					// FIXME - return empty or a failure indicator?
					return "";
				}
			}
		}
		if (includeUser && includeDate) {
			signature += " ";
		}
		if (includeDate) {
			SimpleDateFormat format = new SimpleDateFormat();
			format.applyPattern(Environment.getValue(Environment.PROP_PARSER_SIGNATURE_DATE_PATTERN));
			signature += format.format(new java.util.Date());
		}
		return signature;
	}

	/**
	 * Parse a Mediawiki signature of the form "~~~~" and return the resulting
	 * HTML output.
	 */
	public String parse(JFlexLexer lexer, String raw, Object... args) throws ParserException {
		if (raw.equals("~~~")) {
			return this.buildWikiSignature(lexer, true, false);
		}
		if (raw.equals("~~~~")) {
			return this.buildWikiSignature(lexer, true, true);
		}
		if (raw.equals("~~~~~")) {
			return this.buildWikiSignature(lexer, false, true);
		}
		return raw;
	}

	/**
	 *
	 */
	private String retrieveUserSignature(ParserInput parserInput) {
		WikiUser user = parserInput.getWikiUser();
		if (user != null && !StringUtils.isBlank(user.getSignature())) {
			return user.getSignature();
		}
		String login = parserInput.getUserDisplay();
		String email = parserInput.getUserDisplay();
		String displayName = parserInput.getUserDisplay();
		String userId = "-1";
		if (user != null && !StringUtils.isBlank(user.getUsername())) {
			login = user.getUsername();
			displayName = (!StringUtils.isBlank(user.getDisplayName())) ? user.getDisplayName() : login;
			email = user.getEmail();
			userId = Integer.toString(user.getUserId());
		}
		if (login == null || displayName == null) {
			logger.info("Signature tagged parsed without user information available, returning empty");
			return "";
		}
		MessageFormat formatter = new MessageFormat(Environment.getValue(Environment.PROP_PARSER_SIGNATURE_USER_PATTERN));
		Object params[] = new Object[7];
<<<<<<< HEAD
		params[0] = Namespace.USER.getLabel(parserInput.getVirtualWiki()) + Namespace.SEPARATOR + login;
		// FIXME - hard coding
		params[1] = Namespace.SPECIAL.getLabel(parserInput.getVirtualWiki()) + Namespace.SEPARATOR + "Contributions?contributor=" + login;
		params[2] = Namespace.USER_COMMENTS.getLabel(parserInput.getVirtualWiki()) + Namespace.SEPARATOR + login;
=======
		params[0] = Namespace.namespace(Namespace.USER_ID).getLabel(parserInput.getVirtualWiki()) + Namespace.SEPARATOR + login;
		// FIXME - hard coding
		params[1] = Namespace.namespace(Namespace.SPECIAL_ID).getLabel(parserInput.getVirtualWiki()) + Namespace.SEPARATOR + "Contributions?contributor=" + login;
		params[2] = Namespace.namespace(Namespace.USER_COMMENTS_ID).getLabel(parserInput.getVirtualWiki()) + Namespace.SEPARATOR + login;
>>>>>>> 62e73fa3
		params[3] = login;
		params[4] = displayName;
		params[5] = email!=null ? email : "";
		params[6] = userId;
		return formatter.format(params);
	}
}
<|MERGE_RESOLUTION|>--- conflicted
+++ resolved
@@ -1,126 +1,119 @@
-/**
- * Licensed under the GNU LESSER GENERAL PUBLIC LICENSE, version 2.1, dated February 1999.
- *
- * This program is free software; you can redistribute it and/or modify
- * it under the terms of the latest version of the GNU Lesser General
- * Public License as published by the Free Software Foundation;
- *
- * This program is distributed in the hope that it will be useful,
- * but WITHOUT ANY WARRANTY; without even the implied warranty of
- * MERCHANTABILITY or FITNESS FOR A PARTICULAR PURPOSE.  See the
- * GNU Lesser General Public License for more details.
- *
- * You should have received a copy of the GNU Lesser General Public License
- * along with this program (LICENSE.txt); if not, write to the Free Software
- * Foundation, Inc., 59 Temple Place - Suite 330, Boston, MA  02111-1307, USA.
- */
-package org.jamwiki.parser.jflex;
-
-import java.text.MessageFormat;
-import java.text.SimpleDateFormat;
-import org.apache.commons.lang.StringUtils;
-import org.jamwiki.Environment;
-import org.jamwiki.model.Namespace;
-import org.jamwiki.model.WikiUser;
-import org.jamwiki.parser.ParserException;
-import org.jamwiki.parser.ParserInput;
-import org.jamwiki.utils.WikiLogger;
-
-/**
- * This class parses signature tags of the form <code>~~~</code>,
- * <code>~~~~</code> and <code>~~~~~</code>.
- */
-public class WikiSignatureTag implements JFlexParserTag {
-
-	private static final WikiLogger logger = WikiLogger.getLogger(WikiSignatureTag.class.getName());
-
-	/**
-	 *
-	 */
-	private String buildWikiSignature(JFlexLexer lexer, boolean includeUser, boolean includeDate) throws ParserException {
-		String signature = "";
-		if (includeUser) {
-			signature = this.retrieveUserSignature(lexer.getParserInput());
-			// parse signature as link in order to store link metadata
-			WikiLinkTag wikiLinkTag = new WikiLinkTag();
-			wikiLinkTag.parse(lexer, signature);
-			if (lexer.getMode() != JFlexParser.MODE_MINIMAL) {
-				try {
-					signature = JFlexParserUtil.parseFragment(lexer.getParserInput(), signature, lexer.getMode());
-				} catch (ParserException e) {
-					logger.severe("Failure while building wiki signature", e);
-					// FIXME - return empty or a failure indicator?
-					return "";
-				}
-			}
-		}
-		if (includeUser && includeDate) {
-			signature += " ";
-		}
-		if (includeDate) {
-			SimpleDateFormat format = new SimpleDateFormat();
-			format.applyPattern(Environment.getValue(Environment.PROP_PARSER_SIGNATURE_DATE_PATTERN));
-			signature += format.format(new java.util.Date());
-		}
-		return signature;
-	}
-
-	/**
-	 * Parse a Mediawiki signature of the form "~~~~" and return the resulting
-	 * HTML output.
-	 */
-	public String parse(JFlexLexer lexer, String raw, Object... args) throws ParserException {
-		if (raw.equals("~~~")) {
-			return this.buildWikiSignature(lexer, true, false);
-		}
-		if (raw.equals("~~~~")) {
-			return this.buildWikiSignature(lexer, true, true);
-		}
-		if (raw.equals("~~~~~")) {
-			return this.buildWikiSignature(lexer, false, true);
-		}
-		return raw;
-	}
-
-	/**
-	 *
-	 */
-	private String retrieveUserSignature(ParserInput parserInput) {
-		WikiUser user = parserInput.getWikiUser();
-		if (user != null && !StringUtils.isBlank(user.getSignature())) {
-			return user.getSignature();
-		}
-		String login = parserInput.getUserDisplay();
-		String email = parserInput.getUserDisplay();
-		String displayName = parserInput.getUserDisplay();
-		String userId = "-1";
-		if (user != null && !StringUtils.isBlank(user.getUsername())) {
-			login = user.getUsername();
-			displayName = (!StringUtils.isBlank(user.getDisplayName())) ? user.getDisplayName() : login;
-			email = user.getEmail();
-			userId = Integer.toString(user.getUserId());
-		}
-		if (login == null || displayName == null) {
-			logger.info("Signature tagged parsed without user information available, returning empty");
-			return "";
-		}
-		MessageFormat formatter = new MessageFormat(Environment.getValue(Environment.PROP_PARSER_SIGNATURE_USER_PATTERN));
-		Object params[] = new Object[7];
-<<<<<<< HEAD
-		params[0] = Namespace.USER.getLabel(parserInput.getVirtualWiki()) + Namespace.SEPARATOR + login;
-		// FIXME - hard coding
-		params[1] = Namespace.SPECIAL.getLabel(parserInput.getVirtualWiki()) + Namespace.SEPARATOR + "Contributions?contributor=" + login;
-		params[2] = Namespace.USER_COMMENTS.getLabel(parserInput.getVirtualWiki()) + Namespace.SEPARATOR + login;
-=======
-		params[0] = Namespace.namespace(Namespace.USER_ID).getLabel(parserInput.getVirtualWiki()) + Namespace.SEPARATOR + login;
-		// FIXME - hard coding
-		params[1] = Namespace.namespace(Namespace.SPECIAL_ID).getLabel(parserInput.getVirtualWiki()) + Namespace.SEPARATOR + "Contributions?contributor=" + login;
-		params[2] = Namespace.namespace(Namespace.USER_COMMENTS_ID).getLabel(parserInput.getVirtualWiki()) + Namespace.SEPARATOR + login;
->>>>>>> 62e73fa3
-		params[3] = login;
-		params[4] = displayName;
-		params[5] = email!=null ? email : "";
-		params[6] = userId;
-		return formatter.format(params);
-	}
-}
+/**
+ * Licensed under the GNU LESSER GENERAL PUBLIC LICENSE, version 2.1, dated February 1999.
+ *
+ * This program is free software; you can redistribute it and/or modify
+ * it under the terms of the latest version of the GNU Lesser General
+ * Public License as published by the Free Software Foundation;
+ *
+ * This program is distributed in the hope that it will be useful,
+ * but WITHOUT ANY WARRANTY; without even the implied warranty of
+ * MERCHANTABILITY or FITNESS FOR A PARTICULAR PURPOSE.  See the
+ * GNU Lesser General Public License for more details.
+ *
+ * You should have received a copy of the GNU Lesser General Public License
+ * along with this program (LICENSE.txt); if not, write to the Free Software
+ * Foundation, Inc., 59 Temple Place - Suite 330, Boston, MA  02111-1307, USA.
+ */
+package org.jamwiki.parser.jflex;
+
+import java.text.MessageFormat;
+import java.text.SimpleDateFormat;
+import org.apache.commons.lang.StringUtils;
+import org.jamwiki.Environment;
+import org.jamwiki.model.Namespace;
+import org.jamwiki.model.WikiUser;
+import org.jamwiki.parser.ParserException;
+import org.jamwiki.parser.ParserInput;
+import org.jamwiki.utils.WikiLogger;
+
+/**
+ * This class parses signature tags of the form <code>~~~</code>,
+ * <code>~~~~</code> and <code>~~~~~</code>.
+ */
+public class WikiSignatureTag implements JFlexParserTag {
+
+	private static final WikiLogger logger = WikiLogger.getLogger(WikiSignatureTag.class.getName());
+
+	/**
+	 *
+	 */
+	private String buildWikiSignature(JFlexLexer lexer, boolean includeUser, boolean includeDate) throws ParserException {
+		String signature = "";
+		if (includeUser) {
+			signature = this.retrieveUserSignature(lexer.getParserInput());
+			// parse signature as link in order to store link metadata
+			WikiLinkTag wikiLinkTag = new WikiLinkTag();
+			wikiLinkTag.parse(lexer, signature);
+			if (lexer.getMode() != JFlexParser.MODE_MINIMAL) {
+				try {
+					signature = JFlexParserUtil.parseFragment(lexer.getParserInput(), signature, lexer.getMode());
+				} catch (ParserException e) {
+					logger.severe("Failure while building wiki signature", e);
+					// FIXME - return empty or a failure indicator?
+					return "";
+				}
+			}
+		}
+		if (includeUser && includeDate) {
+			signature += " ";
+		}
+		if (includeDate) {
+			SimpleDateFormat format = new SimpleDateFormat();
+			format.applyPattern(Environment.getValue(Environment.PROP_PARSER_SIGNATURE_DATE_PATTERN));
+			signature += format.format(new java.util.Date());
+		}
+		return signature;
+	}
+
+	/**
+	 * Parse a Mediawiki signature of the form "~~~~" and return the resulting
+	 * HTML output.
+	 */
+	public String parse(JFlexLexer lexer, String raw, Object... args) throws ParserException {
+		if (raw.equals("~~~")) {
+			return this.buildWikiSignature(lexer, true, false);
+		}
+		if (raw.equals("~~~~")) {
+			return this.buildWikiSignature(lexer, true, true);
+		}
+		if (raw.equals("~~~~~")) {
+			return this.buildWikiSignature(lexer, false, true);
+		}
+		return raw;
+	}
+
+	/**
+	 *
+	 */
+	private String retrieveUserSignature(ParserInput parserInput) {
+		WikiUser user = parserInput.getWikiUser();
+		if (user != null && !StringUtils.isBlank(user.getSignature())) {
+			return user.getSignature();
+		}
+		String login = parserInput.getUserDisplay();
+		String email = parserInput.getUserDisplay();
+		String displayName = parserInput.getUserDisplay();
+		String userId = "-1";
+		if (user != null && !StringUtils.isBlank(user.getUsername())) {
+			login = user.getUsername();
+			displayName = (!StringUtils.isBlank(user.getDisplayName())) ? user.getDisplayName() : login;
+			email = user.getEmail();
+			userId = Integer.toString(user.getUserId());
+		}
+		if (login == null || displayName == null) {
+			logger.info("Signature tagged parsed without user information available, returning empty");
+			return "";
+		}
+		MessageFormat formatter = new MessageFormat(Environment.getValue(Environment.PROP_PARSER_SIGNATURE_USER_PATTERN));
+		Object params[] = new Object[7];
+		params[0] = Namespace.namespace(Namespace.USER_ID).getLabel(parserInput.getVirtualWiki()) + Namespace.SEPARATOR + login;
+		// FIXME - hard coding
+		params[1] = Namespace.namespace(Namespace.SPECIAL_ID).getLabel(parserInput.getVirtualWiki()) + Namespace.SEPARATOR + "Contributions?contributor=" + login;
+		params[2] = Namespace.namespace(Namespace.USER_COMMENTS_ID).getLabel(parserInput.getVirtualWiki()) + Namespace.SEPARATOR + login;
+		params[3] = login;
+		params[4] = displayName;
+		params[5] = email!=null ? email : "";
+		params[6] = userId;
+		return formatter.format(params);
+	}
+}
/**
 * Licensed under the GNU LESSER GENERAL PUBLIC LICENSE, version 2.1, dated February 1999.
 *
 * This program is free software; you can redistribute it and/or modify
 * it under the terms of the latest version of the GNU Lesser General
 * Public License as published by the Free Software Foundation;
 *
 * This program is distributed in the hope that it will be useful,
 * but WITHOUT ANY WARRANTY; without even the implied warranty of
 * MERCHANTABILITY or FITNESS FOR A PARTICULAR PURPOSE.  See the
 * GNU Lesser General Public License for more details.
 *
 * You should have received a copy of the GNU Lesser General Public License
 * along with this program (LICENSE.txt); if not, write to the Free Software
 * Foundation, Inc., 59 Temple Place - Suite 330, Boston, MA  02111-1307, USA.
 */
package org.jamwiki.parser.jflex;

import java.io.StringReader;
import java.util.regex.Matcher;
import java.util.regex.Pattern;
import org.apache.commons.lang.StringUtils;
import org.jamwiki.DataAccessException;
import org.jamwiki.Environment;
import org.jamwiki.parser.AbstractParser;
import org.jamwiki.parser.ParserException;
import org.jamwiki.parser.ParserInput;
import org.jamwiki.parser.ParserOutput;
import org.jamwiki.utils.LinkUtil;
import org.jamwiki.utils.Utilities;
import org.jamwiki.utils.WikiLink;
import org.jamwiki.utils.WikiLogger;

/**
 * Implementation of {@link org.jamwiki.parser.AbstractParser} that uses
 * <a href="http://jflex.de/">JFlex</a> as a lexer to convert Wiki syntax into
 * HTML or other formats.
 */
public class JFlexParser extends AbstractParser {

	private static final WikiLogger logger = WikiLogger.getLogger(JFlexParser.class.getName());

	/** Maximum number of parser iterations allowed for a single parsing run. */
	private static final int MAX_PARSER_ITERATIONS = 100;
	/** Any parsing that takes longer than the specified time (in ms) will trigger a log message. */
	private static final int TIME_LIMIT_PARSE = 15;
	/** Splice mode is used when inserting an edited topic section back into the full topic content. */
	public static final int MODE_SPLICE = 1;
	/** Slice mode is used when retrieving a section of a topic for editing. */
	public static final int MODE_SLICE = 2;
	/** Minimal mode is used to do a bare minimum of parsing, usually just converting signature tags, prior to saving to the database. */
	public static final int MODE_MINIMAL = 3;
	/** Pre-process mode is currently equivalent to metadata mode and indicates that that the JFlex pre-processor parser should be run in full. */
	public static final int MODE_PREPROCESS = 4;
	/** Processing mode indicates that the pre-processor and processor should be run, parsing all Wiki syntax into formatted output but NOT parsing paragraph tags. */
	public static final int MODE_PROCESS = 5;
	/** Layout mode indicates that the pre-processor and processor should be run in full, parsing all Wiki syntax into formatted output and adding layout tags such as paragraphs. */
	public static final int MODE_LAYOUT = 6;
	/** Post-process mode indicates that the pre-processor, processor and post-processor should be run in full, parsing all Wiki syntax into formatted output and adding layout tags such as paragraphs and TOC. */
	public static final int MODE_POSTPROCESS = 7;

	/** Pattern to determine if the topic is a redirect. */
	private static final Pattern REDIRECT_PATTERN = Pattern.compile("#REDIRECT[ ]*\\[\\[([^\\n\\r\\]]+)\\]\\]", Pattern.CASE_INSENSITIVE);

	/**
	 * The constructor creates a parser instance, initialized with the
	 * specified parser input settings.
	 *
	 * @param parserInput Input configuration settings for this parser
	 *  instance.
	 */
	public JFlexParser(ParserInput parserInput) {
		super(parserInput);
	}

	/**
	 * Return a parser-specific value that can be used as the content of a
	 * topic representing a redirect.  For the Mediawiki syntax parser the
	 * value returned would be of the form "#REDIRECT [[Topic]]".
	 *
	 * @param topicName The name of the topic to redirect to.
	 * @return A parser-specific value that can be used as the content of a
	 *  topic representing a redirect.
	 */
	public String buildRedirectContent(String topicName) {
		return "#REDIRECT [[" + topicName + "]]";
	}

	/**
	 * Determine if a string of wikitext is a redirect.  Note that any templates, categories,
	 * comments, or other syntax should be parsed PRIOR to calling this method.
	 */
	protected String isRedirect(String raw) throws ParserException {
		if (StringUtils.isBlank(raw)) {
			return null;
		}
		Matcher m = REDIRECT_PATTERN.matcher(raw.trim());
		return (m.matches()) ? Utilities.decodeAndEscapeTopicName(m.group(1).trim(), true) : null;
	}

	/**
	 * Utility method for executing a lexer parse.
	 */
	private String lex(JFlexLexer lexer, String raw, ParserOutput parserOutput, int mode) throws ParserException {
		lexer.init(this.parserInput, parserOutput, mode);
		validate(lexer);
		this.parserInput.incrementDepth();
		// avoid infinite loops
<<<<<<< HEAD
		if (this.parserInput.getDepth() > MAX_PARSER_ITERATIONS) {
=======
		if (this.parserInput.getDepth() > Environment.getIntValue(Environment.PROP_PARSER_MAX_PARSER_ITERATIONS)) {
>>>>>>> bdc72b69
			this.parserInput.decrementDepth();
			throw new ExcessiveNestingException("Potential infinite parsing loop - over " + this.parserInput.getDepth() + " parser iterations while parsing topic " + this.parserInput.getTopicName());
		}
		long previous, current = 0;
		String line;
		try {
			previous = System.currentTimeMillis();
			while ((line = lexer.yylex()) != null) {
				lexer.append(line);
				current = System.currentTimeMillis();
				if (logger.isDebugEnabled() && (current - previous) > TIME_LIMIT_PARSE) {
					// took too long, log a message
					String message = "Slow parsing (" + ((current - previous) / 1000.000) + " s) for topic: " + this.parserInput.getTopicName() + " / state: " + lexer.yystate();
					if (raw != null && raw.length() < 300) {
						message += " / content: " + raw;
					}
					logger.debug(message);
				}
				previous = current;
			}
		} catch (Exception e) {
			this.parserInput.decrementDepth();
			throw new ParserException("Failure while parsing topic " + this.parserInput.getTopicName(), e);
		}
		this.parserInput.decrementDepth();
		return lexer.popAllTags();
	}

	/**
	 * This method parses content, performing all transformations except for
	 * layout changes such as adding paragraph tags.  It is suitable to be used
	 * when parsing the contents of a link or performing similar internal
	 * manipulation.
	 *
	 * @param parserOutput A ParserOutput object containing parser
	 *  metadata output.
	 * @param raw The raw Wiki syntax to be converted into HTML.
	 * @param mode The parser mode to use when parsing.  Mode affects what
	 *  type of parsing actions are taken when processing raw text.
	 * @return The parsed content.
	 * @throws ParserException Thrown if any error occurs during parsing.
	 */
	public String parseFragment(ParserOutput parserOutput, String raw, int mode) throws ParserException {
		// maintain the original output, which has all of the category and link info
		int preMode = (mode > JFlexParser.MODE_PREPROCESS) ? JFlexParser.MODE_PREPROCESS : mode;
		String output = raw;
		output = this.parsePreProcess(parserOutput, output, preMode);
		if (mode >= JFlexParser.MODE_PROCESS) {
			// layout should not be done while parsing fragments
			preMode = JFlexParser.MODE_PROCESS;
			output = this.parseProcess(parserOutput, output, preMode);
		}
		return output;
	}

	/**
	 * Returns a HTML representation of the given wiki raw text for online representation.
	 *
	 * @param parserOutput A ParserOutput object containing parser
	 *  metadata output.
	 * @param raw The raw Wiki syntax to be converted into HTML.
	 * @return The parsed content.
	 * @throws ParserException Thrown if any error occurs during parsing.
	 */
	public String parseHTML(ParserOutput parserOutput, String raw) throws ParserException {
		long start = System.currentTimeMillis();
		// some parser expressions require that lines end in a newline, so add a newline
		// to the end of the content for good measure
		String output = raw + '\n';
		output = this.parsePreProcess(parserOutput, output, JFlexParser.MODE_PREPROCESS);
		output = this.parseProcess(parserOutput, output, JFlexParser.MODE_LAYOUT);
		output = this.parsePostProcess(parserOutput, output, JFlexParser.MODE_POSTPROCESS);
		if (!StringUtils.isBlank(parserOutput.getRedirect())) {
			// redirects are parsed differently
			output = this.parseRedirect(parserOutput, raw);
		}
		String topicName = (!StringUtils.isBlank(this.parserInput.getTopicName())) ? this.parserInput.getTopicName() : null;
		logger.info("Parse time (parseHTML) for " + topicName + " (" + ((System.currentTimeMillis() - start) / 1000.000) + " s.)");
		return output;
	}

	/**
	 * This method provides a way to parse content and set all output metadata,
	 * such as link values used by the search engine.
	 *
	 * @param parserOutput A ParserOutput object containing results of the parsing process.
	 * @param raw The raw Wiki syntax to be converted into HTML.
	 */
	public void parseMetadata(ParserOutput parserOutput, String raw) throws ParserException {
		long start = System.currentTimeMillis();
		// FIXME - set a bogus context value to avoid parser errors
		if (this.parserInput.getContext() == null) {
			this.parserInput.setContext("/wiki");
		}
		// some parser expressions require that lines end in a newline, so add a newline
		// to the end of the content for good measure
		String output = raw + '\n';
		output = this.parsePreProcess(parserOutput, output, JFlexParser.MODE_PREPROCESS);
		if (logger.isInfoEnabled()) {
			String topicName = (!StringUtils.isBlank(this.parserInput.getTopicName())) ? this.parserInput.getTopicName() : null;
			logger.info("Parse time (parseMetadata) for " + topicName + " (" + ((System.currentTimeMillis() - start) / 1000.000) + " s.)");
		}
	}

	/**
	 * Perform a bare minimum of parsing as required prior to saving a topic
	 * to the database.  In general this method will simply parse signature
	 * tags are return.
	 *
	 * @param raw The raw Wiki syntax to be converted into HTML.
	 * @return The parsed content.
	 * @throws ParserException Thrown if any error occurs during parsing.
	 */
	public String parseMinimal(String raw) throws ParserException {
		long start = System.currentTimeMillis();
		String output = raw;
		ParserOutput parserOutput = new ParserOutput();
		output = this.parsePreProcess(parserOutput, output, JFlexParser.MODE_MINIMAL);
		String topicName = (!StringUtils.isBlank(this.parserInput.getTopicName())) ? this.parserInput.getTopicName() : null;
		logger.info("Parse time (parseHTML) for " + topicName + " (" + ((System.currentTimeMillis() - start) / 1000.000) + " s.)");
		return output;
	}

	/**
	 * First stage of the parser, this method parses templates and signatures
	 * and builds metadata.
	 *
	 * @param parserOutput A ParserOutput object containing parser
	 *  metadata output.
	 * @param raw The raw Wiki syntax to be converted into HTML.
	 * @return The parsed content.
	 * @throws ParserException Thrown if any error occurs during parsing.
	 */
	private String parsePreProcess(ParserOutput parserOutput, String raw, int mode) throws ParserException {
		StringReader reader = toStringReader(raw);
		JAMWikiPreProcessor lexer = new JAMWikiPreProcessor(reader);
		int preMode = (mode > JFlexParser.MODE_PREPROCESS) ? JFlexParser.MODE_PREPROCESS : mode;
		String result = this.lex(lexer, raw, parserOutput, preMode);
		// if the topic is a redirect store the redirect target
		String redirect = this.isRedirect(result);
		if (!StringUtils.isBlank(redirect)) {
			boolean colon = (redirect.length() > 1 && redirect.charAt(0) == ':');
			if (colon) {
				redirect = redirect.substring(1);
			}
			parserOutput.setRedirect(redirect);
		}
		return result;
	}

	/**
	 * Second stage of the parser, this method parses most Wiki syntax, validates
	 * HTML, and performs the majority of the parser conversion.
	 *
	 * @param parserOutput A ParserOutput object containing parser
	 *  metadata output.
	 * @param raw The raw Wiki syntax to be converted into HTML.
	 * @return The parsed content.
	 * @throws ParserException Thrown if any error occurs during parsing.
	 */
	private String parseProcess(ParserOutput parserOutput, String raw, int mode) throws ParserException {
		StringReader reader = toStringReader(raw);
		JAMWikiProcessor lexer = new JAMWikiProcessor(reader);
		return this.lex(lexer, raw, parserOutput, mode);
	}

	/**
	 * In most cases this method is the second and final stage of the parser,
	 * adding paragraph tags and other layout elements that for various reasons
	 * cannot be added during the first parsing stage.
	 *
	 * @param parserOutput A ParserOutput object containing parser
	 *  metadata output.
	 * @param raw The raw Wiki syntax to be converted into HTML.
	 * @return The parsed content.
	 * @throws ParserException Thrown if any error occurs during parsing.
	 */
	private String parsePostProcess(ParserOutput parserOutput, String raw, int mode) throws ParserException {
		StringReader reader = toStringReader(raw);
		JAMWikiPostProcessor lexer = new JAMWikiPostProcessor(reader);
		return this.lex(lexer, raw, parserOutput, mode);
	}

	/**
	 * Parse a topic that is a redirect.  Ordinarily the contents of the redirected
	 * topic would be displayed, but in some cases (such as when explicitly viewing
	 * a redirect) the redirect page contents need to be displayed.
	 *
	 * @param parserOutput A ParserOutput object containing parser
	 *  metadata output.
	 * @param raw The raw Wiki syntax to be converted into HTML.
	 * @return The parsed content.
	 * @throws ParserException Thrown if any error occurs during parsing.
	 */
	protected String parseRedirect(ParserOutput parserOutput, String raw) throws ParserException {
		// pre-process the text to remove comments, categories, etc.
		String preprocessed = JFlexParserUtil.parseFragment(this.parserInput, parserOutput, raw, JFlexParser.MODE_PREPROCESS);
		String redirect = this.isRedirect(preprocessed);
		WikiLink wikiLink = JFlexParserUtil.parseWikiLink(this.parserInput, parserOutput, "[[" + redirect + "]]");
		String style = "redirect";
		try {
			String virtualWiki = this.parserInput.getVirtualWiki();
			// see if the redirect link starts with a virtual wiki
			if (wikiLink.getVirtualWiki() != null) {
				virtualWiki = wikiLink.getVirtualWiki().getName();
			}
			if (LinkUtil.isExistingArticle(virtualWiki, wikiLink.getDestination()) == null) {
				style = "edit redirect";
			}
			return LinkUtil.buildInternalLinkHtml(this.parserInput.getContext(), virtualWiki, wikiLink, null, style, null, false);
		} catch (DataAccessException e) {
			throw new ParserException(e);
		}
	}

	/**
	 * This method provides the capability for retrieving a section of Wiki markup
	 * from an existing document.  It is used primarily when editing a section of
	 * a topic.  This method will return all content from the specified section, up
	 * to the either the next section of the same or greater level or the end of the
	 * document.  For example, if the specified section is an &lt;h3&gt;, all content
	 * up to the next &lt;h1&gt;, &lt;h2&gt;, &lt;h3&gt; or the end of the document
	 * will be returned.
	 *
	 * @param parserOutput A ParserOutput object containing parser
	 *  metadata output.
	 * @param raw The raw Wiki text that is to be parsed.
	 * @param targetSection The section (counted from zero) that is to be returned.
	 * @return Returns the raw topic content for the target section.
	 * @throws ParserException Thrown if any error occurs during parsing.
	 */
	public String parseSlice(ParserOutput parserOutput, String raw, int targetSection) throws ParserException {
		long start = System.currentTimeMillis();
		StringReader reader = toStringReader(raw);
		JAMWikiSpliceProcessor lexer = new JAMWikiSpliceProcessor(reader);
		lexer.setTargetSection(targetSection);
		String output = this.lex(lexer, raw, parserOutput, JFlexParser.MODE_SLICE);
		String topicName = (!StringUtils.isBlank(this.parserInput.getTopicName())) ? this.parserInput.getTopicName() : null;
		logger.debug("Parse time (parseSlice) for " + topicName + " (" + ((System.currentTimeMillis() - start) / 1000.000) + " s.)");
		return output;
	}

	/**
	 * This method provides the capability for splicing a section of new content back
	 * into a document.  It is used primarily when editing a section of a topic.  This
	 * method will replace all content in a specified section, up to the either the next
	 * section of the same or greater level or the end of the document.  For example, if
	 * the specified section is an &lt;h3&gt;, all content up to the next &lt;h1&gt;,
	 * &lt;h2&gt;, &lt;h3&gt; or the end of the document will be replaced with the
	 * specified text.
	 *
	 * @param parserOutput A ParserOutput object containing parser
	 *  metadata output.
	 * @param raw The raw Wiki text that is to be parsed.
	 * @param targetSection The section (counted from zero) that is to be returned.
	 * @param replacementText The text to replace the target section text with.
	 * @return The raw topic content including the new replacement text.
	 * @throws ParserException Thrown if any error occurs during parsing.
	 */
	public String parseSplice(ParserOutput parserOutput, String raw, int targetSection, String replacementText) throws ParserException {
		long start = System.currentTimeMillis();
		StringReader reader = toStringReader(raw);
		JAMWikiSpliceProcessor lexer = new JAMWikiSpliceProcessor(reader);
		lexer.setReplacementText(replacementText);
		lexer.setTargetSection(targetSection);
		String output = this.lex(lexer, raw, parserOutput, JFlexParser.MODE_SPLICE);
		String topicName = (!StringUtils.isBlank(this.parserInput.getTopicName())) ? this.parserInput.getTopicName() : null;
		logger.debug("Parse time (parseSplice) for " + topicName + " (" + ((System.currentTimeMillis() - start) / 1000.000) + " s.)");
		return output;
	}

	/**
	 * Convert a string of text to be parsed into a StringReader, performing any
	 * preprocessing, such as removing linefeeds, in the process.
	 */
	private StringReader toStringReader(String raw) {
		return new StringReader(StringUtils.remove(raw, '\r'));
	}

	/**
	 * Validate that all settings required for the parser have been set, and if
	 * not throw an exception.
	 *
	 * @throws ParserException Thrown if the parser is not initialized properly,
	 *  usually due to a parser input field not being set.
	 */
	private static void validate(JFlexLexer lexer) throws ParserException {
		// validate parser settings
		boolean validated = true;
		if (lexer.mode == JFlexParser.MODE_SPLICE || lexer.mode == JFlexParser.MODE_SLICE) {
			if (lexer.parserInput.getTopicName() == null) {
				logger.info("Failure while initializing parser: topic name is null.");
				validated = false;
			}
		} else if (lexer.mode == JFlexParser.MODE_POSTPROCESS) {
			if (lexer.parserInput == null) {
				logger.info("Failure while initializing parser: ParserInput is null.");
				validated = false;
			}
			if (lexer.parserInput.getTableOfContents() == null) {
				logger.info("Failure while initializing parser: table of contents object is null.");
				validated = false;
			}
		} else if (lexer.mode >= JFlexParser.MODE_PROCESS && lexer.mode <= JFlexParser.MODE_LAYOUT) {
			if (lexer.parserInput.getTableOfContents() == null) {
				logger.info("Failure while initializing parser: table of contents object is null.");
				validated = false;
			}
			if (lexer.parserInput.getTopicName() == null) {
				logger.info("Failure while initializing parser: topic name is null.");
				validated = false;
			}
			if (lexer.parserInput.getContext() == null) {
				logger.info("Failure while initializing parser: context is null.");
				validated = false;
			}
			if (lexer.parserInput.getVirtualWiki() == null) {
				logger.info("Failure while initializing parser: virtual wiki is null.");
				validated = false;
			}
		} else if (lexer.mode <= JFlexParser.MODE_PREPROCESS && lexer.mode >= JFlexParser.MODE_MINIMAL) {
			if (lexer.parserInput.getVirtualWiki() == null) {
				logger.info("Failure while initializing parser: virtual wiki is null.");
				validated = false;
			}
			if (lexer.parserInput.getTopicName() == null) {
				logger.info("Failure while initializing parser: topic name is null.");
				validated = false;
			}
		}
		if (!validated) {
			throw new ParserException("Parser info not properly initialized");
		}
	}
}<|MERGE_RESOLUTION|>--- conflicted
+++ resolved
@@ -40,8 +40,6 @@
 
 	private static final WikiLogger logger = WikiLogger.getLogger(JFlexParser.class.getName());
 
-	/** Maximum number of parser iterations allowed for a single parsing run. */
-	private static final int MAX_PARSER_ITERATIONS = 100;
 	/** Any parsing that takes longer than the specified time (in ms) will trigger a log message. */
 	private static final int TIME_LIMIT_PARSE = 15;
 	/** Splice mode is used when inserting an edited topic section back into the full topic content. */
@@ -106,11 +104,7 @@
 		validate(lexer);
 		this.parserInput.incrementDepth();
 		// avoid infinite loops
-<<<<<<< HEAD
-		if (this.parserInput.getDepth() > MAX_PARSER_ITERATIONS) {
-=======
 		if (this.parserInput.getDepth() > Environment.getIntValue(Environment.PROP_PARSER_MAX_PARSER_ITERATIONS)) {
->>>>>>> bdc72b69
 			this.parserInput.decrementDepth();
 			throw new ExcessiveNestingException("Potential infinite parsing loop - over " + this.parserInput.getDepth() + " parser iterations while parsing topic " + this.parserInput.getTopicName());
 		}

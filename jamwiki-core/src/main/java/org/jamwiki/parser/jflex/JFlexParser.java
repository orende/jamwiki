/**
 * Licensed under the GNU LESSER GENERAL PUBLIC LICENSE, version 2.1, dated February 1999.
 *
 * This program is free software; you can redistribute it and/or modify
 * it under the terms of the latest version of the GNU Lesser General
 * Public License as published by the Free Software Foundation;
 *
 * This program is distributed in the hope that it will be useful,
 * but WITHOUT ANY WARRANTY; without even the implied warranty of
 * MERCHANTABILITY or FITNESS FOR A PARTICULAR PURPOSE.  See the
 * GNU Lesser General Public License for more details.
 *
 * You should have received a copy of the GNU Lesser General Public License
 * along with this program (LICENSE.txt); if not, write to the Free Software
 * Foundation, Inc., 59 Temple Place - Suite 330, Boston, MA  02111-1307, USA.
 */
package org.jamwiki.parser.jflex;

import java.io.StringReader;
import java.util.regex.Matcher;
import java.util.regex.Pattern;
import org.apache.commons.lang.StringUtils;
import org.jamwiki.DataAccessException;
import org.jamwiki.parser.AbstractParser;
import org.jamwiki.parser.ParserException;
import org.jamwiki.parser.ParserInput;
import org.jamwiki.parser.ParserOutput;
import org.jamwiki.utils.LinkUtil;
import org.jamwiki.utils.Utilities;
import org.jamwiki.utils.WikiLink;
import org.jamwiki.utils.WikiLogger;

/**
 * Implementation of {@link org.jamwiki.parser.AbstractParser} that uses
 * <a href="http://jflex.de/">JFlex</a> as a lexer to convert Wiki syntax into
 * HTML or other formats.
 */
public class JFlexParser extends AbstractParser {

	private static final WikiLogger logger = WikiLogger.getLogger(JFlexParser.class.getName());

	/** Maximum number of parser iterations allowed for a single parsing run. */
	private static final int MAX_PARSER_ITERATIONS = 100;
	/** Any parsing that takes longer than the specified time (in ms) will trigger a log message. */
	private static final int TIME_LIMIT_PARSE = 15;
	/** Splice mode is used when inserting an edited topic section back into the full topic content. */
	public static final int MODE_SPLICE = 1;
	/** Slice mode is used when retrieving a section of a topic for editing. */
	public static final int MODE_SLICE = 2;
	/** Minimal mode is used to do a bare minimum of parsing, usually just converting signature tags, prior to saving to the database. */
	public static final int MODE_MINIMAL = 3;
	/** Pre-process mode is currently equivalent to metadata mode and indicates that that the JFlex pre-processor parser should be run in full. */
	public static final int MODE_PREPROCESS = 4;
	/** Processing mode indicates that the pre-processor and processor should be run, parsing all Wiki syntax into formatted output but NOT parsing paragraph tags. */
	public static final int MODE_PROCESS = 5;
	/** Layout mode indicates that the pre-processor and processor should be run in full, parsing all Wiki syntax into formatted output and adding layout tags such as paragraphs. */
	public static final int MODE_LAYOUT = 6;
	/** Post-process mode indicates that the pre-processor, processor and post-processor should be run in full, parsing all Wiki syntax into formatted output and adding layout tags such as paragraphs and TOC. */
	public static final int MODE_POSTPROCESS = 7;

	/** Pattern to determine if the topic is a redirect. */
	private static final Pattern REDIRECT_PATTERN = Pattern.compile("#REDIRECT[ ]*\\[\\[([^\\n\\r\\]]+)\\]\\]", Pattern.CASE_INSENSITIVE);

	/**
	 * The constructor creates a parser instance, initialized with the
	 * specified parser input settings.
	 *
	 * @param parserInput Input configuration settings for this parser
	 *  instance.
	 */
	public JFlexParser(ParserInput parserInput) {
		super(parserInput);
	}

	/**
	 * Return a parser-specific value that can be used as the content of a
	 * topic representing a redirect.  For the Mediawiki syntax parser the
	 * value returned would be of the form "#REDIRECT [[Topic]]".
	 *
	 * @param topicName The name of the topic to redirect to.
	 * @return A parser-specific value that can be used as the content of a
	 *  topic representing a redirect.
	 */
	public String buildRedirectContent(String topicName) {
		return "#REDIRECT [[" + topicName + "]]";
	}

	/**
	 * Determine if a string of wikitext is a redirect.  Note that any templates, categories,
	 * comments, or other syntax should be parsed PRIOR to calling this method.
	 */
	protected String isRedirect(String raw) throws ParserException {
		if (StringUtils.isBlank(raw)) {
			return null;
		}
		Matcher m = REDIRECT_PATTERN.matcher(raw.trim());
		return (m.matches()) ? Utilities.decodeAndEscapeTopicName(m.group(1).trim(), true) : null;
	}

	/**
	 * Utility method for executing a lexer parse.
	 */
	private String lex(JFlexLexer lexer, String raw, ParserOutput parserOutput, int mode) throws ParserException {
		lexer.init(this.parserInput, parserOutput, mode);
		validate(lexer);
		this.parserInput.incrementDepth();
		// avoid infinite loops
<<<<<<< HEAD
		if (this.parserInput.getDepth() > MAX_PARSER_ITERATIONS) {
			this.parserInput.decrementDepth();
			String topicName = (!StringUtils.isBlank(this.parserInput.getTopicName())) ? this.parserInput.getTopicName() : null;
			throw new ParserException("Infinite parsing loop - over " + this.parserInput.getDepth() + " parser iterations while parsing topic " + topicName);
=======
		if (this.parserInput.getDepth() > 100) {
			this.parserInput.decrementDepth();
			throw new ExcessiveNestingException("Potential infinite parsing loop - over " + this.parserInput.getDepth() + " parser iterations while parsing topic " + this.parserInput.getTopicName());
>>>>>>> 00ea12c6
		}
		long previous, current = 0;
		String line;
		try {
			previous = System.currentTimeMillis();
			while ((line = lexer.yylex()) != null) {
				lexer.append(line);
				current = System.currentTimeMillis();
				if (logger.isDebugEnabled() && (current - previous) > TIME_LIMIT_PARSE) {
					// took too long, log a message
					String message = "Slow parsing (" + ((current - previous) / 1000.000) + " s) for topic: " + this.parserInput.getTopicName() + " / state: " + lexer.yystate();
					if (raw != null && raw.length() < 300) {
						message += " / content: " + raw;
					}
					logger.debug(message);
				}
				previous = current;
			}
		} catch (Exception e) {
			this.parserInput.decrementDepth();
			throw new ParserException("Failure while parsing topic " + this.parserInput.getTopicName(), e);
		}
		this.parserInput.decrementDepth();
		return lexer.popAllTags();
	}

	/**
	 * This method parses content, performing all transformations except for
	 * layout changes such as adding paragraph tags.  It is suitable to be used
	 * when parsing the contents of a link or performing similar internal
	 * manipulation.
	 *
	 * @param parserOutput A ParserOutput object containing parser
	 *  metadata output.
	 * @param raw The raw Wiki syntax to be converted into HTML.
	 * @param mode The parser mode to use when parsing.  Mode affects what
	 *  type of parsing actions are taken when processing raw text.
	 * @return The parsed content.
	 * @throws ParserException Thrown if any error occurs during parsing.
	 */
	public String parseFragment(ParserOutput parserOutput, String raw, int mode) throws ParserException {
		// maintain the original output, which has all of the category and link info
		int preMode = (mode > JFlexParser.MODE_PREPROCESS) ? JFlexParser.MODE_PREPROCESS : mode;
		String output = raw;
		output = this.parsePreProcess(parserOutput, output, preMode);
		if (mode >= JFlexParser.MODE_PROCESS) {
			// layout should not be done while parsing fragments
			preMode = JFlexParser.MODE_PROCESS;
			output = this.parseProcess(parserOutput, output, preMode);
		}
		return output;
	}

	/**
	 * Returns a HTML representation of the given wiki raw text for online representation.
	 *
	 * @param parserOutput A ParserOutput object containing parser
	 *  metadata output.
	 * @param raw The raw Wiki syntax to be converted into HTML.
	 * @return The parsed content.
	 * @throws ParserException Thrown if any error occurs during parsing.
	 */
	public String parseHTML(ParserOutput parserOutput, String raw) throws ParserException {
		long start = System.currentTimeMillis();
		// some parser expressions require that lines end in a newline, so add a newline
		// to the end of the content for good measure
		String output = raw + '\n';
		output = this.parsePreProcess(parserOutput, output, JFlexParser.MODE_PREPROCESS);
		output = this.parseProcess(parserOutput, output, JFlexParser.MODE_LAYOUT);
		output = this.parsePostProcess(parserOutput, output, JFlexParser.MODE_POSTPROCESS);
		if (!StringUtils.isBlank(parserOutput.getRedirect())) {
			// redirects are parsed differently
			output = this.parseRedirect(parserOutput, raw);
		}
		String topicName = (!StringUtils.isBlank(this.parserInput.getTopicName())) ? this.parserInput.getTopicName() : null;
		logger.info("Parse time (parseHTML) for " + topicName + " (" + ((System.currentTimeMillis() - start) / 1000.000) + " s.)");
		return output;
	}

	/**
	 * This method provides a way to parse content and set all output metadata,
	 * such as link values used by the search engine.
	 *
	 * @param parserOutput A ParserOutput object containing results of the parsing process.
	 * @param raw The raw Wiki syntax to be converted into HTML.
	 */
	public void parseMetadata(ParserOutput parserOutput, String raw) throws ParserException {
		long start = System.currentTimeMillis();
		// FIXME - set a bogus context value to avoid parser errors
		if (this.parserInput.getContext() == null) {
			this.parserInput.setContext("/wiki");
		}
		// some parser expressions require that lines end in a newline, so add a newline
		// to the end of the content for good measure
		String output = raw + '\n';
		output = this.parsePreProcess(parserOutput, output, JFlexParser.MODE_PREPROCESS);
		if (logger.isInfoEnabled()) {
			String topicName = (!StringUtils.isBlank(this.parserInput.getTopicName())) ? this.parserInput.getTopicName() : null;
			logger.info("Parse time (parseMetadata) for " + topicName + " (" + ((System.currentTimeMillis() - start) / 1000.000) + " s.)");
		}
	}

	/**
	 * Perform a bare minimum of parsing as required prior to saving a topic
	 * to the database.  In general this method will simply parse signature
	 * tags are return.
	 *
	 * @param raw The raw Wiki syntax to be converted into HTML.
	 * @return The parsed content.
	 * @throws ParserException Thrown if any error occurs during parsing.
	 */
	public String parseMinimal(String raw) throws ParserException {
		long start = System.currentTimeMillis();
		String output = raw;
		ParserOutput parserOutput = new ParserOutput();
		output = this.parsePreProcess(parserOutput, output, JFlexParser.MODE_MINIMAL);
		String topicName = (!StringUtils.isBlank(this.parserInput.getTopicName())) ? this.parserInput.getTopicName() : null;
		logger.info("Parse time (parseHTML) for " + topicName + " (" + ((System.currentTimeMillis() - start) / 1000.000) + " s.)");
		return output;
	}

	/**
	 * First stage of the parser, this method parses templates and signatures
	 * and builds metadata.
	 *
	 * @param parserOutput A ParserOutput object containing parser
	 *  metadata output.
	 * @param raw The raw Wiki syntax to be converted into HTML.
	 * @return The parsed content.
	 * @throws ParserException Thrown if any error occurs during parsing.
	 */
	private String parsePreProcess(ParserOutput parserOutput, String raw, int mode) throws ParserException {
		StringReader reader = toStringReader(raw);
		JAMWikiPreProcessor lexer = new JAMWikiPreProcessor(reader);
		int preMode = (mode > JFlexParser.MODE_PREPROCESS) ? JFlexParser.MODE_PREPROCESS : mode;
		String result = this.lex(lexer, raw, parserOutput, preMode);
		// if the topic is a redirect store the redirect target
		String redirect = this.isRedirect(result);
		if (!StringUtils.isBlank(redirect)) {
			boolean colon = (redirect.length() > 1 && redirect.charAt(0) == ':');
			if (colon) {
				redirect = redirect.substring(1);
			}
			parserOutput.setRedirect(redirect);
		}
		return result;
	}

	/**
	 * Second stage of the parser, this method parses most Wiki syntax, validates
	 * HTML, and performs the majority of the parser conversion.
	 *
	 * @param parserOutput A ParserOutput object containing parser
	 *  metadata output.
	 * @param raw The raw Wiki syntax to be converted into HTML.
	 * @return The parsed content.
	 * @throws ParserException Thrown if any error occurs during parsing.
	 */
	private String parseProcess(ParserOutput parserOutput, String raw, int mode) throws ParserException {
		StringReader reader = toStringReader(raw);
		JAMWikiProcessor lexer = new JAMWikiProcessor(reader);
		return this.lex(lexer, raw, parserOutput, mode);
	}

	/**
	 * In most cases this method is the second and final stage of the parser,
	 * adding paragraph tags and other layout elements that for various reasons
	 * cannot be added during the first parsing stage.
	 *
	 * @param parserOutput A ParserOutput object containing parser
	 *  metadata output.
	 * @param raw The raw Wiki syntax to be converted into HTML.
	 * @return The parsed content.
	 * @throws ParserException Thrown if any error occurs during parsing.
	 */
	private String parsePostProcess(ParserOutput parserOutput, String raw, int mode) throws ParserException {
		StringReader reader = toStringReader(raw);
		JAMWikiPostProcessor lexer = new JAMWikiPostProcessor(reader);
		return this.lex(lexer, raw, parserOutput, mode);
	}

	/**
	 * Parse a topic that is a redirect.  Ordinarily the contents of the redirected
	 * topic would be displayed, but in some cases (such as when explicitly viewing
	 * a redirect) the redirect page contents need to be displayed.
	 *
	 * @param parserOutput A ParserOutput object containing parser
	 *  metadata output.
	 * @param raw The raw Wiki syntax to be converted into HTML.
	 * @return The parsed content.
	 * @throws ParserException Thrown if any error occurs during parsing.
	 */
	protected String parseRedirect(ParserOutput parserOutput, String raw) throws ParserException {
		// pre-process the text to remove comments, categories, etc.
		String preprocessed = JFlexParserUtil.parseFragment(this.parserInput, parserOutput, raw, JFlexParser.MODE_PREPROCESS);
		String redirect = this.isRedirect(preprocessed);
		WikiLink wikiLink = JFlexParserUtil.parseWikiLink(this.parserInput, parserOutput, "[[" + redirect + "]]");
		String style = "redirect";
		try {
			String virtualWiki = this.parserInput.getVirtualWiki();
			// see if the redirect link starts with a virtual wiki
			if (wikiLink.getVirtualWiki() != null) {
				virtualWiki = wikiLink.getVirtualWiki().getName();
			}
			if (LinkUtil.isExistingArticle(virtualWiki, wikiLink.getDestination()) == null) {
				style = "edit redirect";
			}
			return LinkUtil.buildInternalLinkHtml(this.parserInput.getContext(), virtualWiki, wikiLink, null, style, null, false);
		} catch (DataAccessException e) {
			throw new ParserException(e);
		}
	}

	/**
	 * This method provides the capability for retrieving a section of Wiki markup
	 * from an existing document.  It is used primarily when editing a section of
	 * a topic.  This method will return all content from the specified section, up
	 * to the either the next section of the same or greater level or the end of the
	 * document.  For example, if the specified section is an &lt;h3&gt;, all content
	 * up to the next &lt;h1&gt;, &lt;h2&gt;, &lt;h3&gt; or the end of the document
	 * will be returned.
	 *
	 * @param parserOutput A ParserOutput object containing parser
	 *  metadata output.
	 * @param raw The raw Wiki text that is to be parsed.
	 * @param targetSection The section (counted from zero) that is to be returned.
	 * @return Returns the raw topic content for the target section.
	 * @throws ParserException Thrown if any error occurs during parsing.
	 */
	public String parseSlice(ParserOutput parserOutput, String raw, int targetSection) throws ParserException {
		long start = System.currentTimeMillis();
		StringReader reader = toStringReader(raw);
		JAMWikiSpliceProcessor lexer = new JAMWikiSpliceProcessor(reader);
		lexer.setTargetSection(targetSection);
		String output = this.lex(lexer, raw, parserOutput, JFlexParser.MODE_SLICE);
		String topicName = (!StringUtils.isBlank(this.parserInput.getTopicName())) ? this.parserInput.getTopicName() : null;
		logger.debug("Parse time (parseSlice) for " + topicName + " (" + ((System.currentTimeMillis() - start) / 1000.000) + " s.)");
		return output;
	}

	/**
	 * This method provides the capability for splicing a section of new content back
	 * into a document.  It is used primarily when editing a section of a topic.  This
	 * method will replace all content in a specified section, up to the either the next
	 * section of the same or greater level or the end of the document.  For example, if
	 * the specified section is an &lt;h3&gt;, all content up to the next &lt;h1&gt;,
	 * &lt;h2&gt;, &lt;h3&gt; or the end of the document will be replaced with the
	 * specified text.
	 *
	 * @param parserOutput A ParserOutput object containing parser
	 *  metadata output.
	 * @param raw The raw Wiki text that is to be parsed.
	 * @param targetSection The section (counted from zero) that is to be returned.
	 * @param replacementText The text to replace the target section text with.
	 * @return The raw topic content including the new replacement text.
	 * @throws ParserException Thrown if any error occurs during parsing.
	 */
	public String parseSplice(ParserOutput parserOutput, String raw, int targetSection, String replacementText) throws ParserException {
		long start = System.currentTimeMillis();
		StringReader reader = toStringReader(raw);
		JAMWikiSpliceProcessor lexer = new JAMWikiSpliceProcessor(reader);
		lexer.setReplacementText(replacementText);
		lexer.setTargetSection(targetSection);
		String output = this.lex(lexer, raw, parserOutput, JFlexParser.MODE_SPLICE);
		String topicName = (!StringUtils.isBlank(this.parserInput.getTopicName())) ? this.parserInput.getTopicName() : null;
		logger.debug("Parse time (parseSplice) for " + topicName + " (" + ((System.currentTimeMillis() - start) / 1000.000) + " s.)");
		return output;
	}

	/**
	 * Convert a string of text to be parsed into a StringReader, performing any
	 * preprocessing, such as removing linefeeds, in the process.
	 */
	private StringReader toStringReader(String raw) {
		return new StringReader(StringUtils.remove(raw, '\r'));
	}

	/**
	 * Validate that all settings required for the parser have been set, and if
	 * not throw an exception.
	 *
	 * @throws ParserException Thrown if the parser is not initialized properly,
	 *  usually due to a parser input field not being set.
	 */
	private static void validate(JFlexLexer lexer) throws ParserException {
		// validate parser settings
		boolean validated = true;
		if (lexer.mode == JFlexParser.MODE_SPLICE || lexer.mode == JFlexParser.MODE_SLICE) {
			if (lexer.parserInput.getTopicName() == null) {
				logger.info("Failure while initializing parser: topic name is null.");
				validated = false;
			}
		} else if (lexer.mode == JFlexParser.MODE_POSTPROCESS) {
			if (lexer.parserInput == null) {
				logger.info("Failure while initializing parser: ParserInput is null.");
				validated = false;
			}
			if (lexer.parserInput.getTableOfContents() == null) {
				logger.info("Failure while initializing parser: table of contents object is null.");
				validated = false;
			}
		} else if (lexer.mode >= JFlexParser.MODE_PROCESS && lexer.mode <= JFlexParser.MODE_LAYOUT) {
			if (lexer.parserInput.getTableOfContents() == null) {
				logger.info("Failure while initializing parser: table of contents object is null.");
				validated = false;
			}
			if (lexer.parserInput.getTopicName() == null) {
				logger.info("Failure while initializing parser: topic name is null.");
				validated = false;
			}
			if (lexer.parserInput.getContext() == null) {
				logger.info("Failure while initializing parser: context is null.");
				validated = false;
			}
			if (lexer.parserInput.getVirtualWiki() == null) {
				logger.info("Failure while initializing parser: virtual wiki is null.");
				validated = false;
			}
		} else if (lexer.mode <= JFlexParser.MODE_PREPROCESS && lexer.mode >= JFlexParser.MODE_MINIMAL) {
			if (lexer.parserInput.getVirtualWiki() == null) {
				logger.info("Failure while initializing parser: virtual wiki is null.");
				validated = false;
			}
			if (lexer.parserInput.getTopicName() == null) {
				logger.info("Failure while initializing parser: topic name is null.");
				validated = false;
			}
		}
		if (!validated) {
			throw new ParserException("Parser info not properly initialized");
		}
	}
}<|MERGE_RESOLUTION|>--- conflicted
+++ resolved
@@ -105,16 +105,9 @@
 		validate(lexer);
 		this.parserInput.incrementDepth();
 		// avoid infinite loops
-<<<<<<< HEAD
 		if (this.parserInput.getDepth() > MAX_PARSER_ITERATIONS) {
 			this.parserInput.decrementDepth();
-			String topicName = (!StringUtils.isBlank(this.parserInput.getTopicName())) ? this.parserInput.getTopicName() : null;
-			throw new ParserException("Infinite parsing loop - over " + this.parserInput.getDepth() + " parser iterations while parsing topic " + topicName);
-=======
-		if (this.parserInput.getDepth() > 100) {
-			this.parserInput.decrementDepth();
 			throw new ExcessiveNestingException("Potential infinite parsing loop - over " + this.parserInput.getDepth() + " parser iterations while parsing topic " + this.parserInput.getTopicName());
->>>>>>> 00ea12c6
 		}
 		long previous, current = 0;
 		String line;

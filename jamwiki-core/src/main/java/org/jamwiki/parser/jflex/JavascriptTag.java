--- conflicted
+++ resolved
@@ -1,77 +1,73 @@
-/**
- * Licensed under the GNU LESSER GENERAL PUBLIC LICENSE, version 2.1, dated February 1999.
- *
- * This program is free software; you can redistribute it and/or modify
- * it under the terms of the latest version of the GNU Lesser General
- * Public License as published by the Free Software Foundation;
- *
- * This program is distributed in the hope that it will be useful,
- * but WITHOUT ANY WARRANTY; without even the implied warranty of
- * MERCHANTABILITY or FITNESS FOR A PARTICULAR PURPOSE.  See the
- * GNU Lesser General Public License for more details.
- *
- * You should have received a copy of the GNU Lesser General Public License
- * along with this program (LICENSE.txt); if not, write to the Free Software
- * Foundation, Inc., 59 Temple Place - Suite 330, Boston, MA  02111-1307, USA.
- */
-package org.jamwiki.parser.jflex;
-
-import org.apache.commons.lang.StringEscapeUtils;
-import org.apache.commons.lang.StringUtils;
-import org.jamwiki.Environment;
-import org.jamwiki.parser.ParserException;
-import org.jamwiki.parser.ParserInput;
-import org.jamwiki.parser.ParserOutput;
-import org.jamwiki.utils.WikiLogger;
-
-/**
- * Handle <script> tags.
- */
-public class JavascriptTag implements JFlexParserTag {
-
-	private static final WikiLogger logger = WikiLogger.getLogger(JavascriptTag.class.getName());
-
-	/**
-	 * Parse a Mediawiki HTML link of the form "<script>...</script>".
-	 */
-	public String parse(JFlexLexer lexer, String raw, Object... args) throws ParserException {
-		if (logger.isTraceEnabled()) {
-			logger.trace("javascript: " + raw + " (" + lexer.yystate() + ")");
-		}
-		if (StringUtils.isBlank(raw)) {
-			// no link to display
-			return raw;
-		}
-		return this.parseScriptTag(lexer.getParserInput(), lexer.getParserOutput(), raw, lexer.getMode());
-	}
-
-	/**
-	 *
-	 */
-	private String parseScriptTag(ParserInput parserInput, ParserOutput parserOutput, String raw, int mode) throws ParserException {
-		// get open <script> tag
-		int pos = raw.indexOf('>');
-		String openTag = raw.substring(0, pos + 1);
-		// get closing </script> tag
-		raw = raw.substring(pos + 1);
-		pos = raw.lastIndexOf('<');
-		String closeTag = raw.substring(pos);
-		raw = raw.substring(0, pos);
-		if (!Environment.getBooleanValue(Environment.PROP_PARSER_ALLOW_JAVASCRIPT)) {
-<<<<<<< HEAD
-			return StringEscapeUtils.escapeHtml(openTag) + JFlexParserUtil.parseFragment(parserInput, parserOutput, raw, mode) + StringEscapeUtils.escapeHtml(closeTag);
-=======
-			if (mode >= JFlexParser.MODE_POSTPROCESS) {
-				// if Javascript is disabled but a script tag is present during the
-				// postprocessor parsing then it's highly likely someone is attempting
-				// an XSS attack.
-				logger.warning("Potential XSS attack detected from user " + parserInput.getUserDisplay() + ": " + raw);
-			}
-			return StringEscapeUtils.escapeHtml(openTag) + JFlexParserUtil.parseFragment(parserInput, raw, mode) + StringEscapeUtils.escapeHtml(closeTag);
->>>>>>> 6c57df42
-		}
-		JFlexTagItem tag = new JFlexTagItem("script", openTag);
-		tag.getTagContent().append(raw);
-		return tag.toHtml();
-	}
-}
+/**
+ * Licensed under the GNU LESSER GENERAL PUBLIC LICENSE, version 2.1, dated February 1999.
+ *
+ * This program is free software; you can redistribute it and/or modify
+ * it under the terms of the latest version of the GNU Lesser General
+ * Public License as published by the Free Software Foundation;
+ *
+ * This program is distributed in the hope that it will be useful,
+ * but WITHOUT ANY WARRANTY; without even the implied warranty of
+ * MERCHANTABILITY or FITNESS FOR A PARTICULAR PURPOSE.  See the
+ * GNU Lesser General Public License for more details.
+ *
+ * You should have received a copy of the GNU Lesser General Public License
+ * along with this program (LICENSE.txt); if not, write to the Free Software
+ * Foundation, Inc., 59 Temple Place - Suite 330, Boston, MA  02111-1307, USA.
+ */
+package org.jamwiki.parser.jflex;
+
+import org.apache.commons.lang.StringEscapeUtils;
+import org.apache.commons.lang.StringUtils;
+import org.jamwiki.Environment;
+import org.jamwiki.parser.ParserException;
+import org.jamwiki.parser.ParserInput;
+import org.jamwiki.parser.ParserOutput;
+import org.jamwiki.utils.WikiLogger;
+
+/**
+ * Handle <script> tags.
+ */
+public class JavascriptTag implements JFlexParserTag {
+
+	private static final WikiLogger logger = WikiLogger.getLogger(JavascriptTag.class.getName());
+
+	/**
+	 * Parse a Mediawiki HTML link of the form "<script>...</script>".
+	 */
+	public String parse(JFlexLexer lexer, String raw, Object... args) throws ParserException {
+		if (logger.isTraceEnabled()) {
+			logger.trace("javascript: " + raw + " (" + lexer.yystate() + ")");
+		}
+		if (StringUtils.isBlank(raw)) {
+			// no link to display
+			return raw;
+		}
+		return this.parseScriptTag(lexer.getParserInput(), lexer.getParserOutput(), raw, lexer.getMode());
+	}
+
+	/**
+	 *
+	 */
+	private String parseScriptTag(ParserInput parserInput, ParserOutput parserOutput, String raw, int mode) throws ParserException {
+		// get open <script> tag
+		int pos = raw.indexOf('>');
+		String openTag = raw.substring(0, pos + 1);
+		// get closing </script> tag
+		raw = raw.substring(pos + 1);
+		pos = raw.lastIndexOf('<');
+		String closeTag = raw.substring(pos);
+		raw = raw.substring(0, pos);
+		if (!Environment.getBooleanValue(Environment.PROP_PARSER_ALLOW_JAVASCRIPT)) {
+			if (mode >= JFlexParser.MODE_POSTPROCESS) {
+				// if Javascript is disabled but a script tag is present during the
+				// postprocessor parsing then it's highly likely someone is attempting
+				// an XSS attack.
+				logger.warn("Potential XSS attack detected from user " + parserInput.getUserDisplay() + ": " + raw);
+			}
+			return StringEscapeUtils.escapeHtml(openTag) + JFlexParserUtil.parseFragment(parserInput, parserOutput, raw, mode) + StringEscapeUtils.escapeHtml(closeTag);
+		}
+		JFlexTagItem tag = new JFlexTagItem("script", openTag);
+		tag.getTagContent().append(raw);
+		return tag.toHtml();
+	}
+}
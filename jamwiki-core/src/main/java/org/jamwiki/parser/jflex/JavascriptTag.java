/**
 * Licensed under the GNU LESSER GENERAL PUBLIC LICENSE, version 2.1, dated February 1999.
 *
 * This program is free software; you can redistribute it and/or modify
 * it under the terms of the latest version of the GNU Lesser General
 * Public License as published by the Free Software Foundation;
 *
 * This program is distributed in the hope that it will be useful,
 * but WITHOUT ANY WARRANTY; without even the implied warranty of
 * MERCHANTABILITY or FITNESS FOR A PARTICULAR PURPOSE.  See the
 * GNU Lesser General Public License for more details.
 *
 * You should have received a copy of the GNU Lesser General Public License
 * along with this program (LICENSE.txt); if not, write to the Free Software
 * Foundation, Inc., 59 Temple Place - Suite 330, Boston, MA  02111-1307, USA.
 */
package org.jamwiki.parser.jflex;

import org.apache.commons.lang.StringEscapeUtils;
import org.apache.commons.lang.StringUtils;
import org.jamwiki.Environment;
import org.jamwiki.parser.ParserException;
import org.jamwiki.parser.ParserInput;
import org.jamwiki.parser.ParserOutput;
import org.jamwiki.utils.WikiLogger;

/**
 * Handle <script> tags.
 */
public class JavascriptTag implements JFlexParserTag {

	private static final WikiLogger logger = WikiLogger.getLogger(JavascriptTag.class.getName());

	/**
	 * Parse a Mediawiki HTML link of the form "<script>...</script>".
	 */
	public String parse(JFlexLexer lexer, String raw, Object... args) throws ParserException {
		if (logger.isTraceEnabled()) {
			logger.trace("javascript: " + raw + " (" + lexer.yystate() + ")");
		}
		if (StringUtils.isBlank(raw)) {
			// no link to display
			return raw;
		}
		return this.parseScriptTag(lexer.getParserInput(), lexer.getParserOutput(), raw, lexer.getMode());
	}

	/**
	 * Parse a Javascript tag in the post-processor phase.  This is done for security
	 * purposes to defend against XSS attacks.
	 */
	private String parsePostProcess(ParserInput parserInput, String raw) {
		if (Environment.getBooleanValue(Environment.PROP_PARSER_ALLOW_JAVASCRIPT)) {
			// if javascript is allowed then it was already handled in the processor
			// phase, so nothing more to do here.
			return raw;
		}
		// otherwise, if Javascript is disabled but a script tag is present during the
		// postprocessor parsing then it's highly likely someone is attempting an XSS attack.
		logger.warning("Potential XSS attack detected from user " + parserInput.getUserDisplay() + ": " + raw);
		return StringEscapeUtils.escapeHtml(raw);
	}

	/**
	 *
	 */
<<<<<<< HEAD
	private String parseScriptTag(ParserInput parserInput, ParserOutput parserOutput, String raw, int mode) throws ParserException {
=======
	private String parseScriptTag(ParserInput parserInput, String raw, int mode) throws ParserException {
		if (mode >= JFlexParser.MODE_POSTPROCESS) {
			return this.parsePostProcess(parserInput, raw);
		}
>>>>>>> 3396e821
		// get open <script> tag
		int pos = raw.indexOf('>');
		String openTag = raw.substring(0, pos + 1);
		// get closing </script> tag
		raw = raw.substring(pos + 1);
		pos = raw.lastIndexOf('<');
		String closeTag = raw.substring(pos);
		raw = raw.substring(0, pos);
		if (!Environment.getBooleanValue(Environment.PROP_PARSER_ALLOW_JAVASCRIPT)) {
<<<<<<< HEAD
			if (mode >= JFlexParser.MODE_POSTPROCESS) {
				// if Javascript is disabled but a script tag is present during the
				// postprocessor parsing then it's highly likely someone is attempting
				// an XSS attack.
				logger.warn("Potential XSS attack detected from user " + parserInput.getUserDisplay() + ": " + raw);
			}
			return StringEscapeUtils.escapeHtml(openTag) + JFlexParserUtil.parseFragment(parserInput, parserOutput, raw, mode) + StringEscapeUtils.escapeHtml(closeTag);
=======
			return StringEscapeUtils.escapeHtml(openTag) + JFlexParserUtil.parseFragment(parserInput, raw, mode) + StringEscapeUtils.escapeHtml(closeTag);
>>>>>>> 3396e821
		}
		JFlexTagItem tag = new JFlexTagItem("script", openTag);
		tag.getTagContent().append(raw);
		return tag.toHtml();
	}
}
<|MERGE_RESOLUTION|>--- conflicted
+++ resolved
@@ -1,100 +1,86 @@
-/**
- * Licensed under the GNU LESSER GENERAL PUBLIC LICENSE, version 2.1, dated February 1999.
- *
- * This program is free software; you can redistribute it and/or modify
- * it under the terms of the latest version of the GNU Lesser General
- * Public License as published by the Free Software Foundation;
- *
- * This program is distributed in the hope that it will be useful,
- * but WITHOUT ANY WARRANTY; without even the implied warranty of
- * MERCHANTABILITY or FITNESS FOR A PARTICULAR PURPOSE.  See the
- * GNU Lesser General Public License for more details.
- *
- * You should have received a copy of the GNU Lesser General Public License
- * along with this program (LICENSE.txt); if not, write to the Free Software
- * Foundation, Inc., 59 Temple Place - Suite 330, Boston, MA  02111-1307, USA.
- */
-package org.jamwiki.parser.jflex;
-
-import org.apache.commons.lang.StringEscapeUtils;
-import org.apache.commons.lang.StringUtils;
-import org.jamwiki.Environment;
-import org.jamwiki.parser.ParserException;
-import org.jamwiki.parser.ParserInput;
-import org.jamwiki.parser.ParserOutput;
-import org.jamwiki.utils.WikiLogger;
-
-/**
- * Handle <script> tags.
- */
-public class JavascriptTag implements JFlexParserTag {
-
-	private static final WikiLogger logger = WikiLogger.getLogger(JavascriptTag.class.getName());
-
-	/**
-	 * Parse a Mediawiki HTML link of the form "<script>...</script>".
-	 */
-	public String parse(JFlexLexer lexer, String raw, Object... args) throws ParserException {
-		if (logger.isTraceEnabled()) {
-			logger.trace("javascript: " + raw + " (" + lexer.yystate() + ")");
-		}
-		if (StringUtils.isBlank(raw)) {
-			// no link to display
-			return raw;
-		}
-		return this.parseScriptTag(lexer.getParserInput(), lexer.getParserOutput(), raw, lexer.getMode());
-	}
-
-	/**
-	 * Parse a Javascript tag in the post-processor phase.  This is done for security
-	 * purposes to defend against XSS attacks.
-	 */
-	private String parsePostProcess(ParserInput parserInput, String raw) {
-		if (Environment.getBooleanValue(Environment.PROP_PARSER_ALLOW_JAVASCRIPT)) {
-			// if javascript is allowed then it was already handled in the processor
-			// phase, so nothing more to do here.
-			return raw;
-		}
-		// otherwise, if Javascript is disabled but a script tag is present during the
-		// postprocessor parsing then it's highly likely someone is attempting an XSS attack.
-		logger.warning("Potential XSS attack detected from user " + parserInput.getUserDisplay() + ": " + raw);
-		return StringEscapeUtils.escapeHtml(raw);
-	}
-
-	/**
-	 *
-	 */
-<<<<<<< HEAD
-	private String parseScriptTag(ParserInput parserInput, ParserOutput parserOutput, String raw, int mode) throws ParserException {
-=======
-	private String parseScriptTag(ParserInput parserInput, String raw, int mode) throws ParserException {
-		if (mode >= JFlexParser.MODE_POSTPROCESS) {
-			return this.parsePostProcess(parserInput, raw);
-		}
->>>>>>> 3396e821
-		// get open <script> tag
-		int pos = raw.indexOf('>');
-		String openTag = raw.substring(0, pos + 1);
-		// get closing </script> tag
-		raw = raw.substring(pos + 1);
-		pos = raw.lastIndexOf('<');
-		String closeTag = raw.substring(pos);
-		raw = raw.substring(0, pos);
-		if (!Environment.getBooleanValue(Environment.PROP_PARSER_ALLOW_JAVASCRIPT)) {
-<<<<<<< HEAD
-			if (mode >= JFlexParser.MODE_POSTPROCESS) {
-				// if Javascript is disabled but a script tag is present during the
-				// postprocessor parsing then it's highly likely someone is attempting
-				// an XSS attack.
-				logger.warn("Potential XSS attack detected from user " + parserInput.getUserDisplay() + ": " + raw);
-			}
-			return StringEscapeUtils.escapeHtml(openTag) + JFlexParserUtil.parseFragment(parserInput, parserOutput, raw, mode) + StringEscapeUtils.escapeHtml(closeTag);
-=======
-			return StringEscapeUtils.escapeHtml(openTag) + JFlexParserUtil.parseFragment(parserInput, raw, mode) + StringEscapeUtils.escapeHtml(closeTag);
->>>>>>> 3396e821
-		}
-		JFlexTagItem tag = new JFlexTagItem("script", openTag);
-		tag.getTagContent().append(raw);
-		return tag.toHtml();
-	}
-}
+/**
+ * Licensed under the GNU LESSER GENERAL PUBLIC LICENSE, version 2.1, dated February 1999.
+ *
+ * This program is free software; you can redistribute it and/or modify
+ * it under the terms of the latest version of the GNU Lesser General
+ * Public License as published by the Free Software Foundation;
+ *
+ * This program is distributed in the hope that it will be useful,
+ * but WITHOUT ANY WARRANTY; without even the implied warranty of
+ * MERCHANTABILITY or FITNESS FOR A PARTICULAR PURPOSE.  See the
+ * GNU Lesser General Public License for more details.
+ *
+ * You should have received a copy of the GNU Lesser General Public License
+ * along with this program (LICENSE.txt); if not, write to the Free Software
+ * Foundation, Inc., 59 Temple Place - Suite 330, Boston, MA  02111-1307, USA.
+ */
+package org.jamwiki.parser.jflex;
+
+import org.apache.commons.lang.StringEscapeUtils;
+import org.apache.commons.lang.StringUtils;
+import org.jamwiki.Environment;
+import org.jamwiki.parser.ParserException;
+import org.jamwiki.parser.ParserInput;
+import org.jamwiki.parser.ParserOutput;
+import org.jamwiki.utils.WikiLogger;
+
+/**
+ * Handle <script> tags.
+ */
+public class JavascriptTag implements JFlexParserTag {
+
+	private static final WikiLogger logger = WikiLogger.getLogger(JavascriptTag.class.getName());
+
+	/**
+	 * Parse a Mediawiki HTML link of the form "<script>...</script>".
+	 */
+	public String parse(JFlexLexer lexer, String raw, Object... args) throws ParserException {
+		if (logger.isTraceEnabled()) {
+			logger.trace("javascript: " + raw + " (" + lexer.yystate() + ")");
+		}
+		if (StringUtils.isBlank(raw)) {
+			// no link to display
+			return raw;
+		}
+		return this.parseScriptTag(lexer.getParserInput(), lexer.getParserOutput(), raw, lexer.getMode());
+	}
+
+	/**
+	 * Parse a Javascript tag in the post-processor phase.  This is done for security
+	 * purposes to defend against XSS attacks.
+	 */
+	private String parsePostProcess(ParserInput parserInput, String raw) {
+		if (Environment.getBooleanValue(Environment.PROP_PARSER_ALLOW_JAVASCRIPT)) {
+			// if javascript is allowed then it was already handled in the processor
+			// phase, so nothing more to do here.
+			return raw;
+		}
+		// otherwise, if Javascript is disabled but a script tag is present during the
+		// postprocessor parsing then it's highly likely someone is attempting an XSS attack.
+		logger.warn("Potential XSS attack detected from user " + parserInput.getUserDisplay() + ": " + raw);
+		return StringEscapeUtils.escapeHtml(raw);
+	}
+
+	/**
+	 *
+	 */
+	private String parseScriptTag(ParserInput parserInput, ParserOutput parserOutput, String raw, int mode) throws ParserException {
+		if (mode >= JFlexParser.MODE_POSTPROCESS) {
+			return this.parsePostProcess(parserInput, raw);
+		}
+		// get open <script> tag
+		int pos = raw.indexOf('>');
+		String openTag = raw.substring(0, pos + 1);
+		// get closing </script> tag
+		raw = raw.substring(pos + 1);
+		pos = raw.lastIndexOf('<');
+		String closeTag = raw.substring(pos);
+		raw = raw.substring(0, pos);
+		if (!Environment.getBooleanValue(Environment.PROP_PARSER_ALLOW_JAVASCRIPT)) {
+			return StringEscapeUtils.escapeHtml(openTag) + JFlexParserUtil.parseFragment(parserInput, parserOutput, raw, mode) + StringEscapeUtils.escapeHtml(closeTag);
+		}
+		JFlexTagItem tag = new JFlexTagItem("script", openTag);
+		tag.getTagContent().append(raw);
+		return tag.toHtml();
+	}
+}
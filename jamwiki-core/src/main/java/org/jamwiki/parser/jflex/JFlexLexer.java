--- conflicted
+++ resolved
@@ -1,597 +1,593 @@
-/**
- * Licensed under the GNU LESSER GENERAL PUBLIC LICENSE, version 2.1, dated February 1999.
- *
- * This program is free software; you can redistribute it and/or modify
- * it under the terms of the latest version of the GNU Lesser General
- * Public License as published by the Free Software Foundation;
- *
- * This program is distributed in the hope that it will be useful,
- * but WITHOUT ANY WARRANTY; without even the implied warranty of
- * MERCHANTABILITY or FITNESS FOR A PARTICULAR PURPOSE.  See the
- * GNU Lesser General Public License for more details.
- *
- * You should have received a copy of the GNU Lesser General Public License
- * along with this program (LICENSE.txt); if not, write to the Free Software
- * Foundation, Inc., 59 Temple Place - Suite 330, Boston, MA  02111-1307, USA.
- */
-package org.jamwiki.parser.jflex;
-
-import java.util.Stack;
-import org.apache.commons.lang.StringUtils;
-import org.jamwiki.Environment;
-import org.jamwiki.parser.ParserException;
-import org.jamwiki.parser.ParserOutput;
-import org.jamwiki.parser.ParserInput;
-import org.jamwiki.utils.WikiLogger;
-
-/**
- * Abstract class that is extended by the JFlex lexers.  This class primarily
- * contains utility methods useful during parsing.
- */
-public abstract class JFlexLexer {
-
-	private static final WikiLogger logger = WikiLogger.getLogger(JFlexLexer.class.getName());
-
-	/** Member variable used to keep track of the state history for the lexer. */
-	protected Stack<Integer> states = new Stack<Integer>();
-	/** Parser configuration information. */
-	protected ParserInput parserInput = null;
-	/** Parser parsing results. */
-	protected ParserOutput parserOutput = null;
-	/** Parser mode, which provides input to the parser about what steps to take. */
-	protected int mode = JFlexParser.MODE_POSTPROCESS;
-	/** Stack of currently parsed tag content. */
-	private Stack<JFlexTagItem> tagStack = new Stack<JFlexTagItem>();
-
-	protected static final int TAG_TYPE_HTML_LINK = 1;
-	protected static final int TAG_TYPE_INCLUDE_ONLY = 2;
-	protected static final int TAG_TYPE_JAVASCRIPT = 3;
-	protected static final int TAG_TYPE_NO_INCLUDE = 4;
-	protected static final int TAG_TYPE_TEMPLATE = 5;
-	protected static final int TAG_TYPE_WIKI_BOLD_ITALIC = 6;
-	protected static final int TAG_TYPE_WIKI_HEADING = 7;
-	protected static final int TAG_TYPE_WIKI_LINK = 8;
-	protected static final int TAG_TYPE_WIKI_REFERENCE = 9;
-	protected static final int TAG_TYPE_WIKI_REFERENCES = 10;
-	protected static final int TAG_TYPE_WIKI_SIGNATURE = 11;
-	private static final HtmlLinkTag TAG_HTML_LINK = new HtmlLinkTag();
-	private static final IncludeOnlyTag TAG_INCLUDE_ONLY = new IncludeOnlyTag();
-	private static final JavascriptTag TAG_JAVASCRIPT = new JavascriptTag();
-	private static final NoIncludeTag TAG_NO_INCLUDE = new NoIncludeTag();
-	private static final TemplateTag TAG_TEMPLATE = new TemplateTag();
-	private static final WikiBoldItalicTag TAG_WIKI_BOLD_ITALIC = new WikiBoldItalicTag();
-	private static final WikiHeadingTag TAG_WIKI_HEADING = new WikiHeadingTag();
-	private static final WikiLinkTag TAG_WIKI_LINK = new WikiLinkTag();
-	private static final WikiReferenceTag TAG_WIKI_REFERENCE = new WikiReferenceTag();
-	private static final WikiReferencesTag TAG_WIKI_REFERENCES = new WikiReferencesTag();
-	private static final WikiSignatureTag TAG_WIKI_SIGNATURE = new WikiSignatureTag();
-
-	/**
-	 * Utility method used to indicate whether HTML tags are allowed in wiki syntax
-	 * or not.
-	 */
-	protected boolean allowHTML() {
-		return Environment.getBooleanValue(Environment.PROP_PARSER_ALLOW_HTML);
-	}
-
-	/**
-	 * Utility method used to indicate whether Javascript is allowed in wiki syntax
-	 * or not.  Note that enabling Javascript opens a site up to cross-site-scripting
-	 * attacks.
-	 */
-	protected boolean allowJavascript() {
-		return Environment.getBooleanValue(Environment.PROP_PARSER_ALLOW_JAVASCRIPT);
-	}
-
-	/**
-	 * Utility method used to indicate whether templates are allowed in wiki syntax
-	 * or not.
-	 */
-	protected boolean allowTemplates() {
-		return Environment.getBooleanValue(Environment.PROP_PARSER_ALLOW_TEMPLATES);
-	}
-
-	/**
-	 * Append content to the current tag in the tag stack.
-	 */
-	protected void append(String content) {
-		this.tagStack.peek().getTagContent().append(content);
-	}
-
-	/**
-	 * Begin a new parser state and store the old state onto the stack.
-	 *
-	 * @param state The new parsing state that is being entered.
-	 */
-	protected void beginState(int state) {
-		// store current state
-		states.push(yystate());
-		// switch to new state
-		yybegin(state);
-	}
-
-	/**
-	 * End processing of a parser state and switch to the previous parser state.
-	 */
-	protected void endState() {
-		// revert to previous state
-		if (states.empty()) {
-			logger.warning("Attempt to call endState for an empty stack with text: " + yytext());
-			return;
-		}
-		int next = states.pop();
-		yybegin(next);
-	}
-
-	/**
-	 * Return the current lexer mode (defined in the lexer specification file).
-	 */
-	protected int getMode() {
-		return this.mode;
-	}
-
-	/**
-	 * This method is used to retrieve information used about parser configuration settings.
-	 *
-	 * @return Parser configuration information.
-	 */
-	public ParserInput getParserInput() {
-		return this.parserInput;
-	}
-
-	/**
-	 * This method is used to set the ParserOutput field, which is used to retrieve
-	 * parsed information from the parser.
-	 *
-	 * @return Parsed information generated by the parser
-	 */
-	public ParserOutput getParserOutput() {
-		return this.parserOutput;
-	}
-
-	/**
-	 *
-	 */
-	protected Stack<JFlexTagItem> getTagStack() {
-		return this.tagStack;
-	}
-
-	/**
-	 * Initialize the parser settings.  This functionality should be done
-	 * from the constructor, but since JFlex generates code it is not possible
-	 * to modify the constructor parameters.
-	 *
-	 * @param parserInput The ParserInput object containing parser parameters
-	 *  required for successful parsing.
-	 * @param parserOutput The current parsed document.  When parsing is done
-	 *  in multiple stages that output values are also built in stages.
-	 * @param mode The parser mode to use when parsing.  Mode affects what
-	 *  type of parsing actions are taken when processing raw text.
-	 */
-	public final void init(ParserInput parserInput, ParserOutput parserOutput, int mode) throws ParserException {
-		this.parserInput = parserInput;
-		this.parserOutput = parserOutput;
-		this.mode = mode;
-		this.tagStack.push(new JFlexTagItem(JFlexTagItem.ROOT_TAG, null));
-	}
-
-	/**
-	 *
-	 */
-	protected String parse(int type, String raw, Object... args) {
-		JFlexParserTag jflexParserTag = null;
-		switch (type) {
-			case TAG_TYPE_HTML_LINK:
-				jflexParserTag = TAG_HTML_LINK;
-				break;
-			case TAG_TYPE_INCLUDE_ONLY:
-				jflexParserTag = TAG_INCLUDE_ONLY;
-				break;
-			case TAG_TYPE_JAVASCRIPT:
-				jflexParserTag = TAG_JAVASCRIPT;
-				break;
-			case TAG_TYPE_NO_INCLUDE:
-				jflexParserTag = TAG_NO_INCLUDE;
-				break;
-			case TAG_TYPE_TEMPLATE:
-				jflexParserTag = TAG_TEMPLATE;
-				break;
-			case TAG_TYPE_WIKI_BOLD_ITALIC:
-				jflexParserTag = TAG_WIKI_BOLD_ITALIC;
-				break;
-			case TAG_TYPE_WIKI_HEADING:
-				jflexParserTag = TAG_WIKI_HEADING;
-				break;
-			case TAG_TYPE_WIKI_LINK:
-				jflexParserTag = TAG_WIKI_LINK;
-				break;
-			case TAG_TYPE_WIKI_REFERENCE:
-				jflexParserTag = TAG_WIKI_REFERENCE;
-				break;
-			case TAG_TYPE_WIKI_REFERENCES:
-				jflexParserTag = TAG_WIKI_REFERENCES;
-				break;
-			case TAG_TYPE_WIKI_SIGNATURE:
-				jflexParserTag = TAG_WIKI_SIGNATURE;
-				break;
-			default:
-				throw new IllegalArgumentException("Invalid tag type: " + type);
-		}
-		try {
-			return jflexParserTag.parse(this, raw, args);
-		} catch (Throwable t) {
-			logger.info("Unable to parse " + raw, t);
-			return raw;
-		}
-	}
-
-	/**
-	 * Peek at the current tag from the lexer stack and see if it matches
-	 * the given tag type.
-	 */
-	protected JFlexTagItem peekTag() {
-		return this.tagStack.peek();
-	}
-
-	/**
-	 * Pop the most recent HTML tag from the lexer stack.
-	 */
-	protected JFlexTagItem popTag(String tagType) {
-		if (this.tagStack.size() <= 1) {
-			logger.warning("popTag called on an empty tag stack or on the root stack element.  Please report this error on jamwiki.org, and provide the wiki syntax for the topic being parsed.");
-		}
-		// verify that the tag being closed is the tag that is currently open.  if not
-		// there are two options - first is that the user entered unbalanced HTML such
-		// as "<u><strong>text</u></strong>" and it should be re-balanced, and second
-		// is that this is just a random close tag such as "<div>text</div></div>" and
-		// it should be escaped without modifying the tag stack.
-		if (!this.peekTag().getTagType().equals(tagType)) {
-			// check to see if a close tag override was previously set, which happens
-			// from the inner tag of unbalanced HTML.  Example: "<u><strong>text</u></strong>"
-			// would set a close tag override when the "</u>" is parsed to indicate that
-			// the "</strong>" should actually be parsed as a "</u>".
-			if (StringUtils.equals(this.peekTag().getTagType(), this.peekTag().getCloseTagOverride())) {
-				return this.popTag(this.peekTag().getCloseTagOverride());
-			}
-			// check to see if the parent tag matches the current close tag.  if so then
-			// this is unbalanced HTML of the form "<u><strong>text</u></strong>" and
-			// it should be parsed as "<u><strong>text</strong></u>".
-			JFlexTagItem parent = null;
-			if (this.tagStack.size() > 2) {
-				parent = this.tagStack.get(this.tagStack.size() - 2);
-			}
-			if (parent != null && parent.getTagType().equals(tagType)) {
-				parent.setCloseTagOverride(tagType);
-				return this.popTag(this.peekTag().getTagType());
-			}
-			// if the above checks fail then this is an attempt to pop a tag that is not
-			// currently open, so append the escaped close tag to the current tag
-			// content without modifying the tag stack.
-			JFlexTagItem currentTag = this.tagStack.peek();
-			currentTag.getTagContent().append("&lt;/" + tagType + "&gt;");
-			return null;
-		}
-		JFlexTagItem currentTag = this.tagStack.peek();
-		if (this.tagStack.size() > 1) {
-			// only pop if not the root tag
-			currentTag = this.tagStack.pop();
-		}
-		JFlexTagItem previousTag = this.tagStack.peek();
-		if (!currentTag.isInlineTag() || currentTag.getTagType().equals("pre")) {
-			// if the current tag is not an inline tag, make sure it is on its own lines
-			String trimmedContent = StringUtils.stripEnd(previousTag.getTagContent().toString(), null);
-			previousTag.getTagContent().replace(0, previousTag.getTagContent().length(), trimmedContent);
-			previousTag.getTagContent().append('\n');
-			previousTag.getTagContent().append(currentTag.toHtml());
-			previousTag.getTagContent().append('\n');
-		} else {
-			previousTag.getTagContent().append(currentTag.toHtml());
-		}
-		return currentTag;
-	}
-
-	/**
-	 * Pop the most recent HTML tag from the lexer stack.
-	 */
-	protected JFlexTagItem popTag(String tagType, String closeTagRaw) throws ParserException {
-		if (tagType != null) {
-			return this.popTag(tagType);
-		}
-		HtmlTagItem htmlTagItem = JFlexParserUtil.sanitizeHtmlTag(closeTagRaw);
-		return this.popTag(htmlTagItem.getTagType());
-	}
-
-	/**
-	 * Pop all tags off of the stack and return a string representation.
-	 */
-	protected String popAllTags() {
-		// pop the stack down to (but not including) the root tag
-		while (this.tagStack.size() > 1) {
-			JFlexTagItem currentTag = this.tagStack.peek();
-			this.popTag(currentTag.getTagType());
-		}
-		// now pop the root tag
-		JFlexTagItem currentTag = this.tagStack.pop();
-		return (this.mode >= JFlexParser.MODE_LAYOUT) ? currentTag.toHtml().trim() : currentTag.toHtml();
-	}
-
-	/**
-	 * Push a new HTML tag onto the lexer stack.
-	 */
-	protected void pushTag(String tagType, String openTagRaw) throws ParserException {
-		JFlexTagItem tag = new JFlexTagItem(tagType, openTagRaw);
-		// many HTML tags cannot nest (ie "<li><li></li></li>" is invalid), so if a non-nesting
-		// tag is being added and the previous tag is of the same type, close the previous tag
-		if (tag.isNonNestingTag() && this.peekTag().getTagType().equals(tag.getTagType())) {
-			this.popTag(tag.getTagType());
-		}
-		this.tagStack.push(tag);
-	}
-
-	/**
-	 * Utility method used when parsing list tags to determine the current
-	 * list nesting level.
-	 */
-	protected int currentListDepth() {
-		int depth = 0;
-		int currentPos = this.tagStack.size() - 1;
-		while (currentPos >= 0) {
-			JFlexTagItem tag = this.tagStack.get(currentPos);
-			if (!StringUtils.equals(tag.getTagType(), "li") && !StringUtils.equals(tag.getTagType(), "dd") && !StringUtils.equals(tag.getTagType(), "dt")) {
-				break;
-			}
-			// move back in the stack two since each list item has a parent list type
-			currentPos -= 2;
-			depth++;
-		}
-		return depth;
-	}
-
-	/**
-	 *
-	 */
-	protected String calculateListItemType(char wikiSyntax) {
-		if (wikiSyntax == '*' || wikiSyntax == '#') {
-			return "li";
-		}
-		if (wikiSyntax == ';') {
-			return "dt";
-		}
-		if (wikiSyntax == ':') {
-			return "dd";
-		}
-		throw new IllegalArgumentException("Unrecognized wiki syntax: " + wikiSyntax);
-	}
-
-	/**
-	 *
-	 */
-	protected String calculateListType(char wikiSyntax) {
-		if (wikiSyntax == ';' || wikiSyntax == ':') {
-			return "dl";
-		}
-		if (wikiSyntax == '#') {
-			return "ol";
-		}
-		if (wikiSyntax == '*') {
-			return "ul";
-		}
-		throw new IllegalArgumentException("Unrecognized wiki syntax: " + wikiSyntax);
-	}
-
-	/**
-	 *
-	 */
-<<<<<<< HEAD
-	protected void processListStack(String wikiSyntax) throws ParserException {
-=======
-	protected void processListStack(String wikiSyntax) {
-		// before adding to a list, first make sure that any open inline tags or paragraph tags
-		// have been closed (example: "<i><ul>" is invalid.  close the <i> first).
-		while (!JFlexParserUtil.isRootTag(this.peekTag().getTagType()) && (this.peekTag().getTagType().equals("p") || JFlexParserUtil.isInlineTag(this.peekTag().getTagType()))) {
-			this.popTag(this.peekTag().getTagType());
-		}
->>>>>>> 638bf5bd
-		int previousDepth = this.currentListDepth();
-		int currentDepth = wikiSyntax.length();
-		String tagType;
-		// if list was previously open to a greater depth, close the old list down to the
-		// current depth.
-		int tagsToPop = (previousDepth - currentDepth);
-		if (tagsToPop > 0) {
-			this.popListTags(tagsToPop);
-			previousDepth -= tagsToPop;
-		}
-		// now look for differences in the current list stacks.  for example, if
-		// the previous list was "::;" and the current list is "###" then there are
-		// some lists that must be closed.
-		for (int i=0; i < previousDepth; i++) {
-			// get the tagType for the root list ("ul", "dl", etc, NOT "li")
-			int tagPos = this.tagStack.size() - ((previousDepth - i) * 2);
-			tagType = (this.tagStack.get(tagPos)).getTagType();
-			if (tagType.equals(this.calculateListType(wikiSyntax.charAt(i)))) {
-				continue;
-			}
-			// if the above test did not match, then the stack needs to be popped
-			// to this point.
-			tagsToPop = (previousDepth - i);
-			this.popListTags(tagsToPop);
-			previousDepth -= tagsToPop;
-			break;
-		}
-		if (previousDepth == 0) {
-			// if no list is open, open one
-			this.pushTag(this.calculateListType(wikiSyntax.charAt(0)), null);
-			// add the new list item to the stack
-			this.pushTag(this.calculateListItemType(wikiSyntax.charAt(0)), null);
-		} else if (previousDepth == currentDepth) {
-			// pop the previous list item
-			tagType = (this.tagStack.peek()).getTagType();
-			popTag(tagType);
-			// add the new list item to the stack
-			this.pushTag(this.calculateListItemType(wikiSyntax.charAt(previousDepth - 1)), null);
-		}
-		// if the new list has additional elements, push them onto the stack
-		int counterStart = (previousDepth > 1) ? previousDepth : 1;
-		for (int i=counterStart; i < wikiSyntax.length(); i++) {
-			String previousTagType = (this.tagStack.peek()).getTagType();
-			// handle a weird corner case.  if a "dt" is open and there are
-			// sub-lists, close the dt and open a "dd" for the sub-list
-			if (previousTagType.equals("dt")) {
-				this.popTag("dt");
-				if (!this.calculateListType(wikiSyntax.charAt(i)).equals("dl")) {
-					this.popTag("dl");
-					this.pushTag("dl", null);
-				}
-				this.pushTag("dd", null);
-			}
-			this.pushTag(this.calculateListType(wikiSyntax.charAt(i)), null);
-			this.pushTag(this.calculateListItemType(wikiSyntax.charAt(i)), null);
-		}
-	}
-
-	/**
-	 *
-	 */
-	protected void popListTags(int depth) {
-		if (depth < 0) {
-			throw new IllegalArgumentException("Cannot pop a negative number: " + depth);
-		}
-		String tagType;
-		for (int i=0; i < depth; i++) {
-			// pop twice since lists have a list tag and a list item tag ("<ul><li></li></ul>")
-			tagType = (this.tagStack.peek()).getTagType();
-			popTag(tagType);
-			tagType = (this.tagStack.peek()).getTagType();
-			popTag(tagType);
-		}
-	}
-
-	/**
-	 * Take Wiki text of the form "|" or "| style='foo' |" and convert to
-	 * and HTML <td> or <th> tag.
-	 *
-	 * @param text The text to be parsed.
-	 * @param tagType The HTML tag type, either "td" or "th".
-	 * @param markup The Wiki markup for the tag, either "|", "|+" or "!"
-	 */
-	protected void parseTableCell(String text, String tagType, String markup) throws ParserException {
-		if (text == null) {
-			throw new IllegalArgumentException("No text specified while parsing table cell");
-		}
-		text = text.trim();
-		String openTagRaw = null;
-		int pos = StringUtils.indexOfAnyBut(text, markup);
-		if (pos != -1) {
-			text = text.substring(pos);
-			pos = text.indexOf('|');
-			if (pos != -1) {
-				text = text.substring(0, pos);
-			}
-			openTagRaw = "<" + tagType + " " + text.trim() + ">";
-		}
-		this.pushTag(tagType, openTagRaw);
-	}
-
-	/**
-	 * Make sure any open table tags that need to be closed are closed.
-	 */
-	protected void processTableStack() {
-		String previousTagType = this.peekTag().getTagType();
-		if (!previousTagType.equals("caption") && !previousTagType.equals("th") && !previousTagType.equals("td")) {
-			// no table cell was open, so nothing to close
-			return;
-		}
-		// pop the previous tag
-		this.popTag(previousTagType);
-	}
-
-	/**
-	 *
-	 */
-	protected void parseParagraphEnd(String raw) {
-		if (this.mode >= JFlexParser.MODE_LAYOUT && this.peekTag().getTagType().equals("p")) {
-			// only perform processing if a paragraph is open - tag may have been already been
-			// closed explicitly with a "</p>".
-			this.popTag("p");
-		}
-		// push back everything except for any opening newline that was matched
-		int pushback = raw.length();
-		int pos = raw.indexOf('\n');
-		if (pos != -1 && pos < raw.length()) {
-			pushback = raw.substring(pos + 1).length();
-		}
-		yypushback(pushback);
-	}
-
-	/**
-	 *
-	 */
-	protected void parseParagraphStart(String raw) throws ParserException {
-		int pushback = raw.length();
-		if (this.mode >= JFlexParser.MODE_LAYOUT) {
-			this.pushTag("p", null);
-			int newlineCount = StringUtils.countMatches(raw, "\n");
-			if (newlineCount > 0) {
-				pushback = StringUtils.stripStart(raw, " \n\r\t").length();
-			}
-			if (newlineCount == 2) {
-				// if the pattern matched two opening newlines then start the paragraph with a <br /> tag
-				this.append("<br />\n");
-			}
-		}
-		yypushback(pushback);
-	}
-
-	/**
-	 *
-	 */
-	protected void parseParagraphEmpty(String raw) throws ParserException {
-		// push back everything up to the last of the opening newlines that were matched
-		yypushback(StringUtils.stripStart(raw, " \n\r\t").length() + 1);
-		if (this.mode < JFlexParser.MODE_LAYOUT) {
-			return;
-		}
-		int newlineCount = 0;
-		for (int i = 0; i < raw.length(); i++) {
-			if (raw.charAt(i) != '\n') {
-				// only count newlines for paragraph creation
-				continue;
-			}
-			newlineCount++;
-			if (newlineCount % 2 != 0) {
-				// two newlines are required to create a paragraph
-				continue;
-			}
-			this.pushTag("p", null);
-			this.append("<br />\n");
-			this.popTag("p");
-		}
-	}
-
-	/**
-	 * JFlex internal method used to change the lexer state values.
-	 */
-	public abstract void yybegin(int newState);
-
-	/**
-	 * JFlex internal method used to parse the next token.
-	 */
-	public abstract String yylex() throws Exception;
-
-	/**
-	 * JFlex internal method used to push text back onto the parser stack.
-	 */
-	public abstract void yypushback(int number);
-
-	/**
-	 * JFlex internal method used to retrieve the current lexer state value.
-	 */
-	public abstract int yystate();
-
-	/**
-	 * JFlex internal method used to retrieve the current text matched by the
-	 * yylex() method.
-	 */
-	public abstract String yytext();
-}
+/**
+ * Licensed under the GNU LESSER GENERAL PUBLIC LICENSE, version 2.1, dated February 1999.
+ *
+ * This program is free software; you can redistribute it and/or modify
+ * it under the terms of the latest version of the GNU Lesser General
+ * Public License as published by the Free Software Foundation;
+ *
+ * This program is distributed in the hope that it will be useful,
+ * but WITHOUT ANY WARRANTY; without even the implied warranty of
+ * MERCHANTABILITY or FITNESS FOR A PARTICULAR PURPOSE.  See the
+ * GNU Lesser General Public License for more details.
+ *
+ * You should have received a copy of the GNU Lesser General Public License
+ * along with this program (LICENSE.txt); if not, write to the Free Software
+ * Foundation, Inc., 59 Temple Place - Suite 330, Boston, MA  02111-1307, USA.
+ */
+package org.jamwiki.parser.jflex;
+
+import java.util.Stack;
+import org.apache.commons.lang.StringUtils;
+import org.jamwiki.Environment;
+import org.jamwiki.parser.ParserException;
+import org.jamwiki.parser.ParserOutput;
+import org.jamwiki.parser.ParserInput;
+import org.jamwiki.utils.WikiLogger;
+
+/**
+ * Abstract class that is extended by the JFlex lexers.  This class primarily
+ * contains utility methods useful during parsing.
+ */
+public abstract class JFlexLexer {
+
+	private static final WikiLogger logger = WikiLogger.getLogger(JFlexLexer.class.getName());
+
+	/** Member variable used to keep track of the state history for the lexer. */
+	protected Stack<Integer> states = new Stack<Integer>();
+	/** Parser configuration information. */
+	protected ParserInput parserInput = null;
+	/** Parser parsing results. */
+	protected ParserOutput parserOutput = null;
+	/** Parser mode, which provides input to the parser about what steps to take. */
+	protected int mode = JFlexParser.MODE_POSTPROCESS;
+	/** Stack of currently parsed tag content. */
+	private Stack<JFlexTagItem> tagStack = new Stack<JFlexTagItem>();
+
+	protected static final int TAG_TYPE_HTML_LINK = 1;
+	protected static final int TAG_TYPE_INCLUDE_ONLY = 2;
+	protected static final int TAG_TYPE_JAVASCRIPT = 3;
+	protected static final int TAG_TYPE_NO_INCLUDE = 4;
+	protected static final int TAG_TYPE_TEMPLATE = 5;
+	protected static final int TAG_TYPE_WIKI_BOLD_ITALIC = 6;
+	protected static final int TAG_TYPE_WIKI_HEADING = 7;
+	protected static final int TAG_TYPE_WIKI_LINK = 8;
+	protected static final int TAG_TYPE_WIKI_REFERENCE = 9;
+	protected static final int TAG_TYPE_WIKI_REFERENCES = 10;
+	protected static final int TAG_TYPE_WIKI_SIGNATURE = 11;
+	private static final HtmlLinkTag TAG_HTML_LINK = new HtmlLinkTag();
+	private static final IncludeOnlyTag TAG_INCLUDE_ONLY = new IncludeOnlyTag();
+	private static final JavascriptTag TAG_JAVASCRIPT = new JavascriptTag();
+	private static final NoIncludeTag TAG_NO_INCLUDE = new NoIncludeTag();
+	private static final TemplateTag TAG_TEMPLATE = new TemplateTag();
+	private static final WikiBoldItalicTag TAG_WIKI_BOLD_ITALIC = new WikiBoldItalicTag();
+	private static final WikiHeadingTag TAG_WIKI_HEADING = new WikiHeadingTag();
+	private static final WikiLinkTag TAG_WIKI_LINK = new WikiLinkTag();
+	private static final WikiReferenceTag TAG_WIKI_REFERENCE = new WikiReferenceTag();
+	private static final WikiReferencesTag TAG_WIKI_REFERENCES = new WikiReferencesTag();
+	private static final WikiSignatureTag TAG_WIKI_SIGNATURE = new WikiSignatureTag();
+
+	/**
+	 * Utility method used to indicate whether HTML tags are allowed in wiki syntax
+	 * or not.
+	 */
+	protected boolean allowHTML() {
+		return Environment.getBooleanValue(Environment.PROP_PARSER_ALLOW_HTML);
+	}
+
+	/**
+	 * Utility method used to indicate whether Javascript is allowed in wiki syntax
+	 * or not.  Note that enabling Javascript opens a site up to cross-site-scripting
+	 * attacks.
+	 */
+	protected boolean allowJavascript() {
+		return Environment.getBooleanValue(Environment.PROP_PARSER_ALLOW_JAVASCRIPT);
+	}
+
+	/**
+	 * Utility method used to indicate whether templates are allowed in wiki syntax
+	 * or not.
+	 */
+	protected boolean allowTemplates() {
+		return Environment.getBooleanValue(Environment.PROP_PARSER_ALLOW_TEMPLATES);
+	}
+
+	/**
+	 * Append content to the current tag in the tag stack.
+	 */
+	protected void append(String content) {
+		this.tagStack.peek().getTagContent().append(content);
+	}
+
+	/**
+	 * Begin a new parser state and store the old state onto the stack.
+	 *
+	 * @param state The new parsing state that is being entered.
+	 */
+	protected void beginState(int state) {
+		// store current state
+		states.push(yystate());
+		// switch to new state
+		yybegin(state);
+	}
+
+	/**
+	 * End processing of a parser state and switch to the previous parser state.
+	 */
+	protected void endState() {
+		// revert to previous state
+		if (states.empty()) {
+			logger.warning("Attempt to call endState for an empty stack with text: " + yytext());
+			return;
+		}
+		int next = states.pop();
+		yybegin(next);
+	}
+
+	/**
+	 * Return the current lexer mode (defined in the lexer specification file).
+	 */
+	protected int getMode() {
+		return this.mode;
+	}
+
+	/**
+	 * This method is used to retrieve information used about parser configuration settings.
+	 *
+	 * @return Parser configuration information.
+	 */
+	public ParserInput getParserInput() {
+		return this.parserInput;
+	}
+
+	/**
+	 * This method is used to set the ParserOutput field, which is used to retrieve
+	 * parsed information from the parser.
+	 *
+	 * @return Parsed information generated by the parser
+	 */
+	public ParserOutput getParserOutput() {
+		return this.parserOutput;
+	}
+
+	/**
+	 *
+	 */
+	protected Stack<JFlexTagItem> getTagStack() {
+		return this.tagStack;
+	}
+
+	/**
+	 * Initialize the parser settings.  This functionality should be done
+	 * from the constructor, but since JFlex generates code it is not possible
+	 * to modify the constructor parameters.
+	 *
+	 * @param parserInput The ParserInput object containing parser parameters
+	 *  required for successful parsing.
+	 * @param parserOutput The current parsed document.  When parsing is done
+	 *  in multiple stages that output values are also built in stages.
+	 * @param mode The parser mode to use when parsing.  Mode affects what
+	 *  type of parsing actions are taken when processing raw text.
+	 */
+	public final void init(ParserInput parserInput, ParserOutput parserOutput, int mode) throws ParserException {
+		this.parserInput = parserInput;
+		this.parserOutput = parserOutput;
+		this.mode = mode;
+		this.tagStack.push(new JFlexTagItem(JFlexTagItem.ROOT_TAG, null));
+	}
+
+	/**
+	 *
+	 */
+	protected String parse(int type, String raw, Object... args) {
+		JFlexParserTag jflexParserTag = null;
+		switch (type) {
+			case TAG_TYPE_HTML_LINK:
+				jflexParserTag = TAG_HTML_LINK;
+				break;
+			case TAG_TYPE_INCLUDE_ONLY:
+				jflexParserTag = TAG_INCLUDE_ONLY;
+				break;
+			case TAG_TYPE_JAVASCRIPT:
+				jflexParserTag = TAG_JAVASCRIPT;
+				break;
+			case TAG_TYPE_NO_INCLUDE:
+				jflexParserTag = TAG_NO_INCLUDE;
+				break;
+			case TAG_TYPE_TEMPLATE:
+				jflexParserTag = TAG_TEMPLATE;
+				break;
+			case TAG_TYPE_WIKI_BOLD_ITALIC:
+				jflexParserTag = TAG_WIKI_BOLD_ITALIC;
+				break;
+			case TAG_TYPE_WIKI_HEADING:
+				jflexParserTag = TAG_WIKI_HEADING;
+				break;
+			case TAG_TYPE_WIKI_LINK:
+				jflexParserTag = TAG_WIKI_LINK;
+				break;
+			case TAG_TYPE_WIKI_REFERENCE:
+				jflexParserTag = TAG_WIKI_REFERENCE;
+				break;
+			case TAG_TYPE_WIKI_REFERENCES:
+				jflexParserTag = TAG_WIKI_REFERENCES;
+				break;
+			case TAG_TYPE_WIKI_SIGNATURE:
+				jflexParserTag = TAG_WIKI_SIGNATURE;
+				break;
+			default:
+				throw new IllegalArgumentException("Invalid tag type: " + type);
+		}
+		try {
+			return jflexParserTag.parse(this, raw, args);
+		} catch (Throwable t) {
+			logger.info("Unable to parse " + raw, t);
+			return raw;
+		}
+	}
+
+	/**
+	 * Peek at the current tag from the lexer stack and see if it matches
+	 * the given tag type.
+	 */
+	protected JFlexTagItem peekTag() {
+		return this.tagStack.peek();
+	}
+
+	/**
+	 * Pop the most recent HTML tag from the lexer stack.
+	 */
+	protected JFlexTagItem popTag(String tagType) {
+		if (this.tagStack.size() <= 1) {
+			logger.warning("popTag called on an empty tag stack or on the root stack element.  Please report this error on jamwiki.org, and provide the wiki syntax for the topic being parsed.");
+		}
+		// verify that the tag being closed is the tag that is currently open.  if not
+		// there are two options - first is that the user entered unbalanced HTML such
+		// as "<u><strong>text</u></strong>" and it should be re-balanced, and second
+		// is that this is just a random close tag such as "<div>text</div></div>" and
+		// it should be escaped without modifying the tag stack.
+		if (!this.peekTag().getTagType().equals(tagType)) {
+			// check to see if a close tag override was previously set, which happens
+			// from the inner tag of unbalanced HTML.  Example: "<u><strong>text</u></strong>"
+			// would set a close tag override when the "</u>" is parsed to indicate that
+			// the "</strong>" should actually be parsed as a "</u>".
+			if (StringUtils.equals(this.peekTag().getTagType(), this.peekTag().getCloseTagOverride())) {
+				return this.popTag(this.peekTag().getCloseTagOverride());
+			}
+			// check to see if the parent tag matches the current close tag.  if so then
+			// this is unbalanced HTML of the form "<u><strong>text</u></strong>" and
+			// it should be parsed as "<u><strong>text</strong></u>".
+			JFlexTagItem parent = null;
+			if (this.tagStack.size() > 2) {
+				parent = this.tagStack.get(this.tagStack.size() - 2);
+			}
+			if (parent != null && parent.getTagType().equals(tagType)) {
+				parent.setCloseTagOverride(tagType);
+				return this.popTag(this.peekTag().getTagType());
+			}
+			// if the above checks fail then this is an attempt to pop a tag that is not
+			// currently open, so append the escaped close tag to the current tag
+			// content without modifying the tag stack.
+			JFlexTagItem currentTag = this.tagStack.peek();
+			currentTag.getTagContent().append("&lt;/" + tagType + "&gt;");
+			return null;
+		}
+		JFlexTagItem currentTag = this.tagStack.peek();
+		if (this.tagStack.size() > 1) {
+			// only pop if not the root tag
+			currentTag = this.tagStack.pop();
+		}
+		JFlexTagItem previousTag = this.tagStack.peek();
+		if (!currentTag.isInlineTag() || currentTag.getTagType().equals("pre")) {
+			// if the current tag is not an inline tag, make sure it is on its own lines
+			String trimmedContent = StringUtils.stripEnd(previousTag.getTagContent().toString(), null);
+			previousTag.getTagContent().replace(0, previousTag.getTagContent().length(), trimmedContent);
+			previousTag.getTagContent().append('\n');
+			previousTag.getTagContent().append(currentTag.toHtml());
+			previousTag.getTagContent().append('\n');
+		} else {
+			previousTag.getTagContent().append(currentTag.toHtml());
+		}
+		return currentTag;
+	}
+
+	/**
+	 * Pop the most recent HTML tag from the lexer stack.
+	 */
+	protected JFlexTagItem popTag(String tagType, String closeTagRaw) throws ParserException {
+		if (tagType != null) {
+			return this.popTag(tagType);
+		}
+		HtmlTagItem htmlTagItem = JFlexParserUtil.sanitizeHtmlTag(closeTagRaw);
+		return this.popTag(htmlTagItem.getTagType());
+	}
+
+	/**
+	 * Pop all tags off of the stack and return a string representation.
+	 */
+	protected String popAllTags() {
+		// pop the stack down to (but not including) the root tag
+		while (this.tagStack.size() > 1) {
+			JFlexTagItem currentTag = this.tagStack.peek();
+			this.popTag(currentTag.getTagType());
+		}
+		// now pop the root tag
+		JFlexTagItem currentTag = this.tagStack.pop();
+		return (this.mode >= JFlexParser.MODE_LAYOUT) ? currentTag.toHtml().trim() : currentTag.toHtml();
+	}
+
+	/**
+	 * Push a new HTML tag onto the lexer stack.
+	 */
+	protected void pushTag(String tagType, String openTagRaw) throws ParserException {
+		JFlexTagItem tag = new JFlexTagItem(tagType, openTagRaw);
+		// many HTML tags cannot nest (ie "<li><li></li></li>" is invalid), so if a non-nesting
+		// tag is being added and the previous tag is of the same type, close the previous tag
+		if (tag.isNonNestingTag() && this.peekTag().getTagType().equals(tag.getTagType())) {
+			this.popTag(tag.getTagType());
+		}
+		this.tagStack.push(tag);
+	}
+
+	/**
+	 * Utility method used when parsing list tags to determine the current
+	 * list nesting level.
+	 */
+	protected int currentListDepth() {
+		int depth = 0;
+		int currentPos = this.tagStack.size() - 1;
+		while (currentPos >= 0) {
+			JFlexTagItem tag = this.tagStack.get(currentPos);
+			if (!StringUtils.equals(tag.getTagType(), "li") && !StringUtils.equals(tag.getTagType(), "dd") && !StringUtils.equals(tag.getTagType(), "dt")) {
+				break;
+			}
+			// move back in the stack two since each list item has a parent list type
+			currentPos -= 2;
+			depth++;
+		}
+		return depth;
+	}
+
+	/**
+	 *
+	 */
+	protected String calculateListItemType(char wikiSyntax) {
+		if (wikiSyntax == '*' || wikiSyntax == '#') {
+			return "li";
+		}
+		if (wikiSyntax == ';') {
+			return "dt";
+		}
+		if (wikiSyntax == ':') {
+			return "dd";
+		}
+		throw new IllegalArgumentException("Unrecognized wiki syntax: " + wikiSyntax);
+	}
+
+	/**
+	 *
+	 */
+	protected String calculateListType(char wikiSyntax) {
+		if (wikiSyntax == ';' || wikiSyntax == ':') {
+			return "dl";
+		}
+		if (wikiSyntax == '#') {
+			return "ol";
+		}
+		if (wikiSyntax == '*') {
+			return "ul";
+		}
+		throw new IllegalArgumentException("Unrecognized wiki syntax: " + wikiSyntax);
+	}
+
+	/**
+	 *
+	 */
+	protected void processListStack(String wikiSyntax) throws ParserException {
+		// before adding to a list, first make sure that any open inline tags or paragraph tags
+		// have been closed (example: "<i><ul>" is invalid.  close the <i> first).
+		while (!this.peekTag().isRootTag() && (this.peekTag().getTagType().equals("p") || this.peekTag().isInlineTag())) {
+			this.popTag(this.peekTag().getTagType());
+		}
+		int previousDepth = this.currentListDepth();
+		int currentDepth = wikiSyntax.length();
+		String tagType;
+		// if list was previously open to a greater depth, close the old list down to the
+		// current depth.
+		int tagsToPop = (previousDepth - currentDepth);
+		if (tagsToPop > 0) {
+			this.popListTags(tagsToPop);
+			previousDepth -= tagsToPop;
+		}
+		// now look for differences in the current list stacks.  for example, if
+		// the previous list was "::;" and the current list is "###" then there are
+		// some lists that must be closed.
+		for (int i=0; i < previousDepth; i++) {
+			// get the tagType for the root list ("ul", "dl", etc, NOT "li")
+			int tagPos = this.tagStack.size() - ((previousDepth - i) * 2);
+			tagType = (this.tagStack.get(tagPos)).getTagType();
+			if (tagType.equals(this.calculateListType(wikiSyntax.charAt(i)))) {
+				continue;
+			}
+			// if the above test did not match, then the stack needs to be popped
+			// to this point.
+			tagsToPop = (previousDepth - i);
+			this.popListTags(tagsToPop);
+			previousDepth -= tagsToPop;
+			break;
+		}
+		if (previousDepth == 0) {
+			// if no list is open, open one
+			this.pushTag(this.calculateListType(wikiSyntax.charAt(0)), null);
+			// add the new list item to the stack
+			this.pushTag(this.calculateListItemType(wikiSyntax.charAt(0)), null);
+		} else if (previousDepth == currentDepth) {
+			// pop the previous list item
+			tagType = (this.tagStack.peek()).getTagType();
+			popTag(tagType);
+			// add the new list item to the stack
+			this.pushTag(this.calculateListItemType(wikiSyntax.charAt(previousDepth - 1)), null);
+		}
+		// if the new list has additional elements, push them onto the stack
+		int counterStart = (previousDepth > 1) ? previousDepth : 1;
+		for (int i=counterStart; i < wikiSyntax.length(); i++) {
+			String previousTagType = (this.tagStack.peek()).getTagType();
+			// handle a weird corner case.  if a "dt" is open and there are
+			// sub-lists, close the dt and open a "dd" for the sub-list
+			if (previousTagType.equals("dt")) {
+				this.popTag("dt");
+				if (!this.calculateListType(wikiSyntax.charAt(i)).equals("dl")) {
+					this.popTag("dl");
+					this.pushTag("dl", null);
+				}
+				this.pushTag("dd", null);
+			}
+			this.pushTag(this.calculateListType(wikiSyntax.charAt(i)), null);
+			this.pushTag(this.calculateListItemType(wikiSyntax.charAt(i)), null);
+		}
+	}
+
+	/**
+	 *
+	 */
+	protected void popListTags(int depth) {
+		if (depth < 0) {
+			throw new IllegalArgumentException("Cannot pop a negative number: " + depth);
+		}
+		String tagType;
+		for (int i=0; i < depth; i++) {
+			// pop twice since lists have a list tag and a list item tag ("<ul><li></li></ul>")
+			tagType = (this.tagStack.peek()).getTagType();
+			popTag(tagType);
+			tagType = (this.tagStack.peek()).getTagType();
+			popTag(tagType);
+		}
+	}
+
+	/**
+	 * Take Wiki text of the form "|" or "| style='foo' |" and convert to
+	 * and HTML <td> or <th> tag.
+	 *
+	 * @param text The text to be parsed.
+	 * @param tagType The HTML tag type, either "td" or "th".
+	 * @param markup The Wiki markup for the tag, either "|", "|+" or "!"
+	 */
+	protected void parseTableCell(String text, String tagType, String markup) throws ParserException {
+		if (text == null) {
+			throw new IllegalArgumentException("No text specified while parsing table cell");
+		}
+		text = text.trim();
+		String openTagRaw = null;
+		int pos = StringUtils.indexOfAnyBut(text, markup);
+		if (pos != -1) {
+			text = text.substring(pos);
+			pos = text.indexOf('|');
+			if (pos != -1) {
+				text = text.substring(0, pos);
+			}
+			openTagRaw = "<" + tagType + " " + text.trim() + ">";
+		}
+		this.pushTag(tagType, openTagRaw);
+	}
+
+	/**
+	 * Make sure any open table tags that need to be closed are closed.
+	 */
+	protected void processTableStack() {
+		String previousTagType = this.peekTag().getTagType();
+		if (!previousTagType.equals("caption") && !previousTagType.equals("th") && !previousTagType.equals("td")) {
+			// no table cell was open, so nothing to close
+			return;
+		}
+		// pop the previous tag
+		this.popTag(previousTagType);
+	}
+
+	/**
+	 *
+	 */
+	protected void parseParagraphEnd(String raw) {
+		if (this.mode >= JFlexParser.MODE_LAYOUT && this.peekTag().getTagType().equals("p")) {
+			// only perform processing if a paragraph is open - tag may have been already been
+			// closed explicitly with a "</p>".
+			this.popTag("p");
+		}
+		// push back everything except for any opening newline that was matched
+		int pushback = raw.length();
+		int pos = raw.indexOf('\n');
+		if (pos != -1 && pos < raw.length()) {
+			pushback = raw.substring(pos + 1).length();
+		}
+		yypushback(pushback);
+	}
+
+	/**
+	 *
+	 */
+	protected void parseParagraphStart(String raw) throws ParserException {
+		int pushback = raw.length();
+		if (this.mode >= JFlexParser.MODE_LAYOUT) {
+			this.pushTag("p", null);
+			int newlineCount = StringUtils.countMatches(raw, "\n");
+			if (newlineCount > 0) {
+				pushback = StringUtils.stripStart(raw, " \n\r\t").length();
+			}
+			if (newlineCount == 2) {
+				// if the pattern matched two opening newlines then start the paragraph with a <br /> tag
+				this.append("<br />\n");
+			}
+		}
+		yypushback(pushback);
+	}
+
+	/**
+	 *
+	 */
+	protected void parseParagraphEmpty(String raw) throws ParserException {
+		// push back everything up to the last of the opening newlines that were matched
+		yypushback(StringUtils.stripStart(raw, " \n\r\t").length() + 1);
+		if (this.mode < JFlexParser.MODE_LAYOUT) {
+			return;
+		}
+		int newlineCount = 0;
+		for (int i = 0; i < raw.length(); i++) {
+			if (raw.charAt(i) != '\n') {
+				// only count newlines for paragraph creation
+				continue;
+			}
+			newlineCount++;
+			if (newlineCount % 2 != 0) {
+				// two newlines are required to create a paragraph
+				continue;
+			}
+			this.pushTag("p", null);
+			this.append("<br />\n");
+			this.popTag("p");
+		}
+	}
+
+	/**
+	 * JFlex internal method used to change the lexer state values.
+	 */
+	public abstract void yybegin(int newState);
+
+	/**
+	 * JFlex internal method used to parse the next token.
+	 */
+	public abstract String yylex() throws Exception;
+
+	/**
+	 * JFlex internal method used to push text back onto the parser stack.
+	 */
+	public abstract void yypushback(int number);
+
+	/**
+	 * JFlex internal method used to retrieve the current lexer state value.
+	 */
+	public abstract int yystate();
+
+	/**
+	 * JFlex internal method used to retrieve the current text matched by the
+	 * yylex() method.
+	 */
+	public abstract String yytext();
+}
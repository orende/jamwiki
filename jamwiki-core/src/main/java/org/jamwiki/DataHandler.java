/**
 * Licensed under the GNU LESSER GENERAL PUBLIC LICENSE, version 2.1, dated February 1999.
 *
 * This program is free software; you can redistribute it and/or modify
 * it under the terms of the latest version of the GNU Lesser General
 * Public License as published by the Free Software Foundation;
 *
 * This program is distributed in the hope that it will be useful,
 * but WITHOUT ANY WARRANTY; without even the implied warranty of
 * MERCHANTABILITY or FITNESS FOR A PARTICULAR PURPOSE.  See the
 * GNU Lesser General Public License for more details.
 *
 * You should have received a copy of the GNU Lesser General Public License
 * along with this program (LICENSE.txt); if not, write to the Free Software
 * Foundation, Inc., 59 Temple Place - Suite 330, Boston, MA  02111-1307, USA.
 */
package org.jamwiki;

import java.sql.Connection;
import java.sql.SQLException;
import java.util.LinkedHashMap;
import java.util.List;
import java.util.Locale;
import java.util.Map;
import org.jamwiki.model.Category;
import org.jamwiki.model.LogItem;
import org.jamwiki.model.Namespace;
import org.jamwiki.model.RecentChange;
import org.jamwiki.model.Role;
import org.jamwiki.model.RoleMap;
import org.jamwiki.model.Topic;
import org.jamwiki.model.TopicType;
import org.jamwiki.model.TopicVersion;
import org.jamwiki.model.VirtualWiki;
import org.jamwiki.model.Watchlist;
import org.jamwiki.model.WikiFile;
import org.jamwiki.model.WikiFileVersion;
import org.jamwiki.model.WikiGroup;
import org.jamwiki.model.WikiUser;
import org.jamwiki.utils.Pagination;

/**
 * This interface provides all methods needed when retrieving or modifying
 * Wiki data.  Any database or other persistency class must implement
 * this interface, and there should also be a corresponding
 * &lt;data-handler&gt; entry for the class in the
 * <code>jamwiki-configuration.xml</code> file.
 *
 * @see org.jamwiki.WikiBase#getDataHandler
 */
public interface DataHandler {

	/** Ansi data handler class */
	public static final String DATA_HANDLER_ANSI = "org.jamwiki.db.AnsiDataHandler";
	/** DB2 data handler class */
	public static final String DATA_HANDLER_DB2 = "org.jamwiki.db.DB2DataHandler";
	/** DB2/400 data handler class */
	public static final String DATA_HANDLER_DB2400 = "org.jamwiki.db.DB2400DataHandler";
	/** HSql data handler class */
	public static final String DATA_HANDLER_HSQL = "org.jamwiki.db.HSqlDataHandler";
	/** MSSql data handler class */
	public static final String DATA_HANDLER_MSSQL = "org.jamwiki.db.MSSqlDataHandler";
	/** MySql data handler class */
	public static final String DATA_HANDLER_MYSQL = "org.jamwiki.db.MySqlDataHandler";
	/** Oracle data handler class */
	public static final String DATA_HANDLER_ORACLE = "org.jamwiki.db.OracleDataHandler";
	/** Postgres data handler class */
	public static final String DATA_HANDLER_POSTGRES = "org.jamwiki.db.PostgresDataHandler";
	/** Sybase ASA data handler class */
	public static final String DATA_HANDLER_ASA = "org.jamwiki.db.SybaseASADataHandler";

	/**
	 * Determine if a value matching the given username and password exists in
	 * the data store.
	 *
	 * @param username The username that is being validated against.
	 * @param password The password that is being validated against.
	 * @return <code>true</code> if the username / password combination matches
	 *  an existing record in the data store, <code>false</code> otherwise.
	 * @throws DataAccessException Thrown if an error occurs while accessing the data
	 *  store.
	 */
	boolean authenticate(String username, String password) throws DataAccessException;

	/**
	 * Determine if a topic can be moved to a new location.  If the
	 * destination is not an existing topic, is a topic that has been deleted,
	 * or is a topic that redirects to the source topic then this method
	 * should return <code>true</code>.
	 *
	 * @param fromTopic The Topic that is being moved.
	 * @param destination The new name for the topic.
	 * @return <code>true</code> if the topic can be moved to the destination,
	 *  <code>false</code> otherwise.
	 * @throws DataAccessException Thrown if any error occurs during method execution.
	 */
	boolean canMoveTopic(Topic fromTopic, String destination) throws DataAccessException;

	/**
	 * Mark a topic deleted by setting its delete date to a non-null value.
	 * Prior to calling this method the topic content should also be set
	 * empty.  This method will also delete recent changes for the topic,
	 * and a new TopicVersion should be supplied reflecting the topic deletion
	 * event.
	 *
	 * @param topic The Topic object that is being deleted.
	 * @param topicVersion A TopicVersion object that indicates the delete
	 *  date, author, and other parameters for the topic.  If this value is
	 *  <code>null</code> then no version is saved, nor is any recent change
	 *  entry created.
	 * @throws DataAccessException Thrown if any error occurs during method execution.
	 * @throws WikiException Thrown if the topic information is invalid.
	 */
	void deleteTopic(Topic topic, TopicVersion topicVersion) throws DataAccessException, WikiException;

	/**
	 * This method should be called only during upgrades and provides the capability
	 * to execute a SQL query from a QueryHandler-specific property file.
	 *
	 * @param prop The name of the SQL property file value to execute.
	 * @param conn The SQL connection to use when executing the SQL.
	 * @throws SQLException Thrown if any error occurs during execution.
	 */
	void executeUpgradeQuery(String prop, Connection conn) throws SQLException;

	/**
	 * This method should be called only during upgrades and provides the capability
	 * to execute update SQL from a QueryHandler-specific property file.
	 *
	 * @param prop The name of the SQL property file value to execute.
	 * @param conn The SQL connection to use when executing the SQL.
	 * @throws SQLException Thrown if any error occurs during execution.
	 */
	void executeUpgradeUpdate(String prop, Connection conn) throws SQLException;

	/**
	 * Return a List of all Category objects for a given virtual wiki.
	 *
	 * @param virtualWiki The virtual wiki for which categories are being
	 *  retrieved.
	 * @param pagination A Pagination object indicating the total number of
	 *  results and offset for the results to be retrieved.
	 * @return A List of all Category objects for a given virutal wiki.
	 * @throws DataAccessException Thrown if any error occurs during method execution.
	 */
	List<Category> getAllCategories(String virtualWiki, Pagination pagination) throws DataAccessException;

	/**
	 * Return a List of all Role objects for the wiki.
	 *
	 * @return A List of all Role objects for the wiki.
	 * @throws DataAccessException Thrown if any error occurs during method execution.
	 */
	List<Role> getAllRoles() throws DataAccessException;

	/**
	 * Return a List of all topic names for all non-deleted topics that
	 * exist for the virtual wiki.
	 *
	 * @param virtualWiki The virtual wiki for which topics are being
	 *  retrieved.
	 * @return A List of all topic names for all non-deleted topics that
	 *  exist for the virtual wiki.
	 * @throws DataAccessException Thrown if any error occurs during method execution.
	 */
	List<String> getAllTopicNames(String virtualWiki) throws DataAccessException;

	/**
	 * Retrieve a List of all TopicVersions for a given topic, sorted
	 * chronologically.
	 *
	 * @param virtualWiki The virtual wiki for the topic being queried.
	 * @param topicName The name of the topic being queried.
	 * @param descending Set to <code>true</code> if the results should be
	 *  sorted with the most recent version first, <code>false</code> if the
	 *  results should be sorted with the oldest versions first.
	 * @return A List of all TopicVersion objects for the given topic.
	 *  If no matching topic exists then an exception is thrown.
	 * @throws DataAccessException Thrown if any error occurs during method execution.
	 */
	List<WikiFileVersion> getAllWikiFileVersions(String virtualWiki, String topicName, boolean descending) throws DataAccessException;

	/**
	 * Retrieve a List of all LogItem objects for a given virtual wiki, sorted
	 * chronologically.
	 *
	 * @param virtualWiki The virtual wiki for which log items are being
	 *  retrieved.
	 * @param logType Set to <code>-1</code> if all log items should be returned,
	 *  otherwise set the log type for items to retrieve.
	 * @param pagination A Pagination object indicating the total number of
	 *  results and offset for the results to be retrieved.
	 * @param descending Set to <code>true</code> if the results should be
	 *  sorted with the most recent log items first, <code>false</code> if the
	 *  results should be sorted with the oldest items first.
	 * @return A List of LogItem objects for a given virtual wiki, sorted
	 *  chronologically.
	 * @throws DataAccessException Thrown if any error occurs during method execution.
	 */
	public List<LogItem> getLogItems(String virtualWiki, int logType, Pagination pagination, boolean descending) throws DataAccessException;

	/**
	 * Retrieve a List of all RecentChange objects for a given virtual
	 * wiki, sorted chronologically.
	 *
	 * @param virtualWiki The virtual wiki for which recent changes are being
	 *  retrieved.
	 * @param pagination A Pagination object indicating the total number of
	 *  results and offset for the results to be retrieved.
	 * @param descending Set to <code>true</code> if the results should be
	 *  sorted with the most recent changes first, <code>false</code> if the
	 *  results should be sorted with the oldest changes first.
	 * @return A List of all RecentChange objects for a given virtual
	 *  wiki, sorted chronologically.
	 * @throws DataAccessException Thrown if any error occurs during method execution.
	 */
	List<RecentChange> getRecentChanges(String virtualWiki, Pagination pagination, boolean descending) throws DataAccessException;

	/**
	 * Retrieve a List of RoleMap objects for all users whose login
	 * contains the given login fragment.
	 *
	 * @param loginFragment A value that must be contained with the user's
	 *  login.  This method will return partial matches, so "name" will
	 *  match "name", "firstname" and "namesake".
	 * @return A list of RoleMap objects containing all roles for all
	 *  users whose login contains the login fragment.  If no matches are
	 *  found then this method returns an empty List.  This method will
	 *  never return <code>null</code>.
	 * @throws DataAccessException Thrown if any error occurs during method execution.
	 */
	List<RoleMap> getRoleMapByLogin(String loginFragment) throws DataAccessException;

	/**
	 * Retrieve a list of RoleMap objects for all users and groups who
	 * have been assigned the specified role.
	 *
	 * @param roleName The name of the role being queried against.
	 * @return A list of RoleMap objects containing all roles for all
	 *  users and groups who have been assigned the specified role.  If no
	 *  matches are found then this method returns an empty List.  This
	 *  method will never return <code>null</code>.
	 * @throws DataAccessException Thrown if any error occurs during method execution.
	 */
	List<RoleMap> getRoleMapByRole(String roleName) throws DataAccessException;

	/**
	 * Retrieve all roles assigned to a given group.
	 *
	 * @param groupName The name of the group for whom roles are being retrieved.
	 * @return An array of Role objects for the given group, or an empty
	 *  array if no roles are assigned to the group.  This method will
	 *  never return <code>null</code>.
	 * @throws DataAccessException Thrown if any error occurs during method execution.
	 */
	List<Role> getRoleMapGroup(String groupName) throws DataAccessException;

	/**
	 * Retrieve a list of RoleMap objects for all groups.
	 *
	 * @return A list of RoleMap objects containing all roles for all
	 *  groups.  If no matches are found then this method returns an empty
	 *  List.  This method will never return <code>null</code>.
	 * @throws DataAccessException Thrown if any error occurs during method execution.
	 */
	List<RoleMap> getRoleMapGroups() throws DataAccessException;

	/**
	 * Retrieve all roles assigned to a given user.
	 *
	 * @param login The login of the user for whom roles are being retrieved.
	 * @return A list of Role objects for the given user, or an empty
	 *  array if no roles are assigned to the user.  This method will
	 *  never return <code>null</code>.
	 * @throws DataAccessException Thrown if any error occurs during method execution.
	 */
	List<Role> getRoleMapUser(String login) throws DataAccessException;

	/**
	 * Retrieve a List of RecentChange objects representing a topic's history,
	 * sorted chronologically.
	 *
	 * @param virtualWiki The virtual wiki for the topic being queried.
	 * @param topicName The name of the topic being queried.
	 * @param pagination A Pagination object indicating the total number of
	 *  results and offset for the results to be retrieved.
	 * @param descending Set to <code>true</code> if the results should be
	 *  sorted with the most recent changes first, <code>false</code> if the
	 *  results should be sorted with the oldest changes first.
	 * @return A List of all RecentChange objects representing a topic's history,
	 *  sorted chronologically.
	 * @throws DataAccessException Thrown if any error occurs during method execution.
	 */
	List<RecentChange> getTopicHistory(String virtualWiki, String topicName, Pagination pagination, boolean descending) throws DataAccessException;

	/**
	 * Retrieve a List of topic names for all admin-only topics, sorted
	 * alphabetically.
	 *
	 * @param virtualWiki The virtual wiki for which admin-only topics are
	 *  being retrieved.
	 * @param pagination A Pagination object indicating the total number of
	 *  results and offset for the results to be retrieved.
	 * @return A List of topic names for all admin-only topics, sorted
	 *  alphabetically.
	 * @throws DataAccessException Thrown if any error occurs during method execution.
	 */
	List<String> getTopicsAdmin(String virtualWiki, Pagination pagination) throws DataAccessException;

	/**
	 * Retrieve a List of RecentChange objects corresponding to all
	 * changes made by a particular user.
	 *
	 * @param virtualWiki The virtual wiki for which changes are being
	 *  retrieved.
	 * @param userString Either a user display, which is typically an IP
	 *  address (for anonymous users) or the user login corresponding to
	 *  the user for whom contributions are being retrieved.
	 * @param pagination A Pagination object indicating the total number of
	 *  results and offset for the results to be retrieved.
	 * @param descending Set to <code>true</code> if the results should be
	 *  sorted with the most recent changes first, <code>false</code> if the
	 *  results should be sorted with the oldest changes first.
	 * @return A List of RecentChange objects corresponding to all
	 *  changes made by a particular user.
	 * @throws DataAccessException Thrown if any error occurs during method execution.
	 */
	List<RecentChange> getUserContributions(String virtualWiki, String userString, Pagination pagination, boolean descending) throws DataAccessException;

	/**
	 * Return a List of all VirtualWiki objects that exist for the wiki.
	 *
	 * @return A List of all VirtualWiki objects that exist for the
	 *  wiki.
	 * @throws DataAccessException Thrown if any error occurs during method execution.
	 */
	List<VirtualWiki> getVirtualWikiList() throws DataAccessException;

	/**
	 * Retrieve a user's watchlist.
	 *
	 * @param virtualWiki The virtual wiki for which a watchlist is being
	 *  retrieved.
	 * @param userId The ID of the user whose watchlist is being retrieved.
	 * @return The Watchlist object for the user.
	 * @throws DataAccessException Thrown if any error occurs during method execution.
	 */
	Watchlist getWatchlist(String virtualWiki, int userId) throws DataAccessException;

	/**
	 * Retrieve a List of RecentChange objects corresponding to a user's
	 * watchlist.  This method is primarily used to display a user's watchlist
	 * on the Special:Watchlist page.
	 *
	 * @param virtualWiki The virtual wiki for which a watchlist is being
	 *  retrieved.
	 * @param userId The ID of the user whose watchlist is being retrieved.
	 * @param pagination A Pagination object indicating the total number of
	 *  results and offset for the results to be retrieved.
	 * @return A List of RecentChange objects corresponding to a user's
	 *  watchlist.
	 * @throws DataAccessException Thrown if any error occurs during method execution.
	 */
	List<RecentChange> getWatchlist(String virtualWiki, int userId, Pagination pagination) throws DataAccessException;

	/**
	 * Retrieve a List of Category objects corresponding to all topics
	 * that belong to the category, sorted by either the topic name, or
	 * category sort key (if specified).
	 *
	 * @param virtualWiki The virtual wiki for the category being queried.
	 * @param categoryName The name of the category being queried.
	 * @return A List of all Category objects corresponding to all
	 *  topics that belong to the category, sorted by either the topic name,
	 *  or category sort key (if specified).
	 * @throws DataAccessException Thrown if any error occurs during method execution.
	 */
	List<Category> lookupCategoryTopics(String virtualWiki, String categoryName) throws DataAccessException;

	/**
	 * Given a namespace string, return the namespace that corresponds to that string,
	 * or <code>null</code> if no match exists.
	 *
	 * @param virtualWiki The virtual wiki for the namespace being queried.
	 * @param namespaceString The value to query to see if a matching namespace exists.
	 * @return The matching Namespace object, or <code>null</code> if no match is found.
	 * @throws DataAccessException Thrown if any error occurs during method execution.
	 */
	Namespace lookupNamespace(String virtualWiki, String namespaceString) throws DataAccessException;

	/**
<<<<<<< HEAD
=======
	 * Given a namespace ID return the corresponding namespace, or <code>null</code>
	 * if no match exists.
	 *
	 * @param namespaceId The ID for the namespace being retrieved.
	 * @return The matching Namespace object, or <code>null</code> if no match is found.
	 * @throws DataAccessException Thrown if any error occurs during method execution.
	 */
	Namespace lookupNamespaceById(int namespaceId) throws DataAccessException;

	/**
>>>>>>> 62e73fa3
	 * Return all namespaces currently available for the wiki.
	 *
	 * @return A list of all Namespace objects currently available for the wiki.
	 * @throws DataAccessException Thrown if any error occurs during method execution.
	 */
	List<Namespace> lookupNamespaces() throws DataAccessException;

	/**
	 * Retrieve a Topic object that matches the given virtual wiki and topic
	 * name.
	 *
	 * @param virtualWiki The virtual wiki for the topic being queried.
	 * @param topicName The name of the topic being queried.
	 * @param deleteOK Set to <code>true</code> if deleted topics can be
	 *  retrieved, <code>false</code> otherwise.
	 * @param conn If this method is being called as part of a transaction
	 *  then this parameter should contain the database connection.  If
	 *  this method is not part of a transaction then this value should be
	 *  <code>null</code>.
	 * @return A Topic object that matches the given virtual wiki and topic
	 *  name, or <code>null</code> if no matching topic exists.
	 * @throws DataAccessException Thrown if any error occurs during method execution.
	 */
	Topic lookupTopic(String virtualWiki, String topicName, boolean deleteOK, Connection conn) throws DataAccessException;

	/**
	 * Retrieve a Topic object that matches the given topic id and virtual wiki.
	 *
	 * @param virtualWiki The virtual wiki for the topic being queried.
	 * @param topicId The identifier of the topic being queried.
	 * @return A Topic object that matches the given virtual wiki and topic
	 * id, or <code>null</code> if no matching topic exists.
	 * @throws DataAccessException Thrown if any error occurs during method execution.
	 */
	Topic lookupTopicById(String virtualWiki, int topicId) throws DataAccessException;

	/**
	 * Return a count of all topics, including redirects, comments pages and
	 * templates, for the given virtual wiki.  Deleted topics are not included
	 * in the count.
	 *
	 * @param virtualWiki The virtual wiki for which the total topic count is
	 *  being returned.
	 * @param namespaceId An optional parameter to specify that results should only
	 *  be from the specified namespace.  If this value is <code>null</code> then
	 *  results will be returned from all namespaces.
	 * @return A count of all topics, including redirects, comments pages and
	 *  templates, for the given virtual wiki and (optionally) namespace.  Deleted
	 *  topics are not included in the count.
	 * @throws DataAccessException Thrown if any error occurs during method execution.
	 */
	int lookupTopicCount(String virtualWiki, Integer namespaceId) throws DataAccessException;

	/**
	 * Return a List of topic names for all non-deleted topics in the
	 * virtual wiki that match a specific topic type.
	 *
	 * @param virtualWiki The virtual wiki for the topics being queried.
	 * @param topicType1 The type of topics to return.
	 * @param topicType2 The type of topics to return.  Set to the same value
	 *  as topicType1 if only one type is needed.
	 * @param namespaceId An optional parameter to specify that results should only
	 *  be from the specified namespace.  If this value is <code>null</code> then
	 *  results will be returned from all namespaces.
	 * @param pagination A Pagination object indicating the total number of
	 *  results and offset for the results to be retrieved.
	 * @return A map of topic id and topic name for all non-deleted topics in the
	 *  virtual wiki that match a specific topic type.
	 * @throws DataAccessException Thrown if any error occurs during method execution.
	 */
<<<<<<< HEAD
	Map<Integer, String> lookupTopicByType(String virtualWiki, TopicType topicType1, TopicType topicType2, Pagination pagination) throws DataAccessException;
=======
	Map<Integer, String> lookupTopicByType(String virtualWiki, TopicType topicType1, TopicType topicType2, Integer namespaceId, Pagination pagination) throws DataAccessException;

	/**
	 * Given a topic name and virtual wiki, return the corresponding topic ID, or
	 * <code>null</code> if no matching topic exists.  This method will return only
	 * non-deleted topics and performs better for cases where a caller only needs to
	 * know if a topic exists, but does not need a full Topic object.
	 *
	 * @param virtualWiki The virtual wiki for the topic being queried.
	 * @param topicName The name of the topic being queried.
	 * @return The ID of the Topic object that matches the given virtual wiki and topic
	 * name, or <code>null</code> if no matching topic exists.
	 * @throws DataAccessException Thrown if any error occurs during method execution.
	 */
	Integer lookupTopicId(String virtualWiki, String topicName) throws DataAccessException;
>>>>>>> 62e73fa3

	/**
	 * Retrieve a TopicVersion object for a given topic version ID.
	 *
	 * @param topicVersionId The ID of the topic version being retrieved.
	 * @return A TopicVersion object matching the given topic version ID,
	 *  or <code>null</code> if no matching topic version is found.
	 * @throws DataAccessException Thrown if any error occurs during method execution.
	 */
	TopicVersion lookupTopicVersion(int topicVersionId) throws DataAccessException;

	/**
	 * Given a virtual wiki name, return the corresponding VirtualWiki object.
	 *
	 * @param virtualWikiName The name of the VirtualWiki object that is
	 *  being retrieved.
	 * @return The VirtualWiki object that corresponds to the virtual wiki
	 *  name being queried, or <code>null</code> if no matching VirtualWiki
	 *  can be found.
	 * @throws DataAccessException Thrown if any error occurs during method execution.
	 */
	VirtualWiki lookupVirtualWiki(String virtualWikiName) throws DataAccessException;

	/**
	 * Retrieve a WikiFile object for a given virtual wiki and topic name.
	 *
	 * @param virtualWiki The virtual wiki for the file being queried.
	 * @param topicName The topic name for the file being queried.
	 * @return The WikiFile object for the given virtual wiki and topic name,
	 *  or <code>null</code> if no matching WikiFile exists.
	 * @throws DataAccessException Thrown if any error occurs during method execution.
	 */
	WikiFile lookupWikiFile(String virtualWiki, String topicName) throws DataAccessException;

	/**
	 * Return a count of all wiki files for the given virtual wiki.  Deleted
	 * files are not included in the count.
	 *
	 * @param virtualWiki The virtual wiki for which the total file count is
	 *  being returned.
	 * @return A count of all wiki files for the given virtual wiki.  Deleted
	 *  files are not included in the count.
	 * @throws DataAccessException Thrown if any error occurs during method execution.
	 */
	int lookupWikiFileCount(String virtualWiki) throws DataAccessException;

	/**
	 * Retrieve a WikiGroup object for a given group name.
	 *
	 * @param groupName The group name for the group being queried.
	 * @return The WikiGroup object for the given group name, or
	 *  <code>null</code> if no matching group exists.
	 * @throws DataAccessException Thrown if any error occurs during method execution.
	 */
	WikiGroup lookupWikiGroup(String groupName) throws DataAccessException;

	/**
	 * Retrieve a WikiUser object matching a given user ID.
	 *
	 * @param userId The ID of the WikiUser being retrieved.
	 * @return The WikiUser object matching the given user ID, or
	 *  <code>null</code> if no matching WikiUser exists.
	 * @throws DataAccessException Thrown if any error occurs during method execution.
	 */
	WikiUser lookupWikiUser(int userId) throws DataAccessException;

	/**
	 * Retrieve a WikiUser object matching a given username.
	 *
	 * @param username The username of the WikiUser being retrieved.
	 * @return The WikiUser object matching the given username, or
	 *  <code>null</code> if no matching WikiUser exists.
	 * @throws DataAccessException Thrown if any error occurs during method execution.
	 */
	WikiUser lookupWikiUser(String username) throws DataAccessException;

	/**
	 * Return a count of all wiki users.
	 *
	 * @return A count of all wiki users.
	 * @throws DataAccessException Thrown if any error occurs during method execution.
	 */
	int lookupWikiUserCount() throws DataAccessException;

	/**
	 * Retrieve a WikiUser object matching a given username.
	 *
	 * @param username The username of the WikiUser being retrieved.
	 * @return The encrypted password for the given user name, or
	 *  <code>null</code> if no matching WikiUser exists.
	 * @throws DataAccessException Thrown if any error occurs during method execution.
	 */
	String lookupWikiUserEncryptedPassword(String username) throws DataAccessException;

	/**
	 * Return a List of user logins for all wiki users.
	 *
	 * @param pagination A Pagination object indicating the total number of
	 *  results and offset for the results to be retrieved.
	 * @return A List of user logins for all wiki users.
	 * @throws DataAccessException Thrown if any error occurs during method execution.
	 */
	List<String> lookupWikiUsers(Pagination pagination) throws DataAccessException;

	/**
	 * Move a topic to a new name, creating a redirect topic in the old
	 * topic location.  An exception will be thrown if the topic cannot be
	 * moved for any reason.
	 *
	 * @param fromTopic The Topic object that is being moved.
	 * @param fromVersion A TopicVersion object that indicates the move
	 *  date, author, and other parameters for the topic.
	 * @param destination The new name for the topic.
	 * @throws DataAccessException Thrown if any error occurs during method execution.
	 * @throws WikiException Thrown if the topic information is invalid.
	 */
	void moveTopic(Topic fromTopic, TopicVersion fromVersion, String destination) throws DataAccessException, WikiException;

	/**
	 * Utility method used when importing to updating the previous topic version ID field
	 * of topic versions, as well as the current version ID field for the topic record.
	 *
	 * @param topic The topic record to update.
	 * @param topicVersionIdList A list of all topic version IDs for the topic, sorted
	 *  chronologically from oldest to newest.
	 * @throws DataAccessException Thrown if any error occurs during method execution.
	 */
	void orderTopicVersions(Topic topic, List<Integer> topicVersionIdList) throws DataAccessException;

	/**
	 * Delete all existing log entries and reload the log item table based
	 * on the most recent topic versions, uploads, and user signups.
	 *
	 * @throws DataAccessException Thrown if any error occurs during method execution.
	 */
	void reloadLogItems() throws DataAccessException;

	/**
	 * Delete all existing recent changes and reload the recent changes based
	 * on the most recent topic versions.
	 *
	 * @throws DataAccessException Thrown if any error occurs during method execution.
	 */
	void reloadRecentChanges() throws DataAccessException;

	/**
	 * Perform any required setup steps for the DataHandler instance.
	 *
	 * @param locale The locale to be used when setting up the data handler
	 *  instance.  This parameter will affect any messages or defaults used
	 *  for the DataHandler.
	 * @param user The admin user to use when creating default topics and
	 *  other DataHandler parameters.
	 * @param username The admin user's username (login).
	 * @param encryptedPassword The admin user's encrypted password.  This value
	 *  is only required when creating a new admin user.
	 * @throws DataAccessException Thrown if any error occurs during method execution.
	 * @throws WikiException Thrown if a setup failure occurs.
	 */
	void setup(Locale locale, WikiUser user, String username, String encryptedPassword) throws DataAccessException, WikiException;

	/**
	 * Create the special pages used on the wiki, such as the left menu and
	 * default stylesheet.
	 *
	 * @param locale The locale to be used when setting up special pages such
	 *  as the left menu and default stylesheet.  This parameter will affect
	 *  the language used when setting up these pages.
	 * @param user The admin user to use when creating the special pages.
	 * @param virtualWiki The VirtualWiki for which special pages are being
	 *  created.
	 * @throws DataAccessException Thrown if any error occurs during method execution.
	 * @throws WikiException Thrown if a setup failure occurs.
	 */
	// FIXME - move this to another location
	void setupSpecialPages(Locale locale, WikiUser user, VirtualWiki virtualWiki) throws DataAccessException, WikiException;

	/**
	 * Undelete a previously deleted topic by setting its delete date to a
	 * null value.  Prior to calling this method the topic content should be
	 * restored to its previous value.  A new TopicVersion should be supplied
	 * reflecting the topic undeletion event.
	 *
	 * @param topic The Topic object that is being undeleted.
	 * @param topicVersion A TopicVersion object that indicates the undelete
	 *  date, author, and other parameters for the topic.  If this value is
	 *  <code>null</code> then no version is saved, nor is any recent change
	 *  entry created.
	 * @throws DataAccessException Thrown if any error occurs during method execution.
	 * @throws WikiException Thrown if the topic information is invalid.
	 */
	void undeleteTopic(Topic topic, TopicVersion topicVersion) throws DataAccessException, WikiException;

	/**
	 * Update a special page used on the wiki, such as the left menu or
	 * default stylesheet.
	 *
	 * @param locale The locale to be used when updating a special page such
	 *  as the left menu and default stylesheet.  This parameter will affect
	 *  the language used when updating up the page.
	 * @param virtualWiki The VirtualWiki for which the special page are being
	 *  updated.
	 * @param topicName The name of the special page topic that is being
	 *  updated.
	 * @param userDisplay A display name for the user updating special pages,
	 *  typically the IP address.
	 * @throws DataAccessException Thrown if any error occurs during method execution.
	 * @throws WikiException Thrown if the topic information is invalid.
	 */
	// FIXME - move this to another location
	void updateSpecialPage(Locale locale, String virtualWiki, String topicName, String userDisplay) throws DataAccessException, WikiException;

	/**
	 * Add or update a WikiFile object.  This method will add a new record if
	 * the WikiFile does not have a file ID, otherwise it will perform an update.
	 * A WikiFileVersion object will also be created to capture the author, date,
	 * and other parameters for the file.
	 *
	 * @param wikiFile The WikiFile to add or update.  If the WikiFile does not
	 *  have a file ID then a new record is created, otherwise an update is
	 *  performed.
	 * @param wikiFileVersion A WikiFileVersion containing the author, date, and
	 *  other information about the version being added.
	 * @throws DataAccessException Thrown if any error occurs during method execution.
	 * @throws WikiException Thrown if the file information is invalid.
	 */
	void writeFile(WikiFile wikiFile, WikiFileVersion wikiFileVersion) throws DataAccessException, WikiException;

	/**
	 * Add or update a namespace.  This method will add a new record if the
	 * namespace does not already exist, otherwise it will update the existing
	 * record.
	 *
	 * @param mainNamespace The namespace object to add to the database.
	 * @param commentsNamespace The comments namespace object to add to the database
	 *  for the corresponding main namespace.  This argument can be <code>null</code>
	 *  if there is no comments namespace.
	 * @throws DataAccessException Thrown if any error occurs during method execution.
	 * @throws WikiException Thrown if the namespace information is invalid.
	 */
	void writeNamespace(Namespace mainNamespace, Namespace commentsNamespace) throws DataAccessException, WikiException;

	/**
	 * Add or update virtual-wiki specific labels for a namespace.  This method will
	 * remove existing records for the virtual wiki and add the new ones.
	 *
	 * @param namespaces The namespace translation records to add/update.
	 * @param virtualWiki The virtual wiki for which namespace translations are
	 *  being added or updated.
	 * @throws DataAccessException Thrown if any error occurs during method execution.
	 * @throws WikiException Thrown if the namespace information is invalid.
	 */
	void writeNamespaceTranslations(List<Namespace> namespaces, String virtualWiki) throws DataAccessException, WikiException;

	/**
	 * Add or update a Role object.  This method will add a new record if
	 * the role does not yet exist, otherwise the role will be updated.
	 *
	 * @param role The Role to add or update.  If the Role does not yet
	 *  exist then a new record is created, otherwise an update is
	 *  performed.
	 * @param update A boolean value indicating whether this transaction is
	 *  updating an existing role or not.
	 * @throws DataAccessException Thrown if any error occurs during method execution.
	 * @throws WikiException Thrown if the role information is invalid.
	 */
	// FIXME - the update flag should not be necessary
	void writeRole(Role role, boolean update) throws DataAccessException, WikiException;

	/**
	 * Add a set of group role mappings.  This method will first delete all
	 * existing role mappings for the specified group, and will then create
	 * a mapping for each specified role.
	 *
	 * @param groupId The group id for whom role mappings are being modified.
	 * @param roles A List of String role names for all roles that are
	 *  to be assigned to this group.
	 * @throws DataAccessException Thrown if any error occurs during method execution.
	 * @throws WikiException Thrown if the role information is invalid.
	 */
	void writeRoleMapGroup(int groupId, List<String> roles) throws DataAccessException, WikiException;

	/**
	 * Add a set of user role mappings.  This method will first delete all
	 * existing role mappings for the specified user, and will then create
	 * a mapping for each specified role.
	 *
	 * @param username The username for whom role mappings are being modified.
	 * @param roles A List of String role names for all roles that are
	 *  to be assigned to this user.
	 * @throws DataAccessException Thrown if any error occurs during method execution.
	 * @throws WikiException Thrown if the role information is invalid.
	 */
	void writeRoleMapUser(String username, List<String> roles) throws DataAccessException, WikiException;

	/**
	 * Add or update a Topic object.  This method will add a new record if
	 * the Topic does not have a topic ID, otherwise it will perform an update.
	 * A TopicVersion object will also be created to capture the author, date,
	 * and other parameters for the topic.
	 *
	 * @param topic The Topic to add or update.  If the Topic does not have
	 *  a topic ID then a new record is created, otherwise an update is
	 *  performed.
	 * @param topicVersion A TopicVersion containing the author, date, and
	 *  other information about the version being added.  If this value is <code>null</code>
	 *  then no version is saved and no recent change record is created.
	 * @param categories A mapping of categories and their associated sort keys (if any)
	 *  for all categories that are associated with the current topic.
	 * @param links A List of all topic names that are linked to from the
	 *  current topic.  These will be passed to the search engine to create
	 *  searchable metadata.
	 * @throws DataAccessException Thrown if any error occurs during method execution.
	 * @throws WikiException Thrown if the topic information is invalid.
	 */
	void writeTopic(Topic topic, TopicVersion topicVersion, LinkedHashMap<String, String> categories, List<String> links) throws DataAccessException, WikiException;

	/**
	 * This method exists for performance reasons for scenarios such as topic imports where many versions
	 * may be added without the need to update the topic record.  In general {@link #writeTopic}
	 * should be used instead.
	 *
	 * @param topic The Topic to add or update.  If the Topic does not have
	 *  a topic ID then a new record is created, otherwise an update is
	 *  performed.
	 * @param topicVersion A TopicVersion containing the author, date, and
	 *  other information about the version being added.  If this value is <code>null</code>
	 *  then no version is saved and no recent change record is created.
	 * @throws DataAccessException Thrown if any error occurs during method execution.
	 * @throws WikiException Thrown if the topic version information is invalid.
	 */
	public void writeTopicVersion(Topic topic, TopicVersion topicVersion) throws DataAccessException, WikiException;

	/**
	 * Add or update a VirtualWiki object.  This method will add a new record
	 * if the VirtualWiki does not have a virtual wiki ID, otherwise it will
	 * perform an update.
	 *
	 * @param virtualWiki The VirtualWiki to add or update.  If the
	 *  VirtualWiki does not have a virtual wiki ID then a new record is
	 *  created, otherwise an update is performed.
	 * @throws DataAccessException Thrown if any error occurs during method execution.
	 * @throws WikiException Thrown if the virtual wiki information is invalid.
	 */
	void writeVirtualWiki(VirtualWiki virtualWiki) throws DataAccessException, WikiException;

	/**
	 * Add or delete an item from a user's watchlist.  If the topic is
	 * already in the user's watchlist it will be deleted, otherwise it will
	 * be added.
	 *
	 * @param watchlist The user's current Watchlist.
	 * @param virtualWiki The virtual wiki name for the current virtual wiki.
	 * @param topicName The name of the topic being added or removed from
	 *  the watchlist.
	 * @param userId The ID of the user whose watchlist is being updated.
	 * @throws DataAccessException Thrown if any error occurs during method execution.
	 * @throws WikiException Thrown if the watchlist information is invalid.
	 */
	void writeWatchlistEntry(Watchlist watchlist, String virtualWiki, String topicName, int userId) throws DataAccessException, WikiException;

	/**
	 * Add or update a WikiGroup object.  This method will add a new record if
	 * the group does not have a group ID, otherwise it will perform an update.
	 *
	 * @param group The WikiGroup to add or update.  If the group does not have
	 *  a group ID then a new record is created, otherwise an update is
	 *  performed.
	 * @throws DataAccessException Thrown if any error occurs during method execution.
	 * @throws WikiException Thrown if the group information is invalid.
	 */
	void writeWikiGroup(WikiGroup group) throws DataAccessException, WikiException;

	/**
	 * Add or update a WikiUser object.  This method will add a new record
	 * if the WikiUser does not have a user ID, otherwise it will perform an
	 * update.
	 *
	 * @param user The WikiUser being added or updated.  If the WikiUser does
	 *  not have a user ID then a new record is created, otherwise an update
	 *  is performed.
	 * @param username The user's username (login).
	 * @param encryptedPassword The user's encrypted password.  Required only when the
	 *  password is being updated.
	 * @throws DataAccessException Thrown if any error occurs during method execution.
	 * @throws WikiException Thrown if the user information is invalid.
	 */
	void writeWikiUser(WikiUser user, String username, String encryptedPassword) throws DataAccessException, WikiException;
}
<|MERGE_RESOLUTION|>--- conflicted
+++ resolved
@@ -1,882 +1,875 @@
-/**
- * Licensed under the GNU LESSER GENERAL PUBLIC LICENSE, version 2.1, dated February 1999.
- *
- * This program is free software; you can redistribute it and/or modify
- * it under the terms of the latest version of the GNU Lesser General
- * Public License as published by the Free Software Foundation;
- *
- * This program is distributed in the hope that it will be useful,
- * but WITHOUT ANY WARRANTY; without even the implied warranty of
- * MERCHANTABILITY or FITNESS FOR A PARTICULAR PURPOSE.  See the
- * GNU Lesser General Public License for more details.
- *
- * You should have received a copy of the GNU Lesser General Public License
- * along with this program (LICENSE.txt); if not, write to the Free Software
- * Foundation, Inc., 59 Temple Place - Suite 330, Boston, MA  02111-1307, USA.
- */
-package org.jamwiki;
-
-import java.sql.Connection;
-import java.sql.SQLException;
-import java.util.LinkedHashMap;
-import java.util.List;
-import java.util.Locale;
-import java.util.Map;
-import org.jamwiki.model.Category;
-import org.jamwiki.model.LogItem;
-import org.jamwiki.model.Namespace;
-import org.jamwiki.model.RecentChange;
-import org.jamwiki.model.Role;
-import org.jamwiki.model.RoleMap;
-import org.jamwiki.model.Topic;
-import org.jamwiki.model.TopicType;
-import org.jamwiki.model.TopicVersion;
-import org.jamwiki.model.VirtualWiki;
-import org.jamwiki.model.Watchlist;
-import org.jamwiki.model.WikiFile;
-import org.jamwiki.model.WikiFileVersion;
-import org.jamwiki.model.WikiGroup;
-import org.jamwiki.model.WikiUser;
-import org.jamwiki.utils.Pagination;
-
-/**
- * This interface provides all methods needed when retrieving or modifying
- * Wiki data.  Any database or other persistency class must implement
- * this interface, and there should also be a corresponding
- * &lt;data-handler&gt; entry for the class in the
- * <code>jamwiki-configuration.xml</code> file.
- *
- * @see org.jamwiki.WikiBase#getDataHandler
- */
-public interface DataHandler {
-
-	/** Ansi data handler class */
-	public static final String DATA_HANDLER_ANSI = "org.jamwiki.db.AnsiDataHandler";
-	/** DB2 data handler class */
-	public static final String DATA_HANDLER_DB2 = "org.jamwiki.db.DB2DataHandler";
-	/** DB2/400 data handler class */
-	public static final String DATA_HANDLER_DB2400 = "org.jamwiki.db.DB2400DataHandler";
-	/** HSql data handler class */
-	public static final String DATA_HANDLER_HSQL = "org.jamwiki.db.HSqlDataHandler";
-	/** MSSql data handler class */
-	public static final String DATA_HANDLER_MSSQL = "org.jamwiki.db.MSSqlDataHandler";
-	/** MySql data handler class */
-	public static final String DATA_HANDLER_MYSQL = "org.jamwiki.db.MySqlDataHandler";
-	/** Oracle data handler class */
-	public static final String DATA_HANDLER_ORACLE = "org.jamwiki.db.OracleDataHandler";
-	/** Postgres data handler class */
-	public static final String DATA_HANDLER_POSTGRES = "org.jamwiki.db.PostgresDataHandler";
-	/** Sybase ASA data handler class */
-	public static final String DATA_HANDLER_ASA = "org.jamwiki.db.SybaseASADataHandler";
-
-	/**
-	 * Determine if a value matching the given username and password exists in
-	 * the data store.
-	 *
-	 * @param username The username that is being validated against.
-	 * @param password The password that is being validated against.
-	 * @return <code>true</code> if the username / password combination matches
-	 *  an existing record in the data store, <code>false</code> otherwise.
-	 * @throws DataAccessException Thrown if an error occurs while accessing the data
-	 *  store.
-	 */
-	boolean authenticate(String username, String password) throws DataAccessException;
-
-	/**
-	 * Determine if a topic can be moved to a new location.  If the
-	 * destination is not an existing topic, is a topic that has been deleted,
-	 * or is a topic that redirects to the source topic then this method
-	 * should return <code>true</code>.
-	 *
-	 * @param fromTopic The Topic that is being moved.
-	 * @param destination The new name for the topic.
-	 * @return <code>true</code> if the topic can be moved to the destination,
-	 *  <code>false</code> otherwise.
-	 * @throws DataAccessException Thrown if any error occurs during method execution.
-	 */
-	boolean canMoveTopic(Topic fromTopic, String destination) throws DataAccessException;
-
-	/**
-	 * Mark a topic deleted by setting its delete date to a non-null value.
-	 * Prior to calling this method the topic content should also be set
-	 * empty.  This method will also delete recent changes for the topic,
-	 * and a new TopicVersion should be supplied reflecting the topic deletion
-	 * event.
-	 *
-	 * @param topic The Topic object that is being deleted.
-	 * @param topicVersion A TopicVersion object that indicates the delete
-	 *  date, author, and other parameters for the topic.  If this value is
-	 *  <code>null</code> then no version is saved, nor is any recent change
-	 *  entry created.
-	 * @throws DataAccessException Thrown if any error occurs during method execution.
-	 * @throws WikiException Thrown if the topic information is invalid.
-	 */
-	void deleteTopic(Topic topic, TopicVersion topicVersion) throws DataAccessException, WikiException;
-
-	/**
-	 * This method should be called only during upgrades and provides the capability
-	 * to execute a SQL query from a QueryHandler-specific property file.
-	 *
-	 * @param prop The name of the SQL property file value to execute.
-	 * @param conn The SQL connection to use when executing the SQL.
-	 * @throws SQLException Thrown if any error occurs during execution.
-	 */
-	void executeUpgradeQuery(String prop, Connection conn) throws SQLException;
-
-	/**
-	 * This method should be called only during upgrades and provides the capability
-	 * to execute update SQL from a QueryHandler-specific property file.
-	 *
-	 * @param prop The name of the SQL property file value to execute.
-	 * @param conn The SQL connection to use when executing the SQL.
-	 * @throws SQLException Thrown if any error occurs during execution.
-	 */
-	void executeUpgradeUpdate(String prop, Connection conn) throws SQLException;
-
-	/**
-	 * Return a List of all Category objects for a given virtual wiki.
-	 *
-	 * @param virtualWiki The virtual wiki for which categories are being
-	 *  retrieved.
-	 * @param pagination A Pagination object indicating the total number of
-	 *  results and offset for the results to be retrieved.
-	 * @return A List of all Category objects for a given virutal wiki.
-	 * @throws DataAccessException Thrown if any error occurs during method execution.
-	 */
-	List<Category> getAllCategories(String virtualWiki, Pagination pagination) throws DataAccessException;
-
-	/**
-	 * Return a List of all Role objects for the wiki.
-	 *
-	 * @return A List of all Role objects for the wiki.
-	 * @throws DataAccessException Thrown if any error occurs during method execution.
-	 */
-	List<Role> getAllRoles() throws DataAccessException;
-
-	/**
-	 * Return a List of all topic names for all non-deleted topics that
-	 * exist for the virtual wiki.
-	 *
-	 * @param virtualWiki The virtual wiki for which topics are being
-	 *  retrieved.
-	 * @return A List of all topic names for all non-deleted topics that
-	 *  exist for the virtual wiki.
-	 * @throws DataAccessException Thrown if any error occurs during method execution.
-	 */
-	List<String> getAllTopicNames(String virtualWiki) throws DataAccessException;
-
-	/**
-	 * Retrieve a List of all TopicVersions for a given topic, sorted
-	 * chronologically.
-	 *
-	 * @param virtualWiki The virtual wiki for the topic being queried.
-	 * @param topicName The name of the topic being queried.
-	 * @param descending Set to <code>true</code> if the results should be
-	 *  sorted with the most recent version first, <code>false</code> if the
-	 *  results should be sorted with the oldest versions first.
-	 * @return A List of all TopicVersion objects for the given topic.
-	 *  If no matching topic exists then an exception is thrown.
-	 * @throws DataAccessException Thrown if any error occurs during method execution.
-	 */
-	List<WikiFileVersion> getAllWikiFileVersions(String virtualWiki, String topicName, boolean descending) throws DataAccessException;
-
-	/**
-	 * Retrieve a List of all LogItem objects for a given virtual wiki, sorted
-	 * chronologically.
-	 *
-	 * @param virtualWiki The virtual wiki for which log items are being
-	 *  retrieved.
-	 * @param logType Set to <code>-1</code> if all log items should be returned,
-	 *  otherwise set the log type for items to retrieve.
-	 * @param pagination A Pagination object indicating the total number of
-	 *  results and offset for the results to be retrieved.
-	 * @param descending Set to <code>true</code> if the results should be
-	 *  sorted with the most recent log items first, <code>false</code> if the
-	 *  results should be sorted with the oldest items first.
-	 * @return A List of LogItem objects for a given virtual wiki, sorted
-	 *  chronologically.
-	 * @throws DataAccessException Thrown if any error occurs during method execution.
-	 */
-	public List<LogItem> getLogItems(String virtualWiki, int logType, Pagination pagination, boolean descending) throws DataAccessException;
-
-	/**
-	 * Retrieve a List of all RecentChange objects for a given virtual
-	 * wiki, sorted chronologically.
-	 *
-	 * @param virtualWiki The virtual wiki for which recent changes are being
-	 *  retrieved.
-	 * @param pagination A Pagination object indicating the total number of
-	 *  results and offset for the results to be retrieved.
-	 * @param descending Set to <code>true</code> if the results should be
-	 *  sorted with the most recent changes first, <code>false</code> if the
-	 *  results should be sorted with the oldest changes first.
-	 * @return A List of all RecentChange objects for a given virtual
-	 *  wiki, sorted chronologically.
-	 * @throws DataAccessException Thrown if any error occurs during method execution.
-	 */
-	List<RecentChange> getRecentChanges(String virtualWiki, Pagination pagination, boolean descending) throws DataAccessException;
-
-	/**
-	 * Retrieve a List of RoleMap objects for all users whose login
-	 * contains the given login fragment.
-	 *
-	 * @param loginFragment A value that must be contained with the user's
-	 *  login.  This method will return partial matches, so "name" will
-	 *  match "name", "firstname" and "namesake".
-	 * @return A list of RoleMap objects containing all roles for all
-	 *  users whose login contains the login fragment.  If no matches are
-	 *  found then this method returns an empty List.  This method will
-	 *  never return <code>null</code>.
-	 * @throws DataAccessException Thrown if any error occurs during method execution.
-	 */
-	List<RoleMap> getRoleMapByLogin(String loginFragment) throws DataAccessException;
-
-	/**
-	 * Retrieve a list of RoleMap objects for all users and groups who
-	 * have been assigned the specified role.
-	 *
-	 * @param roleName The name of the role being queried against.
-	 * @return A list of RoleMap objects containing all roles for all
-	 *  users and groups who have been assigned the specified role.  If no
-	 *  matches are found then this method returns an empty List.  This
-	 *  method will never return <code>null</code>.
-	 * @throws DataAccessException Thrown if any error occurs during method execution.
-	 */
-	List<RoleMap> getRoleMapByRole(String roleName) throws DataAccessException;
-
-	/**
-	 * Retrieve all roles assigned to a given group.
-	 *
-	 * @param groupName The name of the group for whom roles are being retrieved.
-	 * @return An array of Role objects for the given group, or an empty
-	 *  array if no roles are assigned to the group.  This method will
-	 *  never return <code>null</code>.
-	 * @throws DataAccessException Thrown if any error occurs during method execution.
-	 */
-	List<Role> getRoleMapGroup(String groupName) throws DataAccessException;
-
-	/**
-	 * Retrieve a list of RoleMap objects for all groups.
-	 *
-	 * @return A list of RoleMap objects containing all roles for all
-	 *  groups.  If no matches are found then this method returns an empty
-	 *  List.  This method will never return <code>null</code>.
-	 * @throws DataAccessException Thrown if any error occurs during method execution.
-	 */
-	List<RoleMap> getRoleMapGroups() throws DataAccessException;
-
-	/**
-	 * Retrieve all roles assigned to a given user.
-	 *
-	 * @param login The login of the user for whom roles are being retrieved.
-	 * @return A list of Role objects for the given user, or an empty
-	 *  array if no roles are assigned to the user.  This method will
-	 *  never return <code>null</code>.
-	 * @throws DataAccessException Thrown if any error occurs during method execution.
-	 */
-	List<Role> getRoleMapUser(String login) throws DataAccessException;
-
-	/**
-	 * Retrieve a List of RecentChange objects representing a topic's history,
-	 * sorted chronologically.
-	 *
-	 * @param virtualWiki The virtual wiki for the topic being queried.
-	 * @param topicName The name of the topic being queried.
-	 * @param pagination A Pagination object indicating the total number of
-	 *  results and offset for the results to be retrieved.
-	 * @param descending Set to <code>true</code> if the results should be
-	 *  sorted with the most recent changes first, <code>false</code> if the
-	 *  results should be sorted with the oldest changes first.
-	 * @return A List of all RecentChange objects representing a topic's history,
-	 *  sorted chronologically.
-	 * @throws DataAccessException Thrown if any error occurs during method execution.
-	 */
-	List<RecentChange> getTopicHistory(String virtualWiki, String topicName, Pagination pagination, boolean descending) throws DataAccessException;
-
-	/**
-	 * Retrieve a List of topic names for all admin-only topics, sorted
-	 * alphabetically.
-	 *
-	 * @param virtualWiki The virtual wiki for which admin-only topics are
-	 *  being retrieved.
-	 * @param pagination A Pagination object indicating the total number of
-	 *  results and offset for the results to be retrieved.
-	 * @return A List of topic names for all admin-only topics, sorted
-	 *  alphabetically.
-	 * @throws DataAccessException Thrown if any error occurs during method execution.
-	 */
-	List<String> getTopicsAdmin(String virtualWiki, Pagination pagination) throws DataAccessException;
-
-	/**
-	 * Retrieve a List of RecentChange objects corresponding to all
-	 * changes made by a particular user.
-	 *
-	 * @param virtualWiki The virtual wiki for which changes are being
-	 *  retrieved.
-	 * @param userString Either a user display, which is typically an IP
-	 *  address (for anonymous users) or the user login corresponding to
-	 *  the user for whom contributions are being retrieved.
-	 * @param pagination A Pagination object indicating the total number of
-	 *  results and offset for the results to be retrieved.
-	 * @param descending Set to <code>true</code> if the results should be
-	 *  sorted with the most recent changes first, <code>false</code> if the
-	 *  results should be sorted with the oldest changes first.
-	 * @return A List of RecentChange objects corresponding to all
-	 *  changes made by a particular user.
-	 * @throws DataAccessException Thrown if any error occurs during method execution.
-	 */
-	List<RecentChange> getUserContributions(String virtualWiki, String userString, Pagination pagination, boolean descending) throws DataAccessException;
-
-	/**
-	 * Return a List of all VirtualWiki objects that exist for the wiki.
-	 *
-	 * @return A List of all VirtualWiki objects that exist for the
-	 *  wiki.
-	 * @throws DataAccessException Thrown if any error occurs during method execution.
-	 */
-	List<VirtualWiki> getVirtualWikiList() throws DataAccessException;
-
-	/**
-	 * Retrieve a user's watchlist.
-	 *
-	 * @param virtualWiki The virtual wiki for which a watchlist is being
-	 *  retrieved.
-	 * @param userId The ID of the user whose watchlist is being retrieved.
-	 * @return The Watchlist object for the user.
-	 * @throws DataAccessException Thrown if any error occurs during method execution.
-	 */
-	Watchlist getWatchlist(String virtualWiki, int userId) throws DataAccessException;
-
-	/**
-	 * Retrieve a List of RecentChange objects corresponding to a user's
-	 * watchlist.  This method is primarily used to display a user's watchlist
-	 * on the Special:Watchlist page.
-	 *
-	 * @param virtualWiki The virtual wiki for which a watchlist is being
-	 *  retrieved.
-	 * @param userId The ID of the user whose watchlist is being retrieved.
-	 * @param pagination A Pagination object indicating the total number of
-	 *  results and offset for the results to be retrieved.
-	 * @return A List of RecentChange objects corresponding to a user's
-	 *  watchlist.
-	 * @throws DataAccessException Thrown if any error occurs during method execution.
-	 */
-	List<RecentChange> getWatchlist(String virtualWiki, int userId, Pagination pagination) throws DataAccessException;
-
-	/**
-	 * Retrieve a List of Category objects corresponding to all topics
-	 * that belong to the category, sorted by either the topic name, or
-	 * category sort key (if specified).
-	 *
-	 * @param virtualWiki The virtual wiki for the category being queried.
-	 * @param categoryName The name of the category being queried.
-	 * @return A List of all Category objects corresponding to all
-	 *  topics that belong to the category, sorted by either the topic name,
-	 *  or category sort key (if specified).
-	 * @throws DataAccessException Thrown if any error occurs during method execution.
-	 */
-	List<Category> lookupCategoryTopics(String virtualWiki, String categoryName) throws DataAccessException;
-
-	/**
-	 * Given a namespace string, return the namespace that corresponds to that string,
-	 * or <code>null</code> if no match exists.
-	 *
-	 * @param virtualWiki The virtual wiki for the namespace being queried.
-	 * @param namespaceString The value to query to see if a matching namespace exists.
-	 * @return The matching Namespace object, or <code>null</code> if no match is found.
-	 * @throws DataAccessException Thrown if any error occurs during method execution.
-	 */
-	Namespace lookupNamespace(String virtualWiki, String namespaceString) throws DataAccessException;
-
-	/**
-<<<<<<< HEAD
-=======
-	 * Given a namespace ID return the corresponding namespace, or <code>null</code>
-	 * if no match exists.
-	 *
-	 * @param namespaceId The ID for the namespace being retrieved.
-	 * @return The matching Namespace object, or <code>null</code> if no match is found.
-	 * @throws DataAccessException Thrown if any error occurs during method execution.
-	 */
-	Namespace lookupNamespaceById(int namespaceId) throws DataAccessException;
-
-	/**
->>>>>>> 62e73fa3
-	 * Return all namespaces currently available for the wiki.
-	 *
-	 * @return A list of all Namespace objects currently available for the wiki.
-	 * @throws DataAccessException Thrown if any error occurs during method execution.
-	 */
-	List<Namespace> lookupNamespaces() throws DataAccessException;
-
-	/**
-	 * Retrieve a Topic object that matches the given virtual wiki and topic
-	 * name.
-	 *
-	 * @param virtualWiki The virtual wiki for the topic being queried.
-	 * @param topicName The name of the topic being queried.
-	 * @param deleteOK Set to <code>true</code> if deleted topics can be
-	 *  retrieved, <code>false</code> otherwise.
-	 * @param conn If this method is being called as part of a transaction
-	 *  then this parameter should contain the database connection.  If
-	 *  this method is not part of a transaction then this value should be
-	 *  <code>null</code>.
-	 * @return A Topic object that matches the given virtual wiki and topic
-	 *  name, or <code>null</code> if no matching topic exists.
-	 * @throws DataAccessException Thrown if any error occurs during method execution.
-	 */
-	Topic lookupTopic(String virtualWiki, String topicName, boolean deleteOK, Connection conn) throws DataAccessException;
-
-	/**
-	 * Retrieve a Topic object that matches the given topic id and virtual wiki.
-	 *
-	 * @param virtualWiki The virtual wiki for the topic being queried.
-	 * @param topicId The identifier of the topic being queried.
-	 * @return A Topic object that matches the given virtual wiki and topic
-	 * id, or <code>null</code> if no matching topic exists.
-	 * @throws DataAccessException Thrown if any error occurs during method execution.
-	 */
-	Topic lookupTopicById(String virtualWiki, int topicId) throws DataAccessException;
-
-	/**
-	 * Return a count of all topics, including redirects, comments pages and
-	 * templates, for the given virtual wiki.  Deleted topics are not included
-	 * in the count.
-	 *
-	 * @param virtualWiki The virtual wiki for which the total topic count is
-	 *  being returned.
-	 * @param namespaceId An optional parameter to specify that results should only
-	 *  be from the specified namespace.  If this value is <code>null</code> then
-	 *  results will be returned from all namespaces.
-	 * @return A count of all topics, including redirects, comments pages and
-	 *  templates, for the given virtual wiki and (optionally) namespace.  Deleted
-	 *  topics are not included in the count.
-	 * @throws DataAccessException Thrown if any error occurs during method execution.
-	 */
-	int lookupTopicCount(String virtualWiki, Integer namespaceId) throws DataAccessException;
-
-	/**
-	 * Return a List of topic names for all non-deleted topics in the
-	 * virtual wiki that match a specific topic type.
-	 *
-	 * @param virtualWiki The virtual wiki for the topics being queried.
-	 * @param topicType1 The type of topics to return.
-	 * @param topicType2 The type of topics to return.  Set to the same value
-	 *  as topicType1 if only one type is needed.
-	 * @param namespaceId An optional parameter to specify that results should only
-	 *  be from the specified namespace.  If this value is <code>null</code> then
-	 *  results will be returned from all namespaces.
-	 * @param pagination A Pagination object indicating the total number of
-	 *  results and offset for the results to be retrieved.
-	 * @return A map of topic id and topic name for all non-deleted topics in the
-	 *  virtual wiki that match a specific topic type.
-	 * @throws DataAccessException Thrown if any error occurs during method execution.
-	 */
-<<<<<<< HEAD
-	Map<Integer, String> lookupTopicByType(String virtualWiki, TopicType topicType1, TopicType topicType2, Pagination pagination) throws DataAccessException;
-=======
-	Map<Integer, String> lookupTopicByType(String virtualWiki, TopicType topicType1, TopicType topicType2, Integer namespaceId, Pagination pagination) throws DataAccessException;
-
-	/**
-	 * Given a topic name and virtual wiki, return the corresponding topic ID, or
-	 * <code>null</code> if no matching topic exists.  This method will return only
-	 * non-deleted topics and performs better for cases where a caller only needs to
-	 * know if a topic exists, but does not need a full Topic object.
-	 *
-	 * @param virtualWiki The virtual wiki for the topic being queried.
-	 * @param topicName The name of the topic being queried.
-	 * @return The ID of the Topic object that matches the given virtual wiki and topic
-	 * name, or <code>null</code> if no matching topic exists.
-	 * @throws DataAccessException Thrown if any error occurs during method execution.
-	 */
-	Integer lookupTopicId(String virtualWiki, String topicName) throws DataAccessException;
->>>>>>> 62e73fa3
-
-	/**
-	 * Retrieve a TopicVersion object for a given topic version ID.
-	 *
-	 * @param topicVersionId The ID of the topic version being retrieved.
-	 * @return A TopicVersion object matching the given topic version ID,
-	 *  or <code>null</code> if no matching topic version is found.
-	 * @throws DataAccessException Thrown if any error occurs during method execution.
-	 */
-	TopicVersion lookupTopicVersion(int topicVersionId) throws DataAccessException;
-
-	/**
-	 * Given a virtual wiki name, return the corresponding VirtualWiki object.
-	 *
-	 * @param virtualWikiName The name of the VirtualWiki object that is
-	 *  being retrieved.
-	 * @return The VirtualWiki object that corresponds to the virtual wiki
-	 *  name being queried, or <code>null</code> if no matching VirtualWiki
-	 *  can be found.
-	 * @throws DataAccessException Thrown if any error occurs during method execution.
-	 */
-	VirtualWiki lookupVirtualWiki(String virtualWikiName) throws DataAccessException;
-
-	/**
-	 * Retrieve a WikiFile object for a given virtual wiki and topic name.
-	 *
-	 * @param virtualWiki The virtual wiki for the file being queried.
-	 * @param topicName The topic name for the file being queried.
-	 * @return The WikiFile object for the given virtual wiki and topic name,
-	 *  or <code>null</code> if no matching WikiFile exists.
-	 * @throws DataAccessException Thrown if any error occurs during method execution.
-	 */
-	WikiFile lookupWikiFile(String virtualWiki, String topicName) throws DataAccessException;
-
-	/**
-	 * Return a count of all wiki files for the given virtual wiki.  Deleted
-	 * files are not included in the count.
-	 *
-	 * @param virtualWiki The virtual wiki for which the total file count is
-	 *  being returned.
-	 * @return A count of all wiki files for the given virtual wiki.  Deleted
-	 *  files are not included in the count.
-	 * @throws DataAccessException Thrown if any error occurs during method execution.
-	 */
-	int lookupWikiFileCount(String virtualWiki) throws DataAccessException;
-
-	/**
-	 * Retrieve a WikiGroup object for a given group name.
-	 *
-	 * @param groupName The group name for the group being queried.
-	 * @return The WikiGroup object for the given group name, or
-	 *  <code>null</code> if no matching group exists.
-	 * @throws DataAccessException Thrown if any error occurs during method execution.
-	 */
-	WikiGroup lookupWikiGroup(String groupName) throws DataAccessException;
-
-	/**
-	 * Retrieve a WikiUser object matching a given user ID.
-	 *
-	 * @param userId The ID of the WikiUser being retrieved.
-	 * @return The WikiUser object matching the given user ID, or
-	 *  <code>null</code> if no matching WikiUser exists.
-	 * @throws DataAccessException Thrown if any error occurs during method execution.
-	 */
-	WikiUser lookupWikiUser(int userId) throws DataAccessException;
-
-	/**
-	 * Retrieve a WikiUser object matching a given username.
-	 *
-	 * @param username The username of the WikiUser being retrieved.
-	 * @return The WikiUser object matching the given username, or
-	 *  <code>null</code> if no matching WikiUser exists.
-	 * @throws DataAccessException Thrown if any error occurs during method execution.
-	 */
-	WikiUser lookupWikiUser(String username) throws DataAccessException;
-
-	/**
-	 * Return a count of all wiki users.
-	 *
-	 * @return A count of all wiki users.
-	 * @throws DataAccessException Thrown if any error occurs during method execution.
-	 */
-	int lookupWikiUserCount() throws DataAccessException;
-
-	/**
-	 * Retrieve a WikiUser object matching a given username.
-	 *
-	 * @param username The username of the WikiUser being retrieved.
-	 * @return The encrypted password for the given user name, or
-	 *  <code>null</code> if no matching WikiUser exists.
-	 * @throws DataAccessException Thrown if any error occurs during method execution.
-	 */
-	String lookupWikiUserEncryptedPassword(String username) throws DataAccessException;
-
-	/**
-	 * Return a List of user logins for all wiki users.
-	 *
-	 * @param pagination A Pagination object indicating the total number of
-	 *  results and offset for the results to be retrieved.
-	 * @return A List of user logins for all wiki users.
-	 * @throws DataAccessException Thrown if any error occurs during method execution.
-	 */
-	List<String> lookupWikiUsers(Pagination pagination) throws DataAccessException;
-
-	/**
-	 * Move a topic to a new name, creating a redirect topic in the old
-	 * topic location.  An exception will be thrown if the topic cannot be
-	 * moved for any reason.
-	 *
-	 * @param fromTopic The Topic object that is being moved.
-	 * @param fromVersion A TopicVersion object that indicates the move
-	 *  date, author, and other parameters for the topic.
-	 * @param destination The new name for the topic.
-	 * @throws DataAccessException Thrown if any error occurs during method execution.
-	 * @throws WikiException Thrown if the topic information is invalid.
-	 */
-	void moveTopic(Topic fromTopic, TopicVersion fromVersion, String destination) throws DataAccessException, WikiException;
-
-	/**
-	 * Utility method used when importing to updating the previous topic version ID field
-	 * of topic versions, as well as the current version ID field for the topic record.
-	 *
-	 * @param topic The topic record to update.
-	 * @param topicVersionIdList A list of all topic version IDs for the topic, sorted
-	 *  chronologically from oldest to newest.
-	 * @throws DataAccessException Thrown if any error occurs during method execution.
-	 */
-	void orderTopicVersions(Topic topic, List<Integer> topicVersionIdList) throws DataAccessException;
-
-	/**
-	 * Delete all existing log entries and reload the log item table based
-	 * on the most recent topic versions, uploads, and user signups.
-	 *
-	 * @throws DataAccessException Thrown if any error occurs during method execution.
-	 */
-	void reloadLogItems() throws DataAccessException;
-
-	/**
-	 * Delete all existing recent changes and reload the recent changes based
-	 * on the most recent topic versions.
-	 *
-	 * @throws DataAccessException Thrown if any error occurs during method execution.
-	 */
-	void reloadRecentChanges() throws DataAccessException;
-
-	/**
-	 * Perform any required setup steps for the DataHandler instance.
-	 *
-	 * @param locale The locale to be used when setting up the data handler
-	 *  instance.  This parameter will affect any messages or defaults used
-	 *  for the DataHandler.
-	 * @param user The admin user to use when creating default topics and
-	 *  other DataHandler parameters.
-	 * @param username The admin user's username (login).
-	 * @param encryptedPassword The admin user's encrypted password.  This value
-	 *  is only required when creating a new admin user.
-	 * @throws DataAccessException Thrown if any error occurs during method execution.
-	 * @throws WikiException Thrown if a setup failure occurs.
-	 */
-	void setup(Locale locale, WikiUser user, String username, String encryptedPassword) throws DataAccessException, WikiException;
-
-	/**
-	 * Create the special pages used on the wiki, such as the left menu and
-	 * default stylesheet.
-	 *
-	 * @param locale The locale to be used when setting up special pages such
-	 *  as the left menu and default stylesheet.  This parameter will affect
-	 *  the language used when setting up these pages.
-	 * @param user The admin user to use when creating the special pages.
-	 * @param virtualWiki The VirtualWiki for which special pages are being
-	 *  created.
-	 * @throws DataAccessException Thrown if any error occurs during method execution.
-	 * @throws WikiException Thrown if a setup failure occurs.
-	 */
-	// FIXME - move this to another location
-	void setupSpecialPages(Locale locale, WikiUser user, VirtualWiki virtualWiki) throws DataAccessException, WikiException;
-
-	/**
-	 * Undelete a previously deleted topic by setting its delete date to a
-	 * null value.  Prior to calling this method the topic content should be
-	 * restored to its previous value.  A new TopicVersion should be supplied
-	 * reflecting the topic undeletion event.
-	 *
-	 * @param topic The Topic object that is being undeleted.
-	 * @param topicVersion A TopicVersion object that indicates the undelete
-	 *  date, author, and other parameters for the topic.  If this value is
-	 *  <code>null</code> then no version is saved, nor is any recent change
-	 *  entry created.
-	 * @throws DataAccessException Thrown if any error occurs during method execution.
-	 * @throws WikiException Thrown if the topic information is invalid.
-	 */
-	void undeleteTopic(Topic topic, TopicVersion topicVersion) throws DataAccessException, WikiException;
-
-	/**
-	 * Update a special page used on the wiki, such as the left menu or
-	 * default stylesheet.
-	 *
-	 * @param locale The locale to be used when updating a special page such
-	 *  as the left menu and default stylesheet.  This parameter will affect
-	 *  the language used when updating up the page.
-	 * @param virtualWiki The VirtualWiki for which the special page are being
-	 *  updated.
-	 * @param topicName The name of the special page topic that is being
-	 *  updated.
-	 * @param userDisplay A display name for the user updating special pages,
-	 *  typically the IP address.
-	 * @throws DataAccessException Thrown if any error occurs during method execution.
-	 * @throws WikiException Thrown if the topic information is invalid.
-	 */
-	// FIXME - move this to another location
-	void updateSpecialPage(Locale locale, String virtualWiki, String topicName, String userDisplay) throws DataAccessException, WikiException;
-
-	/**
-	 * Add or update a WikiFile object.  This method will add a new record if
-	 * the WikiFile does not have a file ID, otherwise it will perform an update.
-	 * A WikiFileVersion object will also be created to capture the author, date,
-	 * and other parameters for the file.
-	 *
-	 * @param wikiFile The WikiFile to add or update.  If the WikiFile does not
-	 *  have a file ID then a new record is created, otherwise an update is
-	 *  performed.
-	 * @param wikiFileVersion A WikiFileVersion containing the author, date, and
-	 *  other information about the version being added.
-	 * @throws DataAccessException Thrown if any error occurs during method execution.
-	 * @throws WikiException Thrown if the file information is invalid.
-	 */
-	void writeFile(WikiFile wikiFile, WikiFileVersion wikiFileVersion) throws DataAccessException, WikiException;
-
-	/**
-	 * Add or update a namespace.  This method will add a new record if the
-	 * namespace does not already exist, otherwise it will update the existing
-	 * record.
-	 *
-	 * @param mainNamespace The namespace object to add to the database.
-	 * @param commentsNamespace The comments namespace object to add to the database
-	 *  for the corresponding main namespace.  This argument can be <code>null</code>
-	 *  if there is no comments namespace.
-	 * @throws DataAccessException Thrown if any error occurs during method execution.
-	 * @throws WikiException Thrown if the namespace information is invalid.
-	 */
-	void writeNamespace(Namespace mainNamespace, Namespace commentsNamespace) throws DataAccessException, WikiException;
-
-	/**
-	 * Add or update virtual-wiki specific labels for a namespace.  This method will
-	 * remove existing records for the virtual wiki and add the new ones.
-	 *
-	 * @param namespaces The namespace translation records to add/update.
-	 * @param virtualWiki The virtual wiki for which namespace translations are
-	 *  being added or updated.
-	 * @throws DataAccessException Thrown if any error occurs during method execution.
-	 * @throws WikiException Thrown if the namespace information is invalid.
-	 */
-	void writeNamespaceTranslations(List<Namespace> namespaces, String virtualWiki) throws DataAccessException, WikiException;
-
-	/**
-	 * Add or update a Role object.  This method will add a new record if
-	 * the role does not yet exist, otherwise the role will be updated.
-	 *
-	 * @param role The Role to add or update.  If the Role does not yet
-	 *  exist then a new record is created, otherwise an update is
-	 *  performed.
-	 * @param update A boolean value indicating whether this transaction is
-	 *  updating an existing role or not.
-	 * @throws DataAccessException Thrown if any error occurs during method execution.
-	 * @throws WikiException Thrown if the role information is invalid.
-	 */
-	// FIXME - the update flag should not be necessary
-	void writeRole(Role role, boolean update) throws DataAccessException, WikiException;
-
-	/**
-	 * Add a set of group role mappings.  This method will first delete all
-	 * existing role mappings for the specified group, and will then create
-	 * a mapping for each specified role.
-	 *
-	 * @param groupId The group id for whom role mappings are being modified.
-	 * @param roles A List of String role names for all roles that are
-	 *  to be assigned to this group.
-	 * @throws DataAccessException Thrown if any error occurs during method execution.
-	 * @throws WikiException Thrown if the role information is invalid.
-	 */
-	void writeRoleMapGroup(int groupId, List<String> roles) throws DataAccessException, WikiException;
-
-	/**
-	 * Add a set of user role mappings.  This method will first delete all
-	 * existing role mappings for the specified user, and will then create
-	 * a mapping for each specified role.
-	 *
-	 * @param username The username for whom role mappings are being modified.
-	 * @param roles A List of String role names for all roles that are
-	 *  to be assigned to this user.
-	 * @throws DataAccessException Thrown if any error occurs during method execution.
-	 * @throws WikiException Thrown if the role information is invalid.
-	 */
-	void writeRoleMapUser(String username, List<String> roles) throws DataAccessException, WikiException;
-
-	/**
-	 * Add or update a Topic object.  This method will add a new record if
-	 * the Topic does not have a topic ID, otherwise it will perform an update.
-	 * A TopicVersion object will also be created to capture the author, date,
-	 * and other parameters for the topic.
-	 *
-	 * @param topic The Topic to add or update.  If the Topic does not have
-	 *  a topic ID then a new record is created, otherwise an update is
-	 *  performed.
-	 * @param topicVersion A TopicVersion containing the author, date, and
-	 *  other information about the version being added.  If this value is <code>null</code>
-	 *  then no version is saved and no recent change record is created.
-	 * @param categories A mapping of categories and their associated sort keys (if any)
-	 *  for all categories that are associated with the current topic.
-	 * @param links A List of all topic names that are linked to from the
-	 *  current topic.  These will be passed to the search engine to create
-	 *  searchable metadata.
-	 * @throws DataAccessException Thrown if any error occurs during method execution.
-	 * @throws WikiException Thrown if the topic information is invalid.
-	 */
-	void writeTopic(Topic topic, TopicVersion topicVersion, LinkedHashMap<String, String> categories, List<String> links) throws DataAccessException, WikiException;
-
-	/**
-	 * This method exists for performance reasons for scenarios such as topic imports where many versions
-	 * may be added without the need to update the topic record.  In general {@link #writeTopic}
-	 * should be used instead.
-	 *
-	 * @param topic The Topic to add or update.  If the Topic does not have
-	 *  a topic ID then a new record is created, otherwise an update is
-	 *  performed.
-	 * @param topicVersion A TopicVersion containing the author, date, and
-	 *  other information about the version being added.  If this value is <code>null</code>
-	 *  then no version is saved and no recent change record is created.
-	 * @throws DataAccessException Thrown if any error occurs during method execution.
-	 * @throws WikiException Thrown if the topic version information is invalid.
-	 */
-	public void writeTopicVersion(Topic topic, TopicVersion topicVersion) throws DataAccessException, WikiException;
-
-	/**
-	 * Add or update a VirtualWiki object.  This method will add a new record
-	 * if the VirtualWiki does not have a virtual wiki ID, otherwise it will
-	 * perform an update.
-	 *
-	 * @param virtualWiki The VirtualWiki to add or update.  If the
-	 *  VirtualWiki does not have a virtual wiki ID then a new record is
-	 *  created, otherwise an update is performed.
-	 * @throws DataAccessException Thrown if any error occurs during method execution.
-	 * @throws WikiException Thrown if the virtual wiki information is invalid.
-	 */
-	void writeVirtualWiki(VirtualWiki virtualWiki) throws DataAccessException, WikiException;
-
-	/**
-	 * Add or delete an item from a user's watchlist.  If the topic is
-	 * already in the user's watchlist it will be deleted, otherwise it will
-	 * be added.
-	 *
-	 * @param watchlist The user's current Watchlist.
-	 * @param virtualWiki The virtual wiki name for the current virtual wiki.
-	 * @param topicName The name of the topic being added or removed from
-	 *  the watchlist.
-	 * @param userId The ID of the user whose watchlist is being updated.
-	 * @throws DataAccessException Thrown if any error occurs during method execution.
-	 * @throws WikiException Thrown if the watchlist information is invalid.
-	 */
-	void writeWatchlistEntry(Watchlist watchlist, String virtualWiki, String topicName, int userId) throws DataAccessException, WikiException;
-
-	/**
-	 * Add or update a WikiGroup object.  This method will add a new record if
-	 * the group does not have a group ID, otherwise it will perform an update.
-	 *
-	 * @param group The WikiGroup to add or update.  If the group does not have
-	 *  a group ID then a new record is created, otherwise an update is
-	 *  performed.
-	 * @throws DataAccessException Thrown if any error occurs during method execution.
-	 * @throws WikiException Thrown if the group information is invalid.
-	 */
-	void writeWikiGroup(WikiGroup group) throws DataAccessException, WikiException;
-
-	/**
-	 * Add or update a WikiUser object.  This method will add a new record
-	 * if the WikiUser does not have a user ID, otherwise it will perform an
-	 * update.
-	 *
-	 * @param user The WikiUser being added or updated.  If the WikiUser does
-	 *  not have a user ID then a new record is created, otherwise an update
-	 *  is performed.
-	 * @param username The user's username (login).
-	 * @param encryptedPassword The user's encrypted password.  Required only when the
-	 *  password is being updated.
-	 * @throws DataAccessException Thrown if any error occurs during method execution.
-	 * @throws WikiException Thrown if the user information is invalid.
-	 */
-	void writeWikiUser(WikiUser user, String username, String encryptedPassword) throws DataAccessException, WikiException;
-}
+/**
+ * Licensed under the GNU LESSER GENERAL PUBLIC LICENSE, version 2.1, dated February 1999.
+ *
+ * This program is free software; you can redistribute it and/or modify
+ * it under the terms of the latest version of the GNU Lesser General
+ * Public License as published by the Free Software Foundation;
+ *
+ * This program is distributed in the hope that it will be useful,
+ * but WITHOUT ANY WARRANTY; without even the implied warranty of
+ * MERCHANTABILITY or FITNESS FOR A PARTICULAR PURPOSE.  See the
+ * GNU Lesser General Public License for more details.
+ *
+ * You should have received a copy of the GNU Lesser General Public License
+ * along with this program (LICENSE.txt); if not, write to the Free Software
+ * Foundation, Inc., 59 Temple Place - Suite 330, Boston, MA  02111-1307, USA.
+ */
+package org.jamwiki;
+
+import java.sql.Connection;
+import java.sql.SQLException;
+import java.util.LinkedHashMap;
+import java.util.List;
+import java.util.Locale;
+import java.util.Map;
+import org.jamwiki.model.Category;
+import org.jamwiki.model.LogItem;
+import org.jamwiki.model.Namespace;
+import org.jamwiki.model.RecentChange;
+import org.jamwiki.model.Role;
+import org.jamwiki.model.RoleMap;
+import org.jamwiki.model.Topic;
+import org.jamwiki.model.TopicType;
+import org.jamwiki.model.TopicVersion;
+import org.jamwiki.model.VirtualWiki;
+import org.jamwiki.model.Watchlist;
+import org.jamwiki.model.WikiFile;
+import org.jamwiki.model.WikiFileVersion;
+import org.jamwiki.model.WikiGroup;
+import org.jamwiki.model.WikiUser;
+import org.jamwiki.utils.Pagination;
+
+/**
+ * This interface provides all methods needed when retrieving or modifying
+ * Wiki data.  Any database or other persistency class must implement
+ * this interface, and there should also be a corresponding
+ * &lt;data-handler&gt; entry for the class in the
+ * <code>jamwiki-configuration.xml</code> file.
+ *
+ * @see org.jamwiki.WikiBase#getDataHandler
+ */
+public interface DataHandler {
+
+	/** Ansi data handler class */
+	public static final String DATA_HANDLER_ANSI = "org.jamwiki.db.AnsiDataHandler";
+	/** DB2 data handler class */
+	public static final String DATA_HANDLER_DB2 = "org.jamwiki.db.DB2DataHandler";
+	/** DB2/400 data handler class */
+	public static final String DATA_HANDLER_DB2400 = "org.jamwiki.db.DB2400DataHandler";
+	/** HSql data handler class */
+	public static final String DATA_HANDLER_HSQL = "org.jamwiki.db.HSqlDataHandler";
+	/** MSSql data handler class */
+	public static final String DATA_HANDLER_MSSQL = "org.jamwiki.db.MSSqlDataHandler";
+	/** MySql data handler class */
+	public static final String DATA_HANDLER_MYSQL = "org.jamwiki.db.MySqlDataHandler";
+	/** Oracle data handler class */
+	public static final String DATA_HANDLER_ORACLE = "org.jamwiki.db.OracleDataHandler";
+	/** Postgres data handler class */
+	public static final String DATA_HANDLER_POSTGRES = "org.jamwiki.db.PostgresDataHandler";
+	/** Sybase ASA data handler class */
+	public static final String DATA_HANDLER_ASA = "org.jamwiki.db.SybaseASADataHandler";
+
+	/**
+	 * Determine if a value matching the given username and password exists in
+	 * the data store.
+	 *
+	 * @param username The username that is being validated against.
+	 * @param password The password that is being validated against.
+	 * @return <code>true</code> if the username / password combination matches
+	 *  an existing record in the data store, <code>false</code> otherwise.
+	 * @throws DataAccessException Thrown if an error occurs while accessing the data
+	 *  store.
+	 */
+	boolean authenticate(String username, String password) throws DataAccessException;
+
+	/**
+	 * Determine if a topic can be moved to a new location.  If the
+	 * destination is not an existing topic, is a topic that has been deleted,
+	 * or is a topic that redirects to the source topic then this method
+	 * should return <code>true</code>.
+	 *
+	 * @param fromTopic The Topic that is being moved.
+	 * @param destination The new name for the topic.
+	 * @return <code>true</code> if the topic can be moved to the destination,
+	 *  <code>false</code> otherwise.
+	 * @throws DataAccessException Thrown if any error occurs during method execution.
+	 */
+	boolean canMoveTopic(Topic fromTopic, String destination) throws DataAccessException;
+
+	/**
+	 * Mark a topic deleted by setting its delete date to a non-null value.
+	 * Prior to calling this method the topic content should also be set
+	 * empty.  This method will also delete recent changes for the topic,
+	 * and a new TopicVersion should be supplied reflecting the topic deletion
+	 * event.
+	 *
+	 * @param topic The Topic object that is being deleted.
+	 * @param topicVersion A TopicVersion object that indicates the delete
+	 *  date, author, and other parameters for the topic.  If this value is
+	 *  <code>null</code> then no version is saved, nor is any recent change
+	 *  entry created.
+	 * @throws DataAccessException Thrown if any error occurs during method execution.
+	 * @throws WikiException Thrown if the topic information is invalid.
+	 */
+	void deleteTopic(Topic topic, TopicVersion topicVersion) throws DataAccessException, WikiException;
+
+	/**
+	 * This method should be called only during upgrades and provides the capability
+	 * to execute a SQL query from a QueryHandler-specific property file.
+	 *
+	 * @param prop The name of the SQL property file value to execute.
+	 * @param conn The SQL connection to use when executing the SQL.
+	 * @throws SQLException Thrown if any error occurs during execution.
+	 */
+	void executeUpgradeQuery(String prop, Connection conn) throws SQLException;
+
+	/**
+	 * This method should be called only during upgrades and provides the capability
+	 * to execute update SQL from a QueryHandler-specific property file.
+	 *
+	 * @param prop The name of the SQL property file value to execute.
+	 * @param conn The SQL connection to use when executing the SQL.
+	 * @throws SQLException Thrown if any error occurs during execution.
+	 */
+	void executeUpgradeUpdate(String prop, Connection conn) throws SQLException;
+
+	/**
+	 * Return a List of all Category objects for a given virtual wiki.
+	 *
+	 * @param virtualWiki The virtual wiki for which categories are being
+	 *  retrieved.
+	 * @param pagination A Pagination object indicating the total number of
+	 *  results and offset for the results to be retrieved.
+	 * @return A List of all Category objects for a given virutal wiki.
+	 * @throws DataAccessException Thrown if any error occurs during method execution.
+	 */
+	List<Category> getAllCategories(String virtualWiki, Pagination pagination) throws DataAccessException;
+
+	/**
+	 * Return a List of all Role objects for the wiki.
+	 *
+	 * @return A List of all Role objects for the wiki.
+	 * @throws DataAccessException Thrown if any error occurs during method execution.
+	 */
+	List<Role> getAllRoles() throws DataAccessException;
+
+	/**
+	 * Return a List of all topic names for all non-deleted topics that
+	 * exist for the virtual wiki.
+	 *
+	 * @param virtualWiki The virtual wiki for which topics are being
+	 *  retrieved.
+	 * @return A List of all topic names for all non-deleted topics that
+	 *  exist for the virtual wiki.
+	 * @throws DataAccessException Thrown if any error occurs during method execution.
+	 */
+	List<String> getAllTopicNames(String virtualWiki) throws DataAccessException;
+
+	/**
+	 * Retrieve a List of all TopicVersions for a given topic, sorted
+	 * chronologically.
+	 *
+	 * @param virtualWiki The virtual wiki for the topic being queried.
+	 * @param topicName The name of the topic being queried.
+	 * @param descending Set to <code>true</code> if the results should be
+	 *  sorted with the most recent version first, <code>false</code> if the
+	 *  results should be sorted with the oldest versions first.
+	 * @return A List of all TopicVersion objects for the given topic.
+	 *  If no matching topic exists then an exception is thrown.
+	 * @throws DataAccessException Thrown if any error occurs during method execution.
+	 */
+	List<WikiFileVersion> getAllWikiFileVersions(String virtualWiki, String topicName, boolean descending) throws DataAccessException;
+
+	/**
+	 * Retrieve a List of all LogItem objects for a given virtual wiki, sorted
+	 * chronologically.
+	 *
+	 * @param virtualWiki The virtual wiki for which log items are being
+	 *  retrieved.
+	 * @param logType Set to <code>-1</code> if all log items should be returned,
+	 *  otherwise set the log type for items to retrieve.
+	 * @param pagination A Pagination object indicating the total number of
+	 *  results and offset for the results to be retrieved.
+	 * @param descending Set to <code>true</code> if the results should be
+	 *  sorted with the most recent log items first, <code>false</code> if the
+	 *  results should be sorted with the oldest items first.
+	 * @return A List of LogItem objects for a given virtual wiki, sorted
+	 *  chronologically.
+	 * @throws DataAccessException Thrown if any error occurs during method execution.
+	 */
+	public List<LogItem> getLogItems(String virtualWiki, int logType, Pagination pagination, boolean descending) throws DataAccessException;
+
+	/**
+	 * Retrieve a List of all RecentChange objects for a given virtual
+	 * wiki, sorted chronologically.
+	 *
+	 * @param virtualWiki The virtual wiki for which recent changes are being
+	 *  retrieved.
+	 * @param pagination A Pagination object indicating the total number of
+	 *  results and offset for the results to be retrieved.
+	 * @param descending Set to <code>true</code> if the results should be
+	 *  sorted with the most recent changes first, <code>false</code> if the
+	 *  results should be sorted with the oldest changes first.
+	 * @return A List of all RecentChange objects for a given virtual
+	 *  wiki, sorted chronologically.
+	 * @throws DataAccessException Thrown if any error occurs during method execution.
+	 */
+	List<RecentChange> getRecentChanges(String virtualWiki, Pagination pagination, boolean descending) throws DataAccessException;
+
+	/**
+	 * Retrieve a List of RoleMap objects for all users whose login
+	 * contains the given login fragment.
+	 *
+	 * @param loginFragment A value that must be contained with the user's
+	 *  login.  This method will return partial matches, so "name" will
+	 *  match "name", "firstname" and "namesake".
+	 * @return A list of RoleMap objects containing all roles for all
+	 *  users whose login contains the login fragment.  If no matches are
+	 *  found then this method returns an empty List.  This method will
+	 *  never return <code>null</code>.
+	 * @throws DataAccessException Thrown if any error occurs during method execution.
+	 */
+	List<RoleMap> getRoleMapByLogin(String loginFragment) throws DataAccessException;
+
+	/**
+	 * Retrieve a list of RoleMap objects for all users and groups who
+	 * have been assigned the specified role.
+	 *
+	 * @param roleName The name of the role being queried against.
+	 * @return A list of RoleMap objects containing all roles for all
+	 *  users and groups who have been assigned the specified role.  If no
+	 *  matches are found then this method returns an empty List.  This
+	 *  method will never return <code>null</code>.
+	 * @throws DataAccessException Thrown if any error occurs during method execution.
+	 */
+	List<RoleMap> getRoleMapByRole(String roleName) throws DataAccessException;
+
+	/**
+	 * Retrieve all roles assigned to a given group.
+	 *
+	 * @param groupName The name of the group for whom roles are being retrieved.
+	 * @return An array of Role objects for the given group, or an empty
+	 *  array if no roles are assigned to the group.  This method will
+	 *  never return <code>null</code>.
+	 * @throws DataAccessException Thrown if any error occurs during method execution.
+	 */
+	List<Role> getRoleMapGroup(String groupName) throws DataAccessException;
+
+	/**
+	 * Retrieve a list of RoleMap objects for all groups.
+	 *
+	 * @return A list of RoleMap objects containing all roles for all
+	 *  groups.  If no matches are found then this method returns an empty
+	 *  List.  This method will never return <code>null</code>.
+	 * @throws DataAccessException Thrown if any error occurs during method execution.
+	 */
+	List<RoleMap> getRoleMapGroups() throws DataAccessException;
+
+	/**
+	 * Retrieve all roles assigned to a given user.
+	 *
+	 * @param login The login of the user for whom roles are being retrieved.
+	 * @return A list of Role objects for the given user, or an empty
+	 *  array if no roles are assigned to the user.  This method will
+	 *  never return <code>null</code>.
+	 * @throws DataAccessException Thrown if any error occurs during method execution.
+	 */
+	List<Role> getRoleMapUser(String login) throws DataAccessException;
+
+	/**
+	 * Retrieve a List of RecentChange objects representing a topic's history,
+	 * sorted chronologically.
+	 *
+	 * @param virtualWiki The virtual wiki for the topic being queried.
+	 * @param topicName The name of the topic being queried.
+	 * @param pagination A Pagination object indicating the total number of
+	 *  results and offset for the results to be retrieved.
+	 * @param descending Set to <code>true</code> if the results should be
+	 *  sorted with the most recent changes first, <code>false</code> if the
+	 *  results should be sorted with the oldest changes first.
+	 * @return A List of all RecentChange objects representing a topic's history,
+	 *  sorted chronologically.
+	 * @throws DataAccessException Thrown if any error occurs during method execution.
+	 */
+	List<RecentChange> getTopicHistory(String virtualWiki, String topicName, Pagination pagination, boolean descending) throws DataAccessException;
+
+	/**
+	 * Retrieve a List of topic names for all admin-only topics, sorted
+	 * alphabetically.
+	 *
+	 * @param virtualWiki The virtual wiki for which admin-only topics are
+	 *  being retrieved.
+	 * @param pagination A Pagination object indicating the total number of
+	 *  results and offset for the results to be retrieved.
+	 * @return A List of topic names for all admin-only topics, sorted
+	 *  alphabetically.
+	 * @throws DataAccessException Thrown if any error occurs during method execution.
+	 */
+	List<String> getTopicsAdmin(String virtualWiki, Pagination pagination) throws DataAccessException;
+
+	/**
+	 * Retrieve a List of RecentChange objects corresponding to all
+	 * changes made by a particular user.
+	 *
+	 * @param virtualWiki The virtual wiki for which changes are being
+	 *  retrieved.
+	 * @param userString Either a user display, which is typically an IP
+	 *  address (for anonymous users) or the user login corresponding to
+	 *  the user for whom contributions are being retrieved.
+	 * @param pagination A Pagination object indicating the total number of
+	 *  results and offset for the results to be retrieved.
+	 * @param descending Set to <code>true</code> if the results should be
+	 *  sorted with the most recent changes first, <code>false</code> if the
+	 *  results should be sorted with the oldest changes first.
+	 * @return A List of RecentChange objects corresponding to all
+	 *  changes made by a particular user.
+	 * @throws DataAccessException Thrown if any error occurs during method execution.
+	 */
+	List<RecentChange> getUserContributions(String virtualWiki, String userString, Pagination pagination, boolean descending) throws DataAccessException;
+
+	/**
+	 * Return a List of all VirtualWiki objects that exist for the wiki.
+	 *
+	 * @return A List of all VirtualWiki objects that exist for the
+	 *  wiki.
+	 * @throws DataAccessException Thrown if any error occurs during method execution.
+	 */
+	List<VirtualWiki> getVirtualWikiList() throws DataAccessException;
+
+	/**
+	 * Retrieve a user's watchlist.
+	 *
+	 * @param virtualWiki The virtual wiki for which a watchlist is being
+	 *  retrieved.
+	 * @param userId The ID of the user whose watchlist is being retrieved.
+	 * @return The Watchlist object for the user.
+	 * @throws DataAccessException Thrown if any error occurs during method execution.
+	 */
+	Watchlist getWatchlist(String virtualWiki, int userId) throws DataAccessException;
+
+	/**
+	 * Retrieve a List of RecentChange objects corresponding to a user's
+	 * watchlist.  This method is primarily used to display a user's watchlist
+	 * on the Special:Watchlist page.
+	 *
+	 * @param virtualWiki The virtual wiki for which a watchlist is being
+	 *  retrieved.
+	 * @param userId The ID of the user whose watchlist is being retrieved.
+	 * @param pagination A Pagination object indicating the total number of
+	 *  results and offset for the results to be retrieved.
+	 * @return A List of RecentChange objects corresponding to a user's
+	 *  watchlist.
+	 * @throws DataAccessException Thrown if any error occurs during method execution.
+	 */
+	List<RecentChange> getWatchlist(String virtualWiki, int userId, Pagination pagination) throws DataAccessException;
+
+	/**
+	 * Retrieve a List of Category objects corresponding to all topics
+	 * that belong to the category, sorted by either the topic name, or
+	 * category sort key (if specified).
+	 *
+	 * @param virtualWiki The virtual wiki for the category being queried.
+	 * @param categoryName The name of the category being queried.
+	 * @return A List of all Category objects corresponding to all
+	 *  topics that belong to the category, sorted by either the topic name,
+	 *  or category sort key (if specified).
+	 * @throws DataAccessException Thrown if any error occurs during method execution.
+	 */
+	List<Category> lookupCategoryTopics(String virtualWiki, String categoryName) throws DataAccessException;
+
+	/**
+	 * Given a namespace string, return the namespace that corresponds to that string,
+	 * or <code>null</code> if no match exists.
+	 *
+	 * @param virtualWiki The virtual wiki for the namespace being queried.
+	 * @param namespaceString The value to query to see if a matching namespace exists.
+	 * @return The matching Namespace object, or <code>null</code> if no match is found.
+	 * @throws DataAccessException Thrown if any error occurs during method execution.
+	 */
+	Namespace lookupNamespace(String virtualWiki, String namespaceString) throws DataAccessException;
+
+	/**
+	 * Given a namespace ID return the corresponding namespace, or <code>null</code>
+	 * if no match exists.
+	 *
+	 * @param namespaceId The ID for the namespace being retrieved.
+	 * @return The matching Namespace object, or <code>null</code> if no match is found.
+	 * @throws DataAccessException Thrown if any error occurs during method execution.
+	 */
+	Namespace lookupNamespaceById(int namespaceId) throws DataAccessException;
+
+	/**
+	 * Return all namespaces currently available for the wiki.
+	 *
+	 * @return A list of all Namespace objects currently available for the wiki.
+	 * @throws DataAccessException Thrown if any error occurs during method execution.
+	 */
+	List<Namespace> lookupNamespaces() throws DataAccessException;
+
+	/**
+	 * Retrieve a Topic object that matches the given virtual wiki and topic
+	 * name.
+	 *
+	 * @param virtualWiki The virtual wiki for the topic being queried.
+	 * @param topicName The name of the topic being queried.
+	 * @param deleteOK Set to <code>true</code> if deleted topics can be
+	 *  retrieved, <code>false</code> otherwise.
+	 * @param conn If this method is being called as part of a transaction
+	 *  then this parameter should contain the database connection.  If
+	 *  this method is not part of a transaction then this value should be
+	 *  <code>null</code>.
+	 * @return A Topic object that matches the given virtual wiki and topic
+	 *  name, or <code>null</code> if no matching topic exists.
+	 * @throws DataAccessException Thrown if any error occurs during method execution.
+	 */
+	Topic lookupTopic(String virtualWiki, String topicName, boolean deleteOK, Connection conn) throws DataAccessException;
+
+	/**
+	 * Retrieve a Topic object that matches the given topic id and virtual wiki.
+	 *
+	 * @param virtualWiki The virtual wiki for the topic being queried.
+	 * @param topicId The identifier of the topic being queried.
+	 * @return A Topic object that matches the given virtual wiki and topic
+	 * id, or <code>null</code> if no matching topic exists.
+	 * @throws DataAccessException Thrown if any error occurs during method execution.
+	 */
+	Topic lookupTopicById(String virtualWiki, int topicId) throws DataAccessException;
+
+	/**
+	 * Return a count of all topics, including redirects, comments pages and
+	 * templates, for the given virtual wiki.  Deleted topics are not included
+	 * in the count.
+	 *
+	 * @param virtualWiki The virtual wiki for which the total topic count is
+	 *  being returned.
+	 * @param namespaceId An optional parameter to specify that results should only
+	 *  be from the specified namespace.  If this value is <code>null</code> then
+	 *  results will be returned from all namespaces.
+	 * @return A count of all topics, including redirects, comments pages and
+	 *  templates, for the given virtual wiki and (optionally) namespace.  Deleted
+	 *  topics are not included in the count.
+	 * @throws DataAccessException Thrown if any error occurs during method execution.
+	 */
+	int lookupTopicCount(String virtualWiki, Integer namespaceId) throws DataAccessException;
+
+	/**
+	 * Return a List of topic names for all non-deleted topics in the
+	 * virtual wiki that match a specific topic type.
+	 *
+	 * @param virtualWiki The virtual wiki for the topics being queried.
+	 * @param topicType1 The type of topics to return.
+	 * @param topicType2 The type of topics to return.  Set to the same value
+	 *  as topicType1 if only one type is needed.
+	 * @param namespaceId An optional parameter to specify that results should only
+	 *  be from the specified namespace.  If this value is <code>null</code> then
+	 *  results will be returned from all namespaces.
+	 * @param pagination A Pagination object indicating the total number of
+	 *  results and offset for the results to be retrieved.
+	 * @return A map of topic id and topic name for all non-deleted topics in the
+	 *  virtual wiki that match a specific topic type.
+	 * @throws DataAccessException Thrown if any error occurs during method execution.
+	 */
+	Map<Integer, String> lookupTopicByType(String virtualWiki, TopicType topicType1, TopicType topicType2, Integer namespaceId, Pagination pagination) throws DataAccessException;
+
+	/**
+	 * Given a topic name and virtual wiki, return the corresponding topic ID, or
+	 * <code>null</code> if no matching topic exists.  This method will return only
+	 * non-deleted topics and performs better for cases where a caller only needs to
+	 * know if a topic exists, but does not need a full Topic object.
+	 *
+	 * @param virtualWiki The virtual wiki for the topic being queried.
+	 * @param topicName The name of the topic being queried.
+	 * @return The ID of the Topic object that matches the given virtual wiki and topic
+	 * name, or <code>null</code> if no matching topic exists.
+	 * @throws DataAccessException Thrown if any error occurs during method execution.
+	 */
+	Integer lookupTopicId(String virtualWiki, String topicName) throws DataAccessException;
+
+	/**
+	 * Retrieve a TopicVersion object for a given topic version ID.
+	 *
+	 * @param topicVersionId The ID of the topic version being retrieved.
+	 * @return A TopicVersion object matching the given topic version ID,
+	 *  or <code>null</code> if no matching topic version is found.
+	 * @throws DataAccessException Thrown if any error occurs during method execution.
+	 */
+	TopicVersion lookupTopicVersion(int topicVersionId) throws DataAccessException;
+
+	/**
+	 * Given a virtual wiki name, return the corresponding VirtualWiki object.
+	 *
+	 * @param virtualWikiName The name of the VirtualWiki object that is
+	 *  being retrieved.
+	 * @return The VirtualWiki object that corresponds to the virtual wiki
+	 *  name being queried, or <code>null</code> if no matching VirtualWiki
+	 *  can be found.
+	 * @throws DataAccessException Thrown if any error occurs during method execution.
+	 */
+	VirtualWiki lookupVirtualWiki(String virtualWikiName) throws DataAccessException;
+
+	/**
+	 * Retrieve a WikiFile object for a given virtual wiki and topic name.
+	 *
+	 * @param virtualWiki The virtual wiki for the file being queried.
+	 * @param topicName The topic name for the file being queried.
+	 * @return The WikiFile object for the given virtual wiki and topic name,
+	 *  or <code>null</code> if no matching WikiFile exists.
+	 * @throws DataAccessException Thrown if any error occurs during method execution.
+	 */
+	WikiFile lookupWikiFile(String virtualWiki, String topicName) throws DataAccessException;
+
+	/**
+	 * Return a count of all wiki files for the given virtual wiki.  Deleted
+	 * files are not included in the count.
+	 *
+	 * @param virtualWiki The virtual wiki for which the total file count is
+	 *  being returned.
+	 * @return A count of all wiki files for the given virtual wiki.  Deleted
+	 *  files are not included in the count.
+	 * @throws DataAccessException Thrown if any error occurs during method execution.
+	 */
+	int lookupWikiFileCount(String virtualWiki) throws DataAccessException;
+
+	/**
+	 * Retrieve a WikiGroup object for a given group name.
+	 *
+	 * @param groupName The group name for the group being queried.
+	 * @return The WikiGroup object for the given group name, or
+	 *  <code>null</code> if no matching group exists.
+	 * @throws DataAccessException Thrown if any error occurs during method execution.
+	 */
+	WikiGroup lookupWikiGroup(String groupName) throws DataAccessException;
+
+	/**
+	 * Retrieve a WikiUser object matching a given user ID.
+	 *
+	 * @param userId The ID of the WikiUser being retrieved.
+	 * @return The WikiUser object matching the given user ID, or
+	 *  <code>null</code> if no matching WikiUser exists.
+	 * @throws DataAccessException Thrown if any error occurs during method execution.
+	 */
+	WikiUser lookupWikiUser(int userId) throws DataAccessException;
+
+	/**
+	 * Retrieve a WikiUser object matching a given username.
+	 *
+	 * @param username The username of the WikiUser being retrieved.
+	 * @return The WikiUser object matching the given username, or
+	 *  <code>null</code> if no matching WikiUser exists.
+	 * @throws DataAccessException Thrown if any error occurs during method execution.
+	 */
+	WikiUser lookupWikiUser(String username) throws DataAccessException;
+
+	/**
+	 * Return a count of all wiki users.
+	 *
+	 * @return A count of all wiki users.
+	 * @throws DataAccessException Thrown if any error occurs during method execution.
+	 */
+	int lookupWikiUserCount() throws DataAccessException;
+
+	/**
+	 * Retrieve a WikiUser object matching a given username.
+	 *
+	 * @param username The username of the WikiUser being retrieved.
+	 * @return The encrypted password for the given user name, or
+	 *  <code>null</code> if no matching WikiUser exists.
+	 * @throws DataAccessException Thrown if any error occurs during method execution.
+	 */
+	String lookupWikiUserEncryptedPassword(String username) throws DataAccessException;
+
+	/**
+	 * Return a List of user logins for all wiki users.
+	 *
+	 * @param pagination A Pagination object indicating the total number of
+	 *  results and offset for the results to be retrieved.
+	 * @return A List of user logins for all wiki users.
+	 * @throws DataAccessException Thrown if any error occurs during method execution.
+	 */
+	List<String> lookupWikiUsers(Pagination pagination) throws DataAccessException;
+
+	/**
+	 * Move a topic to a new name, creating a redirect topic in the old
+	 * topic location.  An exception will be thrown if the topic cannot be
+	 * moved for any reason.
+	 *
+	 * @param fromTopic The Topic object that is being moved.
+	 * @param fromVersion A TopicVersion object that indicates the move
+	 *  date, author, and other parameters for the topic.
+	 * @param destination The new name for the topic.
+	 * @throws DataAccessException Thrown if any error occurs during method execution.
+	 * @throws WikiException Thrown if the topic information is invalid.
+	 */
+	void moveTopic(Topic fromTopic, TopicVersion fromVersion, String destination) throws DataAccessException, WikiException;
+
+	/**
+	 * Utility method used when importing to updating the previous topic version ID field
+	 * of topic versions, as well as the current version ID field for the topic record.
+	 *
+	 * @param topic The topic record to update.
+	 * @param topicVersionIdList A list of all topic version IDs for the topic, sorted
+	 *  chronologically from oldest to newest.
+	 * @throws DataAccessException Thrown if any error occurs during method execution.
+	 */
+	void orderTopicVersions(Topic topic, List<Integer> topicVersionIdList) throws DataAccessException;
+
+	/**
+	 * Delete all existing log entries and reload the log item table based
+	 * on the most recent topic versions, uploads, and user signups.
+	 *
+	 * @throws DataAccessException Thrown if any error occurs during method execution.
+	 */
+	void reloadLogItems() throws DataAccessException;
+
+	/**
+	 * Delete all existing recent changes and reload the recent changes based
+	 * on the most recent topic versions.
+	 *
+	 * @throws DataAccessException Thrown if any error occurs during method execution.
+	 */
+	void reloadRecentChanges() throws DataAccessException;
+
+	/**
+	 * Perform any required setup steps for the DataHandler instance.
+	 *
+	 * @param locale The locale to be used when setting up the data handler
+	 *  instance.  This parameter will affect any messages or defaults used
+	 *  for the DataHandler.
+	 * @param user The admin user to use when creating default topics and
+	 *  other DataHandler parameters.
+	 * @param username The admin user's username (login).
+	 * @param encryptedPassword The admin user's encrypted password.  This value
+	 *  is only required when creating a new admin user.
+	 * @throws DataAccessException Thrown if any error occurs during method execution.
+	 * @throws WikiException Thrown if a setup failure occurs.
+	 */
+	void setup(Locale locale, WikiUser user, String username, String encryptedPassword) throws DataAccessException, WikiException;
+
+	/**
+	 * Create the special pages used on the wiki, such as the left menu and
+	 * default stylesheet.
+	 *
+	 * @param locale The locale to be used when setting up special pages such
+	 *  as the left menu and default stylesheet.  This parameter will affect
+	 *  the language used when setting up these pages.
+	 * @param user The admin user to use when creating the special pages.
+	 * @param virtualWiki The VirtualWiki for which special pages are being
+	 *  created.
+	 * @throws DataAccessException Thrown if any error occurs during method execution.
+	 * @throws WikiException Thrown if a setup failure occurs.
+	 */
+	// FIXME - move this to another location
+	void setupSpecialPages(Locale locale, WikiUser user, VirtualWiki virtualWiki) throws DataAccessException, WikiException;
+
+	/**
+	 * Undelete a previously deleted topic by setting its delete date to a
+	 * null value.  Prior to calling this method the topic content should be
+	 * restored to its previous value.  A new TopicVersion should be supplied
+	 * reflecting the topic undeletion event.
+	 *
+	 * @param topic The Topic object that is being undeleted.
+	 * @param topicVersion A TopicVersion object that indicates the undelete
+	 *  date, author, and other parameters for the topic.  If this value is
+	 *  <code>null</code> then no version is saved, nor is any recent change
+	 *  entry created.
+	 * @throws DataAccessException Thrown if any error occurs during method execution.
+	 * @throws WikiException Thrown if the topic information is invalid.
+	 */
+	void undeleteTopic(Topic topic, TopicVersion topicVersion) throws DataAccessException, WikiException;
+
+	/**
+	 * Update a special page used on the wiki, such as the left menu or
+	 * default stylesheet.
+	 *
+	 * @param locale The locale to be used when updating a special page such
+	 *  as the left menu and default stylesheet.  This parameter will affect
+	 *  the language used when updating up the page.
+	 * @param virtualWiki The VirtualWiki for which the special page are being
+	 *  updated.
+	 * @param topicName The name of the special page topic that is being
+	 *  updated.
+	 * @param userDisplay A display name for the user updating special pages,
+	 *  typically the IP address.
+	 * @throws DataAccessException Thrown if any error occurs during method execution.
+	 * @throws WikiException Thrown if the topic information is invalid.
+	 */
+	// FIXME - move this to another location
+	void updateSpecialPage(Locale locale, String virtualWiki, String topicName, String userDisplay) throws DataAccessException, WikiException;
+
+	/**
+	 * Add or update a WikiFile object.  This method will add a new record if
+	 * the WikiFile does not have a file ID, otherwise it will perform an update.
+	 * A WikiFileVersion object will also be created to capture the author, date,
+	 * and other parameters for the file.
+	 *
+	 * @param wikiFile The WikiFile to add or update.  If the WikiFile does not
+	 *  have a file ID then a new record is created, otherwise an update is
+	 *  performed.
+	 * @param wikiFileVersion A WikiFileVersion containing the author, date, and
+	 *  other information about the version being added.
+	 * @throws DataAccessException Thrown if any error occurs during method execution.
+	 * @throws WikiException Thrown if the file information is invalid.
+	 */
+	void writeFile(WikiFile wikiFile, WikiFileVersion wikiFileVersion) throws DataAccessException, WikiException;
+
+	/**
+	 * Add or update a namespace.  This method will add a new record if the
+	 * namespace does not already exist, otherwise it will update the existing
+	 * record.
+	 *
+	 * @param mainNamespace The namespace object to add to the database.
+	 * @param commentsNamespace The comments namespace object to add to the database
+	 *  for the corresponding main namespace.  This argument can be <code>null</code>
+	 *  if there is no comments namespace.
+	 * @throws DataAccessException Thrown if any error occurs during method execution.
+	 * @throws WikiException Thrown if the namespace information is invalid.
+	 */
+	void writeNamespace(Namespace mainNamespace, Namespace commentsNamespace) throws DataAccessException, WikiException;
+
+	/**
+	 * Add or update virtual-wiki specific labels for a namespace.  This method will
+	 * remove existing records for the virtual wiki and add the new ones.
+	 *
+	 * @param namespaces The namespace translation records to add/update.
+	 * @param virtualWiki The virtual wiki for which namespace translations are
+	 *  being added or updated.
+	 * @throws DataAccessException Thrown if any error occurs during method execution.
+	 * @throws WikiException Thrown if the namespace information is invalid.
+	 */
+	void writeNamespaceTranslations(List<Namespace> namespaces, String virtualWiki) throws DataAccessException, WikiException;
+
+	/**
+	 * Add or update a Role object.  This method will add a new record if
+	 * the role does not yet exist, otherwise the role will be updated.
+	 *
+	 * @param role The Role to add or update.  If the Role does not yet
+	 *  exist then a new record is created, otherwise an update is
+	 *  performed.
+	 * @param update A boolean value indicating whether this transaction is
+	 *  updating an existing role or not.
+	 * @throws DataAccessException Thrown if any error occurs during method execution.
+	 * @throws WikiException Thrown if the role information is invalid.
+	 */
+	// FIXME - the update flag should not be necessary
+	void writeRole(Role role, boolean update) throws DataAccessException, WikiException;
+
+	/**
+	 * Add a set of group role mappings.  This method will first delete all
+	 * existing role mappings for the specified group, and will then create
+	 * a mapping for each specified role.
+	 *
+	 * @param groupId The group id for whom role mappings are being modified.
+	 * @param roles A List of String role names for all roles that are
+	 *  to be assigned to this group.
+	 * @throws DataAccessException Thrown if any error occurs during method execution.
+	 * @throws WikiException Thrown if the role information is invalid.
+	 */
+	void writeRoleMapGroup(int groupId, List<String> roles) throws DataAccessException, WikiException;
+
+	/**
+	 * Add a set of user role mappings.  This method will first delete all
+	 * existing role mappings for the specified user, and will then create
+	 * a mapping for each specified role.
+	 *
+	 * @param username The username for whom role mappings are being modified.
+	 * @param roles A List of String role names for all roles that are
+	 *  to be assigned to this user.
+	 * @throws DataAccessException Thrown if any error occurs during method execution.
+	 * @throws WikiException Thrown if the role information is invalid.
+	 */
+	void writeRoleMapUser(String username, List<String> roles) throws DataAccessException, WikiException;
+
+	/**
+	 * Add or update a Topic object.  This method will add a new record if
+	 * the Topic does not have a topic ID, otherwise it will perform an update.
+	 * A TopicVersion object will also be created to capture the author, date,
+	 * and other parameters for the topic.
+	 *
+	 * @param topic The Topic to add or update.  If the Topic does not have
+	 *  a topic ID then a new record is created, otherwise an update is
+	 *  performed.
+	 * @param topicVersion A TopicVersion containing the author, date, and
+	 *  other information about the version being added.  If this value is <code>null</code>
+	 *  then no version is saved and no recent change record is created.
+	 * @param categories A mapping of categories and their associated sort keys (if any)
+	 *  for all categories that are associated with the current topic.
+	 * @param links A List of all topic names that are linked to from the
+	 *  current topic.  These will be passed to the search engine to create
+	 *  searchable metadata.
+	 * @throws DataAccessException Thrown if any error occurs during method execution.
+	 * @throws WikiException Thrown if the topic information is invalid.
+	 */
+	void writeTopic(Topic topic, TopicVersion topicVersion, LinkedHashMap<String, String> categories, List<String> links) throws DataAccessException, WikiException;
+
+	/**
+	 * This method exists for performance reasons for scenarios such as topic imports where many versions
+	 * may be added without the need to update the topic record.  In general {@link #writeTopic}
+	 * should be used instead.
+	 *
+	 * @param topic The Topic to add or update.  If the Topic does not have
+	 *  a topic ID then a new record is created, otherwise an update is
+	 *  performed.
+	 * @param topicVersion A TopicVersion containing the author, date, and
+	 *  other information about the version being added.  If this value is <code>null</code>
+	 *  then no version is saved and no recent change record is created.
+	 * @throws DataAccessException Thrown if any error occurs during method execution.
+	 * @throws WikiException Thrown if the topic version information is invalid.
+	 */
+	public void writeTopicVersion(Topic topic, TopicVersion topicVersion) throws DataAccessException, WikiException;
+
+	/**
+	 * Add or update a VirtualWiki object.  This method will add a new record
+	 * if the VirtualWiki does not have a virtual wiki ID, otherwise it will
+	 * perform an update.
+	 *
+	 * @param virtualWiki The VirtualWiki to add or update.  If the
+	 *  VirtualWiki does not have a virtual wiki ID then a new record is
+	 *  created, otherwise an update is performed.
+	 * @throws DataAccessException Thrown if any error occurs during method execution.
+	 * @throws WikiException Thrown if the virtual wiki information is invalid.
+	 */
+	void writeVirtualWiki(VirtualWiki virtualWiki) throws DataAccessException, WikiException;
+
+	/**
+	 * Add or delete an item from a user's watchlist.  If the topic is
+	 * already in the user's watchlist it will be deleted, otherwise it will
+	 * be added.
+	 *
+	 * @param watchlist The user's current Watchlist.
+	 * @param virtualWiki The virtual wiki name for the current virtual wiki.
+	 * @param topicName The name of the topic being added or removed from
+	 *  the watchlist.
+	 * @param userId The ID of the user whose watchlist is being updated.
+	 * @throws DataAccessException Thrown if any error occurs during method execution.
+	 * @throws WikiException Thrown if the watchlist information is invalid.
+	 */
+	void writeWatchlistEntry(Watchlist watchlist, String virtualWiki, String topicName, int userId) throws DataAccessException, WikiException;
+
+	/**
+	 * Add or update a WikiGroup object.  This method will add a new record if
+	 * the group does not have a group ID, otherwise it will perform an update.
+	 *
+	 * @param group The WikiGroup to add or update.  If the group does not have
+	 *  a group ID then a new record is created, otherwise an update is
+	 *  performed.
+	 * @throws DataAccessException Thrown if any error occurs during method execution.
+	 * @throws WikiException Thrown if the group information is invalid.
+	 */
+	void writeWikiGroup(WikiGroup group) throws DataAccessException, WikiException;
+
+	/**
+	 * Add or update a WikiUser object.  This method will add a new record
+	 * if the WikiUser does not have a user ID, otherwise it will perform an
+	 * update.
+	 *
+	 * @param user The WikiUser being added or updated.  If the WikiUser does
+	 *  not have a user ID then a new record is created, otherwise an update
+	 *  is performed.
+	 * @param username The user's username (login).
+	 * @param encryptedPassword The user's encrypted password.  Required only when the
+	 *  password is being updated.
+	 * @throws DataAccessException Thrown if any error occurs during method execution.
+	 * @throws WikiException Thrown if the user information is invalid.
+	 */
+	void writeWikiUser(WikiUser user, String username, String encryptedPassword) throws DataAccessException, WikiException;
+}
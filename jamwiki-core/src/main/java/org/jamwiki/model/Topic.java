/**
 * Licensed under the GNU LESSER GENERAL PUBLIC LICENSE, version 2.1, dated February 1999.
 *
 * This program is free software; you can redistribute it and/or modify
 * it under the terms of the latest version of the GNU Lesser General
 * Public License as published by the Free Software Foundation;
 *
 * This program is distributed in the hope that it will be useful,
 * but WITHOUT ANY WARRANTY; without even the implied warranty of
 * MERCHANTABILITY or FITNESS FOR A PARTICULAR PURPOSE.  See the
 * GNU Lesser General Public License for more details.
 *
 * You should have received a copy of the GNU Lesser General Public License
 * along with this program (LICENSE.txt); if not, write to the Free Software
 * Foundation, Inc., 59 Temple Place - Suite 330, Boston, MA  02111-1307, USA.
 */
package org.jamwiki.model;

import java.io.Serializable;
import java.sql.Timestamp;
<<<<<<< HEAD
=======
import org.apache.commons.lang.StringUtils;
>>>>>>> 62e73fa3
import org.jamwiki.utils.LinkUtil;
import org.jamwiki.utils.WikiLink;
import org.jamwiki.utils.WikiLogger;

/**
 * Provides an object representing a Wiki topic.
 */
public class Topic implements Serializable {

	// FIXME - consider making this an ACL (more flexible)
	private boolean adminOnly = false;
	private Integer currentVersionId = null;
	private Timestamp deleteDate = null;
<<<<<<< HEAD
	private Namespace namespace = Namespace.MAIN;
=======
	private Namespace namespace = Namespace.namespace(Namespace.MAIN_ID);
>>>>>>> 62e73fa3
	/** Page name is the topic name without the namespace.  For example, if the topic name is "Help:Help Page" the page name is "Help Page". */
	private String pageName = null;
	private boolean readOnly = false;
	private String redirectTo = null;
	private String topicContent = null;
	private int topicId = -1;
	private TopicType topicType = TopicType.ARTICLE;
	private String virtualWiki = null;
	private static final WikiLogger logger = WikiLogger.getLogger(Topic.class.getName());

	/**
	 * Initialize a topic, passing in the virtual wiki and the full topic name,
	 * including namespace.  Example: "Help:Help Page".
	 */
	public Topic(String virtualWiki, String name) {
		this.virtualWiki = virtualWiki;
		this.setName(name);
	}

	/**
	 * Initialize a topic, passing in the virtual wiki, namespace and page name.  Note
	 * that page name does NOT include namespace, so for a topic of "Help:Help Page"
	 * the page name is "Help Page".
	 */
	public Topic(String virtualWiki, Namespace namespace, String pageName) {
		this.virtualWiki = virtualWiki;
		this.namespace = namespace;
		this.pageName = pageName;
	}

	/**
	 *
	 */
	public Topic(Topic topic) {
		this.adminOnly = topic.adminOnly;
		this.currentVersionId = topic.currentVersionId;
		this.deleteDate = topic.deleteDate;
		this.namespace = topic.namespace;
		this.pageName = topic.pageName;
		this.readOnly = topic.readOnly;
		this.redirectTo = topic.redirectTo;
		this.topicContent = topic.topicContent;
		this.topicId = topic.topicId;
		this.topicType = topic.topicType;
		this.virtualWiki = topic.virtualWiki;
	}

	/**
	 *
	 */
	public boolean getAdminOnly() {
		return this.adminOnly;
	}

	/**
	 *
	 */
	public void setAdminOnly(boolean adminOnly) {
		this.adminOnly = adminOnly;
	}

	/**
	 *
	 */
	public Integer getCurrentVersionId() {
		return this.currentVersionId;
	}

	/**
	 *
	 */
	public void setCurrentVersionId(Integer currentVersionId) {
		this.currentVersionId = currentVersionId;
	}

	/**
	 *
	 */
	public boolean getDeleted() {
		return (this.deleteDate != null);
	}

	/**
	 *
	 */
	public Timestamp getDeleteDate() {
		return this.deleteDate;
	}

	/**
	 *
	 */
	public void setDeleteDate(Timestamp deleteDate) {
		this.deleteDate = deleteDate;
	}

	/**
	 * Return the full topic name, including namespace.  Example: "Help:Help Page".
	 */
	public String getName() {
		String name = this.pageName;
<<<<<<< HEAD
		if (this.namespace.getLabel(this.virtualWiki) != "") {
=======
		if (!StringUtils.isBlank(this.namespace.getLabel(this.virtualWiki))) {
>>>>>>> 62e73fa3
			name = this.namespace.getLabel(this.virtualWiki) + Namespace.SEPARATOR + this.pageName;
		}
		return name;
	}

	/**
	 * Set the full topic name, including namespace.  Example: "Help:Help Page".
	 */
	public void setName(String name) {
		WikiLink wikiLink = LinkUtil.parseWikiLink(this.virtualWiki, name);
		this.namespace = wikiLink.getNamespace();
		this.pageName = wikiLink.getArticle();
	}

	/**
	 *
	 */
	public Namespace getNamespace() {
		return this.namespace;
	}

	/**
	 *
	 */
	public String getPageName() {
		return this.pageName;
	}

	/**
	 *
	 */
	public boolean getReadOnly() {
		return this.readOnly;
	}

	/**
	 *
	 */
	public String getRedirectTo() {
		return this.redirectTo;
	}

	/**
	 *
	 */
	public void setRedirectTo(String redirectTo) {
		this.redirectTo = redirectTo;
	}

	/**
	 *
	 */
	public void setReadOnly(boolean readOnly) {
		this.readOnly = readOnly;
	}

	/**
	 *
	 */
	public String getTopicContent() {
		return this.topicContent;
	}

	/**
	 *
	 */
	public void setTopicContent(String topicContent) {
		this.topicContent = topicContent;
	}

	/**
	 *
	 */
	public int getTopicId() {
		return this.topicId;
	}

	/**
	 *
	 */
	public void setTopicId(int topicId) {
		this.topicId = topicId;
	}

	/**
	 *
	 */
	public TopicType getTopicType() {
		return this.topicType;
	}

	/**
	 *
	 */
	public void setTopicType(TopicType topicType) {
		this.topicType = topicType;
	}

	/**
	 *
	 */
	public String getVirtualWiki() {
		return this.virtualWiki;
	}
}<|MERGE_RESOLUTION|>--- conflicted
+++ resolved
@@ -1,253 +1,242 @@
-/**
- * Licensed under the GNU LESSER GENERAL PUBLIC LICENSE, version 2.1, dated February 1999.
- *
- * This program is free software; you can redistribute it and/or modify
- * it under the terms of the latest version of the GNU Lesser General
- * Public License as published by the Free Software Foundation;
- *
- * This program is distributed in the hope that it will be useful,
- * but WITHOUT ANY WARRANTY; without even the implied warranty of
- * MERCHANTABILITY or FITNESS FOR A PARTICULAR PURPOSE.  See the
- * GNU Lesser General Public License for more details.
- *
- * You should have received a copy of the GNU Lesser General Public License
- * along with this program (LICENSE.txt); if not, write to the Free Software
- * Foundation, Inc., 59 Temple Place - Suite 330, Boston, MA  02111-1307, USA.
- */
-package org.jamwiki.model;
-
-import java.io.Serializable;
-import java.sql.Timestamp;
-<<<<<<< HEAD
-=======
-import org.apache.commons.lang.StringUtils;
->>>>>>> 62e73fa3
-import org.jamwiki.utils.LinkUtil;
-import org.jamwiki.utils.WikiLink;
-import org.jamwiki.utils.WikiLogger;
-
-/**
- * Provides an object representing a Wiki topic.
- */
-public class Topic implements Serializable {
-
-	// FIXME - consider making this an ACL (more flexible)
-	private boolean adminOnly = false;
-	private Integer currentVersionId = null;
-	private Timestamp deleteDate = null;
-<<<<<<< HEAD
-	private Namespace namespace = Namespace.MAIN;
-=======
-	private Namespace namespace = Namespace.namespace(Namespace.MAIN_ID);
->>>>>>> 62e73fa3
-	/** Page name is the topic name without the namespace.  For example, if the topic name is "Help:Help Page" the page name is "Help Page". */
-	private String pageName = null;
-	private boolean readOnly = false;
-	private String redirectTo = null;
-	private String topicContent = null;
-	private int topicId = -1;
-	private TopicType topicType = TopicType.ARTICLE;
-	private String virtualWiki = null;
-	private static final WikiLogger logger = WikiLogger.getLogger(Topic.class.getName());
-
-	/**
-	 * Initialize a topic, passing in the virtual wiki and the full topic name,
-	 * including namespace.  Example: "Help:Help Page".
-	 */
-	public Topic(String virtualWiki, String name) {
-		this.virtualWiki = virtualWiki;
-		this.setName(name);
-	}
-
-	/**
-	 * Initialize a topic, passing in the virtual wiki, namespace and page name.  Note
-	 * that page name does NOT include namespace, so for a topic of "Help:Help Page"
-	 * the page name is "Help Page".
-	 */
-	public Topic(String virtualWiki, Namespace namespace, String pageName) {
-		this.virtualWiki = virtualWiki;
-		this.namespace = namespace;
-		this.pageName = pageName;
-	}
-
-	/**
-	 *
-	 */
-	public Topic(Topic topic) {
-		this.adminOnly = topic.adminOnly;
-		this.currentVersionId = topic.currentVersionId;
-		this.deleteDate = topic.deleteDate;
-		this.namespace = topic.namespace;
-		this.pageName = topic.pageName;
-		this.readOnly = topic.readOnly;
-		this.redirectTo = topic.redirectTo;
-		this.topicContent = topic.topicContent;
-		this.topicId = topic.topicId;
-		this.topicType = topic.topicType;
-		this.virtualWiki = topic.virtualWiki;
-	}
-
-	/**
-	 *
-	 */
-	public boolean getAdminOnly() {
-		return this.adminOnly;
-	}
-
-	/**
-	 *
-	 */
-	public void setAdminOnly(boolean adminOnly) {
-		this.adminOnly = adminOnly;
-	}
-
-	/**
-	 *
-	 */
-	public Integer getCurrentVersionId() {
-		return this.currentVersionId;
-	}
-
-	/**
-	 *
-	 */
-	public void setCurrentVersionId(Integer currentVersionId) {
-		this.currentVersionId = currentVersionId;
-	}
-
-	/**
-	 *
-	 */
-	public boolean getDeleted() {
-		return (this.deleteDate != null);
-	}
-
-	/**
-	 *
-	 */
-	public Timestamp getDeleteDate() {
-		return this.deleteDate;
-	}
-
-	/**
-	 *
-	 */
-	public void setDeleteDate(Timestamp deleteDate) {
-		this.deleteDate = deleteDate;
-	}
-
-	/**
-	 * Return the full topic name, including namespace.  Example: "Help:Help Page".
-	 */
-	public String getName() {
-		String name = this.pageName;
-<<<<<<< HEAD
-		if (this.namespace.getLabel(this.virtualWiki) != "") {
-=======
-		if (!StringUtils.isBlank(this.namespace.getLabel(this.virtualWiki))) {
->>>>>>> 62e73fa3
-			name = this.namespace.getLabel(this.virtualWiki) + Namespace.SEPARATOR + this.pageName;
-		}
-		return name;
-	}
-
-	/**
-	 * Set the full topic name, including namespace.  Example: "Help:Help Page".
-	 */
-	public void setName(String name) {
-		WikiLink wikiLink = LinkUtil.parseWikiLink(this.virtualWiki, name);
-		this.namespace = wikiLink.getNamespace();
-		this.pageName = wikiLink.getArticle();
-	}
-
-	/**
-	 *
-	 */
-	public Namespace getNamespace() {
-		return this.namespace;
-	}
-
-	/**
-	 *
-	 */
-	public String getPageName() {
-		return this.pageName;
-	}
-
-	/**
-	 *
-	 */
-	public boolean getReadOnly() {
-		return this.readOnly;
-	}
-
-	/**
-	 *
-	 */
-	public String getRedirectTo() {
-		return this.redirectTo;
-	}
-
-	/**
-	 *
-	 */
-	public void setRedirectTo(String redirectTo) {
-		this.redirectTo = redirectTo;
-	}
-
-	/**
-	 *
-	 */
-	public void setReadOnly(boolean readOnly) {
-		this.readOnly = readOnly;
-	}
-
-	/**
-	 *
-	 */
-	public String getTopicContent() {
-		return this.topicContent;
-	}
-
-	/**
-	 *
-	 */
-	public void setTopicContent(String topicContent) {
-		this.topicContent = topicContent;
-	}
-
-	/**
-	 *
-	 */
-	public int getTopicId() {
-		return this.topicId;
-	}
-
-	/**
-	 *
-	 */
-	public void setTopicId(int topicId) {
-		this.topicId = topicId;
-	}
-
-	/**
-	 *
-	 */
-	public TopicType getTopicType() {
-		return this.topicType;
-	}
-
-	/**
-	 *
-	 */
-	public void setTopicType(TopicType topicType) {
-		this.topicType = topicType;
-	}
-
-	/**
-	 *
-	 */
-	public String getVirtualWiki() {
-		return this.virtualWiki;
-	}
+/**
+ * Licensed under the GNU LESSER GENERAL PUBLIC LICENSE, version 2.1, dated February 1999.
+ *
+ * This program is free software; you can redistribute it and/or modify
+ * it under the terms of the latest version of the GNU Lesser General
+ * Public License as published by the Free Software Foundation;
+ *
+ * This program is distributed in the hope that it will be useful,
+ * but WITHOUT ANY WARRANTY; without even the implied warranty of
+ * MERCHANTABILITY or FITNESS FOR A PARTICULAR PURPOSE.  See the
+ * GNU Lesser General Public License for more details.
+ *
+ * You should have received a copy of the GNU Lesser General Public License
+ * along with this program (LICENSE.txt); if not, write to the Free Software
+ * Foundation, Inc., 59 Temple Place - Suite 330, Boston, MA  02111-1307, USA.
+ */
+package org.jamwiki.model;
+
+import java.io.Serializable;
+import java.sql.Timestamp;
+import org.apache.commons.lang.StringUtils;
+import org.jamwiki.utils.LinkUtil;
+import org.jamwiki.utils.WikiLink;
+import org.jamwiki.utils.WikiLogger;
+
+/**
+ * Provides an object representing a Wiki topic.
+ */
+public class Topic implements Serializable {
+
+	// FIXME - consider making this an ACL (more flexible)
+	private boolean adminOnly = false;
+	private Integer currentVersionId = null;
+	private Timestamp deleteDate = null;
+	private Namespace namespace = Namespace.namespace(Namespace.MAIN_ID);
+	/** Page name is the topic name without the namespace.  For example, if the topic name is "Help:Help Page" the page name is "Help Page". */
+	private String pageName = null;
+	private boolean readOnly = false;
+	private String redirectTo = null;
+	private String topicContent = null;
+	private int topicId = -1;
+	private TopicType topicType = TopicType.ARTICLE;
+	private String virtualWiki = null;
+	private static final WikiLogger logger = WikiLogger.getLogger(Topic.class.getName());
+
+	/**
+	 * Initialize a topic, passing in the virtual wiki and the full topic name,
+	 * including namespace.  Example: "Help:Help Page".
+	 */
+	public Topic(String virtualWiki, String name) {
+		this.virtualWiki = virtualWiki;
+		this.setName(name);
+	}
+
+	/**
+	 * Initialize a topic, passing in the virtual wiki, namespace and page name.  Note
+	 * that page name does NOT include namespace, so for a topic of "Help:Help Page"
+	 * the page name is "Help Page".
+	 */
+	public Topic(String virtualWiki, Namespace namespace, String pageName) {
+		this.virtualWiki = virtualWiki;
+		this.namespace = namespace;
+		this.pageName = pageName;
+	}
+
+	/**
+	 *
+	 */
+	public Topic(Topic topic) {
+		this.adminOnly = topic.adminOnly;
+		this.currentVersionId = topic.currentVersionId;
+		this.deleteDate = topic.deleteDate;
+		this.namespace = topic.namespace;
+		this.pageName = topic.pageName;
+		this.readOnly = topic.readOnly;
+		this.redirectTo = topic.redirectTo;
+		this.topicContent = topic.topicContent;
+		this.topicId = topic.topicId;
+		this.topicType = topic.topicType;
+		this.virtualWiki = topic.virtualWiki;
+	}
+
+	/**
+	 *
+	 */
+	public boolean getAdminOnly() {
+		return this.adminOnly;
+	}
+
+	/**
+	 *
+	 */
+	public void setAdminOnly(boolean adminOnly) {
+		this.adminOnly = adminOnly;
+	}
+
+	/**
+	 *
+	 */
+	public Integer getCurrentVersionId() {
+		return this.currentVersionId;
+	}
+
+	/**
+	 *
+	 */
+	public void setCurrentVersionId(Integer currentVersionId) {
+		this.currentVersionId = currentVersionId;
+	}
+
+	/**
+	 *
+	 */
+	public boolean getDeleted() {
+		return (this.deleteDate != null);
+	}
+
+	/**
+	 *
+	 */
+	public Timestamp getDeleteDate() {
+		return this.deleteDate;
+	}
+
+	/**
+	 *
+	 */
+	public void setDeleteDate(Timestamp deleteDate) {
+		this.deleteDate = deleteDate;
+	}
+
+	/**
+	 * Return the full topic name, including namespace.  Example: "Help:Help Page".
+	 */
+	public String getName() {
+		String name = this.pageName;
+		if (!StringUtils.isBlank(this.namespace.getLabel(this.virtualWiki))) {
+			name = this.namespace.getLabel(this.virtualWiki) + Namespace.SEPARATOR + this.pageName;
+		}
+		return name;
+	}
+
+	/**
+	 * Set the full topic name, including namespace.  Example: "Help:Help Page".
+	 */
+	public void setName(String name) {
+		WikiLink wikiLink = LinkUtil.parseWikiLink(this.virtualWiki, name);
+		this.namespace = wikiLink.getNamespace();
+		this.pageName = wikiLink.getArticle();
+	}
+
+	/**
+	 *
+	 */
+	public Namespace getNamespace() {
+		return this.namespace;
+	}
+
+	/**
+	 *
+	 */
+	public String getPageName() {
+		return this.pageName;
+	}
+
+	/**
+	 *
+	 */
+	public boolean getReadOnly() {
+		return this.readOnly;
+	}
+
+	/**
+	 *
+	 */
+	public String getRedirectTo() {
+		return this.redirectTo;
+	}
+
+	/**
+	 *
+	 */
+	public void setRedirectTo(String redirectTo) {
+		this.redirectTo = redirectTo;
+	}
+
+	/**
+	 *
+	 */
+	public void setReadOnly(boolean readOnly) {
+		this.readOnly = readOnly;
+	}
+
+	/**
+	 *
+	 */
+	public String getTopicContent() {
+		return this.topicContent;
+	}
+
+	/**
+	 *
+	 */
+	public void setTopicContent(String topicContent) {
+		this.topicContent = topicContent;
+	}
+
+	/**
+	 *
+	 */
+	public int getTopicId() {
+		return this.topicId;
+	}
+
+	/**
+	 *
+	 */
+	public void setTopicId(int topicId) {
+		this.topicId = topicId;
+	}
+
+	/**
+	 *
+	 */
+	public TopicType getTopicType() {
+		return this.topicType;
+	}
+
+	/**
+	 *
+	 */
+	public void setTopicType(TopicType topicType) {
+		this.topicType = topicType;
+	}
+
+	/**
+	 *
+	 */
+	public String getVirtualWiki() {
+		return this.virtualWiki;
+	}
 }
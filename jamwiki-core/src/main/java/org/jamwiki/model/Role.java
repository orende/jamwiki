--- conflicted
+++ resolved
@@ -1,106 +1,103 @@
-/**
- * Licensed under the GNU LESSER GENERAL PUBLIC LICENSE, version 2.1, dated February 1999.
- *
- * This program is free software; you can redistribute it and/or modify
- * it under the terms of the latest version of the GNU Lesser General
- * Public License as published by the Free Software Foundation;
- *
- * This program is distributed in the hope that it will be useful,
- * but WITHOUT ANY WARRANTY; without even the implied warranty of
- * MERCHANTABILITY or FITNESS FOR A PARTICULAR PURPOSE.  See the
- * GNU Lesser General Public License for more details.
- *
- * You should have received a copy of the GNU Lesser General Public License
- * along with this program (LICENSE.txt); if not, write to the Free Software
- * Foundation, Inc., 59 Temple Place - Suite 330, Boston, MA  02111-1307, USA.
- */
-package org.jamwiki.model;
-
-<<<<<<< HEAD
-import org.jamwiki.Environment;
-=======
-import java.io.Serializable;
->>>>>>> d75a35c5
-
-/**
- * Provides an object representing a Wiki role that can be extended by the specific security
- * implementation.
- *
- * @see org.springframework.security.core.authority.GrantedAuthorityImpl#getAuthority
- */
-public class Role implements Serializable {
-
-	/**
-	 * ROLE_ADMIN gives permission to perform wiki maintenance tasks not
-	 * available to normal users.  It does not allow the ability to change
-	 * system settings.
-	 */
-	public static final Role ROLE_ADMIN = new Role(Environment.getValue(Environment.PROP_ROLE_ADMIN));
-	/**
-	 * ROLE_ANONYMOUS is not stored in the database but is instead
-	 * automatically assigned to all non-logged in users by Spring
-	 * Security.
-	 */
-	public static final Role ROLE_ANONYMOUS = new Role(Environment.getValue(Environment.PROP_ROLE_ANONYMOUS));
-	public static final Role ROLE_EDIT_EXISTING = new Role(Environment.getValue(Environment.PROP_ROLE_EDIT_EXISTING));
-	public static final Role ROLE_EDIT_NEW = new Role(Environment.getValue(Environment.PROP_ROLE_EDIT_NEW));
-	/**
-	 * ROLE_EMBEDDED is meant for use with installations that perform
-	 * authentication and user management in an external system, such as LDAP.
-	 * This role is not created during JAMWiki setup, and is not available
-	 * from the Special:Roles interface; instead it should be assigned by the
-	 * LDAP or other system that performs user authentication.
-	 */
-	public static final Role ROLE_EMBEDDED = new Role(Environment.getValue(Environment.PROP_ROLE_EMBEDDED));
-	/** Role used to control who can import new topics to the wiki using Special:Import. */
-	public static final Role ROLE_IMPORT = new Role(Environment.getValue(Environment.PROP_ROLE_IMPORT));
-	public static final Role ROLE_MOVE = new Role(Environment.getValue(Environment.PROP_ROLE_MOVE));
-	/**
-	 * ROLE_NO_ACCOUNT is meant for use with installations that do not allow
-	 * user account management from within JAMWiki.  This role is not created
-	 * during JAMWiki setup, and is not available from the Special:Roles
-	 * interface; instead it should be assigned by the LDAP or other system
-	 * that allows account management.
-	 */
-	public static final Role ROLE_NO_ACCOUNT = new Role(Environment.getValue(Environment.PROP_ROLE_NO_ACCOUNT));
-	/** Allow users to self-register. */
-	public static final Role ROLE_REGISTER = new Role(Environment.getValue(Environment.PROP_ROLE_REGISTER));
-	/** ROLE_SYSADMIN provides the ability to change system settings. */
-	public static final Role ROLE_SYSADMIN = new Role(Environment.getValue(Environment.PROP_ROLE_SYSADMIN));
-	public static final Role ROLE_TRANSLATE = new Role(Environment.getValue(Environment.PROP_ROLE_TRANSLATE));
-	public static final Role ROLE_UPLOAD = new Role(Environment.getValue(Environment.PROP_ROLE_UPLOAD));
-	public static final Role ROLE_VIEW = new Role(Environment.getValue(Environment.PROP_ROLE_VIEW));
-
-	private final String authority;
-	private String description;
-
-	/**
-	 * Constructor for role.
-	 *
-	 * @param authority The role name.
-	 */
-	public Role(String authority) {
-		this.authority = authority;
-	}
-
-	/**
-	 * 
-	 */
-	public String getAuthority() {
-		return this.authority;
-	}
-
-	/**
-	 * Provide a description of this role.
-	 */
-	public String getDescription() {
-		return this.description;
-	}
-
-	/**
-	 * Set a description for this role.
-	 */
-	public void setDescription(String description) {
-		this.description = description;
-	}
+/**
+ * Licensed under the GNU LESSER GENERAL PUBLIC LICENSE, version 2.1, dated February 1999.
+ *
+ * This program is free software; you can redistribute it and/or modify
+ * it under the terms of the latest version of the GNU Lesser General
+ * Public License as published by the Free Software Foundation;
+ *
+ * This program is distributed in the hope that it will be useful,
+ * but WITHOUT ANY WARRANTY; without even the implied warranty of
+ * MERCHANTABILITY or FITNESS FOR A PARTICULAR PURPOSE.  See the
+ * GNU Lesser General Public License for more details.
+ *
+ * You should have received a copy of the GNU Lesser General Public License
+ * along with this program (LICENSE.txt); if not, write to the Free Software
+ * Foundation, Inc., 59 Temple Place - Suite 330, Boston, MA  02111-1307, USA.
+ */
+package org.jamwiki.model;
+
+import java.io.Serializable;
+import org.jamwiki.Environment;
+
+/**
+ * Provides an object representing a Wiki role that can be extended by the specific security
+ * implementation.
+ *
+ * @see org.springframework.security.core.authority.GrantedAuthorityImpl#getAuthority
+ */
+public class Role implements Serializable {
+
+	/**
+	 * ROLE_ADMIN gives permission to perform wiki maintenance tasks not
+	 * available to normal users.  It does not allow the ability to change
+	 * system settings.
+	 */
+	public static final Role ROLE_ADMIN = new Role(Environment.getValue(Environment.PROP_ROLE_ADMIN));
+	/**
+	 * ROLE_ANONYMOUS is not stored in the database but is instead
+	 * automatically assigned to all non-logged in users by Spring
+	 * Security.
+	 */
+	public static final Role ROLE_ANONYMOUS = new Role(Environment.getValue(Environment.PROP_ROLE_ANONYMOUS));
+	public static final Role ROLE_EDIT_EXISTING = new Role(Environment.getValue(Environment.PROP_ROLE_EDIT_EXISTING));
+	public static final Role ROLE_EDIT_NEW = new Role(Environment.getValue(Environment.PROP_ROLE_EDIT_NEW));
+	/**
+	 * ROLE_EMBEDDED is meant for use with installations that perform
+	 * authentication and user management in an external system, such as LDAP.
+	 * This role is not created during JAMWiki setup, and is not available
+	 * from the Special:Roles interface; instead it should be assigned by the
+	 * LDAP or other system that performs user authentication.
+	 */
+	public static final Role ROLE_EMBEDDED = new Role(Environment.getValue(Environment.PROP_ROLE_EMBEDDED));
+	/** Role used to control who can import new topics to the wiki using Special:Import. */
+	public static final Role ROLE_IMPORT = new Role(Environment.getValue(Environment.PROP_ROLE_IMPORT));
+	public static final Role ROLE_MOVE = new Role(Environment.getValue(Environment.PROP_ROLE_MOVE));
+	/**
+	 * ROLE_NO_ACCOUNT is meant for use with installations that do not allow
+	 * user account management from within JAMWiki.  This role is not created
+	 * during JAMWiki setup, and is not available from the Special:Roles
+	 * interface; instead it should be assigned by the LDAP or other system
+	 * that allows account management.
+	 */
+	public static final Role ROLE_NO_ACCOUNT = new Role(Environment.getValue(Environment.PROP_ROLE_NO_ACCOUNT));
+	/** Allow users to self-register. */
+	public static final Role ROLE_REGISTER = new Role(Environment.getValue(Environment.PROP_ROLE_REGISTER));
+	/** ROLE_SYSADMIN provides the ability to change system settings. */
+	public static final Role ROLE_SYSADMIN = new Role(Environment.getValue(Environment.PROP_ROLE_SYSADMIN));
+	public static final Role ROLE_TRANSLATE = new Role(Environment.getValue(Environment.PROP_ROLE_TRANSLATE));
+	public static final Role ROLE_UPLOAD = new Role(Environment.getValue(Environment.PROP_ROLE_UPLOAD));
+	public static final Role ROLE_VIEW = new Role(Environment.getValue(Environment.PROP_ROLE_VIEW));
+
+	private final String authority;
+	private String description;
+
+	/**
+	 * Constructor for role.
+	 *
+	 * @param authority The role name.
+	 */
+	public Role(String authority) {
+		this.authority = authority;
+	}
+
+	/**
+	 * 
+	 */
+	public String getAuthority() {
+		return this.authority;
+	}
+
+	/**
+	 * Provide a description of this role.
+	 */
+	public String getDescription() {
+		return this.description;
+	}
+
+	/**
+	 * Set a description for this role.
+	 */
+	public void setDescription(String description) {
+		this.description = description;
+	}
 }
/**
 * Licensed under the GNU LESSER GENERAL PUBLIC LICENSE, version 2.1, dated February 1999.
 *
 * This program is free software; you can redistribute it and/or modify
 * it under the terms of the latest version of the GNU Lesser General
 * Public License as published by the Free Software Foundation;
 *
 * This program is distributed in the hope that it will be useful,
 * but WITHOUT ANY WARRANTY; without even the implied warranty of
 * MERCHANTABILITY or FITNESS FOR A PARTICULAR PURPOSE.  See the
 * GNU Lesser General Public License for more details.
 *
 * You should have received a copy of the GNU Lesser General Public License
 * along with this program (LICENSE.txt); if not, write to the Free Software
 * Foundation, Inc., 59 Temple Place - Suite 330, Boston, MA  02111-1307, USA.
 */
package org.jamwiki.db;

import java.sql.Connection;
import java.sql.PreparedStatement;
import java.sql.ResultSet;
import java.sql.SQLException;
import java.sql.Statement;
import java.sql.Timestamp;
import java.sql.Types;
import java.util.ArrayList;
import java.util.HashMap;
import java.util.LinkedHashMap;
import java.util.List;
import java.util.Map;
import java.util.TreeMap;
import java.util.Properties;
import org.apache.commons.lang.StringUtils;
import org.jamwiki.Environment;
import org.jamwiki.model.Category;
import org.jamwiki.model.LogItem;
import org.jamwiki.model.Namespace;
import org.jamwiki.model.RecentChange;
import org.jamwiki.model.Role;
import org.jamwiki.model.RoleMap;
import org.jamwiki.model.Topic;
import org.jamwiki.model.TopicType;
import org.jamwiki.model.TopicVersion;
import org.jamwiki.model.VirtualWiki;
import org.jamwiki.model.WikiFile;
import org.jamwiki.model.WikiFileVersion;
import org.jamwiki.model.WikiGroup;
import org.jamwiki.model.WikiUser;
import org.jamwiki.model.WikiUserDetails;
import org.jamwiki.utils.LinkUtil;
import org.jamwiki.utils.Pagination;
import org.jamwiki.utils.WikiLink;
import org.jamwiki.utils.WikiLogger;

/**
 * Default implementation of the QueryHandler implementation for retrieving, inserting,
 * and updating data in the database.  This method uses ANSI SQL and should therefore
 * work with any fully ANSI-compliant database.
 */
public class AnsiQueryHandler implements QueryHandler {

	private static final WikiLogger logger = WikiLogger.getLogger(AnsiQueryHandler.class.getName());
	protected static final String SQL_PROPERTY_FILE_NAME = "sql.ansi.properties";

	protected static String STATEMENT_CONNECTION_VALIDATION_QUERY = null;
	protected static String STATEMENT_CREATE_AUTHORITIES_TABLE = null;
	protected static String STATEMENT_CREATE_CATEGORY_TABLE = null;
	protected static String STATEMENT_CREATE_GROUP_AUTHORITIES_TABLE = null;
	protected static String STATEMENT_CREATE_GROUP_MEMBERS_TABLE = null;
	protected static String STATEMENT_CREATE_GROUP_TABLE = null;
	protected static String STATEMENT_CREATE_LOG_TABLE = null;
	protected static String STATEMENT_CREATE_NAMESPACE_TABLE = null;
	protected static String STATEMENT_CREATE_NAMESPACE_TRANSLATION_TABLE = null;
	protected static String STATEMENT_CREATE_RECENT_CHANGE_TABLE = null;
	protected static String STATEMENT_CREATE_ROLE_TABLE = null;
	protected static String STATEMENT_CREATE_TOPIC_CURRENT_VERSION_CONSTRAINT = null;
	protected static String STATEMENT_CREATE_TOPIC_TABLE = null;
	protected static String STATEMENT_CREATE_TOPIC_LINKS_TABLE = null;
	protected static String STATEMENT_CREATE_TOPIC_LINKS_INDEX = null;
	protected static String STATEMENT_CREATE_TOPIC_PAGE_NAME_INDEX = null;
	protected static String STATEMENT_CREATE_TOPIC_PAGE_NAME_LOWER_INDEX = null;
	protected static String STATEMENT_CREATE_TOPIC_VERSION_TABLE = null;
	protected static String STATEMENT_CREATE_TOPIC_VERSION_TOPIC_INDEX = null;
	protected static String STATEMENT_CREATE_USERS_TABLE = null;
	protected static String STATEMENT_CREATE_VIRTUAL_WIKI_TABLE = null;
	protected static String STATEMENT_CREATE_WATCHLIST_TABLE = null;
	protected static String STATEMENT_CREATE_WIKI_FILE_TABLE = null;
	protected static String STATEMENT_CREATE_WIKI_FILE_VERSION_TABLE = null;
	protected static String STATEMENT_CREATE_WIKI_USER_TABLE = null;
	protected static String STATEMENT_CREATE_WIKI_USER_LOGIN_INDEX = null;
	protected static String STATEMENT_DELETE_AUTHORITIES = null;
	protected static String STATEMENT_DELETE_GROUP_AUTHORITIES = null;
	protected static String STATEMENT_DELETE_LOG_ITEMS = null;
	protected static String STATEMENT_DELETE_NAMESPACE_TRANSLATIONS = null;
	protected static String STATEMENT_DELETE_RECENT_CHANGES = null;
	protected static String STATEMENT_DELETE_RECENT_CHANGES_TOPIC = null;
	protected static String STATEMENT_DELETE_TOPIC_CATEGORIES = null;
	protected static String STATEMENT_DELETE_TOPIC_LINKS = null;
	protected static String STATEMENT_DELETE_WATCHLIST_ENTRY = null;
	protected static String STATEMENT_DROP_AUTHORITIES_TABLE = null;
	protected static String STATEMENT_DROP_CATEGORY_TABLE = null;
	protected static String STATEMENT_DROP_GROUP_AUTHORITIES_TABLE = null;
	protected static String STATEMENT_DROP_GROUP_MEMBERS_TABLE = null;
	protected static String STATEMENT_DROP_GROUP_TABLE = null;
	protected static String STATEMENT_DROP_LOG_TABLE = null;
	protected static String STATEMENT_DROP_NAMESPACE_TABLE = null;
	protected static String STATEMENT_DROP_NAMESPACE_TRANSLATION_TABLE = null;
	protected static String STATEMENT_DROP_RECENT_CHANGE_TABLE = null;
	protected static String STATEMENT_DROP_ROLE_TABLE = null;
	protected static String STATEMENT_DROP_TOPIC_CURRENT_VERSION_CONSTRAINT = null;
	protected static String STATEMENT_DROP_TOPIC_TABLE = null;
	protected static String STATEMENT_DROP_TOPIC_LINKS_TABLE = null;
	protected static String STATEMENT_DROP_TOPIC_LINKS_INDEX = null;
	protected static String STATEMENT_DROP_TOPIC_PAGE_NAME_INDEX = null;
	protected static String STATEMENT_DROP_TOPIC_PAGE_NAME_LOWER_INDEX = null;
	protected static String STATEMENT_DROP_TOPIC_VERSION_TABLE = null;
	protected static String STATEMENT_DROP_TOPIC_VERSION_TOPIC_INDEX = null;
	protected static String STATEMENT_DROP_USERS_TABLE = null;
	protected static String STATEMENT_DROP_VIRTUAL_WIKI_TABLE = null;
	protected static String STATEMENT_DROP_WATCHLIST_TABLE = null;
	protected static String STATEMENT_DROP_WIKI_FILE_TABLE = null;
	protected static String STATEMENT_DROP_WIKI_FILE_VERSION_TABLE = null;
	protected static String STATEMENT_DROP_WIKI_USER_TABLE = null;
	protected static String STATEMENT_DROP_WIKI_USER_LOGIN_INDEX = null;
	protected static String STATEMENT_INSERT_AUTHORITY = null;
	protected static String STATEMENT_INSERT_CATEGORY = null;
	protected static String STATEMENT_INSERT_GROUP = null;
	protected static String STATEMENT_INSERT_GROUP_AUTO_INCREMENT = null;
	protected static String STATEMENT_INSERT_GROUP_AUTHORITY = null;
	protected static String STATEMENT_INSERT_GROUP_MEMBER = null;
	protected static String STATEMENT_INSERT_GROUP_MEMBER_AUTO_INCREMENT = null;
	protected static String STATEMENT_INSERT_LOG_ITEM = null;
	protected static String STATEMENT_INSERT_LOG_ITEMS_BY_TOPIC_VERSION_TYPE = null;
	protected static String STATEMENT_INSERT_LOG_ITEMS_IMPORT = null;
	protected static String STATEMENT_INSERT_LOG_ITEMS_MOVE = null;
	protected static String STATEMENT_INSERT_LOG_ITEMS_UPLOAD = null;
	protected static String STATEMENT_INSERT_LOG_ITEMS_USER = null;
	protected static String STATEMENT_INSERT_NAMESPACE = null;
	protected static String STATEMENT_INSERT_NAMESPACE_TRANSLATION = null;
	protected static String STATEMENT_INSERT_RECENT_CHANGE = null;
	protected static String STATEMENT_INSERT_RECENT_CHANGES_LOGS = null;
	protected static String STATEMENT_INSERT_RECENT_CHANGES_VERSIONS = null;
	protected static String STATEMENT_INSERT_ROLE = null;
	protected static String STATEMENT_INSERT_TOPIC = null;
	protected static String STATEMENT_INSERT_TOPIC_AUTO_INCREMENT = null;
	protected static String STATEMENT_INSERT_TOPIC_LINKS = null;
	protected static String STATEMENT_INSERT_TOPIC_VERSION = null;
	protected static String STATEMENT_INSERT_TOPIC_VERSION_AUTO_INCREMENT = null;
	protected static String STATEMENT_INSERT_USER = null;
	protected static String STATEMENT_INSERT_VIRTUAL_WIKI = null;
	protected static String STATEMENT_INSERT_VIRTUAL_WIKI_AUTO_INCREMENT = null;
	protected static String STATEMENT_INSERT_WATCHLIST_ENTRY = null;
	protected static String STATEMENT_INSERT_WIKI_FILE = null;
	protected static String STATEMENT_INSERT_WIKI_FILE_AUTO_INCREMENT = null;
	protected static String STATEMENT_INSERT_WIKI_FILE_VERSION = null;
	protected static String STATEMENT_INSERT_WIKI_FILE_VERSION_AUTO_INCREMENT = null;
	protected static String STATEMENT_INSERT_WIKI_USER = null;
	protected static String STATEMENT_INSERT_WIKI_USER_AUTO_INCREMENT = null;
	protected static String STATEMENT_SELECT_AUTHORITIES_AUTHORITY = null;
	protected static String STATEMENT_SELECT_AUTHORITIES_LOGIN = null;
	protected static String STATEMENT_SELECT_AUTHORITIES_USER = null;
	protected static String STATEMENT_SELECT_CATEGORIES = null;
	protected static String STATEMENT_SELECT_CATEGORY_TOPICS = null;
	protected static String STATEMENT_SELECT_GROUP = null;
	protected static String STATEMENT_SELECT_GROUP_AUTHORITIES = null;
	protected static String STATEMENT_SELECT_GROUPS_AUTHORITIES = null;
	protected static String STATEMENT_SELECT_GROUP_MEMBERS_SEQUENCE = null;
	protected static String STATEMENT_SELECT_GROUP_SEQUENCE = null;
	protected static String STATEMENT_SELECT_LOG_ITEMS = null;
	protected static String STATEMENT_SELECT_LOG_ITEMS_BY_TYPE = null;
	protected static String STATEMENT_SELECT_NAMESPACE_SEQUENCE = null;
	protected static String STATEMENT_SELECT_NAMESPACES = null;
	protected static String STATEMENT_SELECT_RECENT_CHANGES = null;
	protected static String STATEMENT_SELECT_ROLES = null;
	protected static String STATEMENT_SELECT_TOPIC_BY_ID = null;
	protected static String STATEMENT_SELECT_TOPIC_BY_TYPE = null;
	protected static String STATEMENT_SELECT_TOPIC_COUNT = null;
	protected static String STATEMENT_SELECT_TOPIC = null;
	protected static String STATEMENT_SELECT_TOPIC_HISTORY = null;
	protected static String STATEMENT_SELECT_TOPIC_ID = null;
	protected static String STATEMENT_SELECT_TOPIC_ID_LOWER = null;
	protected static String STATEMENT_SELECT_TOPIC_LINKS = null;
	protected static String STATEMENT_SELECT_TOPIC_LOWER = null;
	protected static String STATEMENT_SELECT_TOPIC_NAMES = null;
	protected static String STATEMENT_SELECT_TOPICS_ADMIN = null;
	protected static String STATEMENT_SELECT_TOPIC_SEQUENCE = null;
	protected static String STATEMENT_SELECT_TOPIC_VERSION = null;
	protected static String STATEMENT_SELECT_TOPIC_VERSION_SEQUENCE = null;
	protected static String STATEMENT_SELECT_USERS_AUTHENTICATION = null;
	protected static String STATEMENT_SELECT_VIRTUAL_WIKIS = null;
	protected static String STATEMENT_SELECT_VIRTUAL_WIKI_SEQUENCE = null;
	protected static String STATEMENT_SELECT_WATCHLIST = null;
	protected static String STATEMENT_SELECT_WATCHLIST_CHANGES = null;
	protected static String STATEMENT_SELECT_WIKI_FILE = null;
	protected static String STATEMENT_SELECT_WIKI_FILE_COUNT = null;
	protected static String STATEMENT_SELECT_WIKI_FILE_SEQUENCE = null;
	protected static String STATEMENT_SELECT_WIKI_FILE_VERSION_SEQUENCE = null;
	protected static String STATEMENT_SELECT_WIKI_FILE_VERSIONS = null;
	protected static String STATEMENT_SELECT_WIKI_USER = null;
	protected static String STATEMENT_SELECT_WIKI_USER_CHANGES_ANONYMOUS = null;
	protected static String STATEMENT_SELECT_WIKI_USER_CHANGES_LOGIN = null;
	protected static String STATEMENT_SELECT_WIKI_USER_COUNT = null;
	protected static String STATEMENT_SELECT_WIKI_USER_DETAILS_PASSWORD = null;
	protected static String STATEMENT_SELECT_WIKI_USER_LOGIN = null;
	protected static String STATEMENT_SELECT_WIKI_USER_SEQUENCE = null;
	protected static String STATEMENT_SELECT_WIKI_USERS = null;
	protected static String STATEMENT_UPDATE_GROUP = null;
	protected static String STATEMENT_UPDATE_ROLE = null;
	protected static String STATEMENT_UPDATE_NAMESPACE = null;
	protected static String STATEMENT_UPDATE_TOPIC = null;
	protected static String STATEMENT_UPDATE_TOPIC_NAMESPACE = null;
	protected static String STATEMENT_UPDATE_TOPIC_VERSION_PREVIOUS_VERSION_ID = null;
	protected static String STATEMENT_UPDATE_USER = null;
	protected static String STATEMENT_UPDATE_VIRTUAL_WIKI = null;
	protected static String STATEMENT_UPDATE_WIKI_FILE = null;
	protected static String STATEMENT_UPDATE_WIKI_USER = null;
	private Properties props = null;

	/**
	 *
	 */
	protected AnsiQueryHandler() {
		props = Environment.loadProperties(SQL_PROPERTY_FILE_NAME);
		this.init(props);
	}

	/**
	 *
	 */
	public boolean authenticateUser(String username, String encryptedPassword, Connection conn) throws SQLException {
		PreparedStatement stmt = null;
		try {
			stmt = conn.prepareStatement(STATEMENT_SELECT_USERS_AUTHENTICATION);
			stmt.setString(1, username);
			stmt.setString(2, encryptedPassword);
			return (stmt.executeQuery().next());
		} finally {
			DatabaseConnection.closeStatement(stmt);
		}
	}

	/**
	 *
	 */
	public boolean autoIncrementPrimaryKeys() {
		return false;
	}

	/**
	 *
	 */
	public String connectionValidationQuery() {
		return STATEMENT_CONNECTION_VALIDATION_QUERY;
	}

	/**
	 *
	 */
	public void createTables(Connection conn) throws SQLException {
		DatabaseConnection.executeUpdate(STATEMENT_CREATE_VIRTUAL_WIKI_TABLE, conn);
		DatabaseConnection.executeUpdate(STATEMENT_CREATE_USERS_TABLE, conn);
		DatabaseConnection.executeUpdate(STATEMENT_CREATE_WIKI_USER_TABLE, conn);
		DatabaseConnection.executeUpdate(STATEMENT_CREATE_WIKI_USER_LOGIN_INDEX, conn);
		DatabaseConnection.executeUpdate(STATEMENT_CREATE_NAMESPACE_TABLE, conn);
		DatabaseConnection.executeUpdate(STATEMENT_CREATE_NAMESPACE_TRANSLATION_TABLE, conn);
		DatabaseConnection.executeUpdate(STATEMENT_CREATE_TOPIC_TABLE, conn);
		DatabaseConnection.executeUpdate(STATEMENT_CREATE_TOPIC_PAGE_NAME_INDEX, conn);
		DatabaseConnection.executeUpdate(STATEMENT_CREATE_TOPIC_PAGE_NAME_LOWER_INDEX, conn);
		DatabaseConnection.executeUpdate(STATEMENT_CREATE_TOPIC_VERSION_TABLE, conn);
		DatabaseConnection.executeUpdate(STATEMENT_CREATE_TOPIC_VERSION_TOPIC_INDEX, conn);
		DatabaseConnection.executeUpdate(STATEMENT_CREATE_TOPIC_CURRENT_VERSION_CONSTRAINT, conn);
		DatabaseConnection.executeUpdate(STATEMENT_CREATE_TOPIC_LINKS_TABLE, conn);
		DatabaseConnection.executeUpdate(STATEMENT_CREATE_TOPIC_LINKS_INDEX, conn);
		DatabaseConnection.executeUpdate(STATEMENT_CREATE_WIKI_FILE_TABLE, conn);
		DatabaseConnection.executeUpdate(STATEMENT_CREATE_WIKI_FILE_VERSION_TABLE, conn);
		DatabaseConnection.executeUpdate(STATEMENT_CREATE_CATEGORY_TABLE, conn);
		DatabaseConnection.executeUpdate(STATEMENT_CREATE_GROUP_TABLE, conn);
		DatabaseConnection.executeUpdate(STATEMENT_CREATE_GROUP_MEMBERS_TABLE, conn);
		DatabaseConnection.executeUpdate(STATEMENT_CREATE_ROLE_TABLE, conn);
		DatabaseConnection.executeUpdate(STATEMENT_CREATE_AUTHORITIES_TABLE, conn);
		DatabaseConnection.executeUpdate(STATEMENT_CREATE_GROUP_AUTHORITIES_TABLE, conn);
		DatabaseConnection.executeUpdate(STATEMENT_CREATE_LOG_TABLE, conn);
		DatabaseConnection.executeUpdate(STATEMENT_CREATE_RECENT_CHANGE_TABLE, conn);
		DatabaseConnection.executeUpdate(STATEMENT_CREATE_WATCHLIST_TABLE, conn);
	}

	/**
	 *
	 */
	public void deleteGroupAuthorities(int groupId, Connection conn) throws SQLException {
		PreparedStatement stmt = null;
		try {
			stmt = conn.prepareStatement(STATEMENT_DELETE_GROUP_AUTHORITIES);
			stmt.setInt(1, groupId);
			stmt.executeUpdate();
		} finally {
			DatabaseConnection.closeStatement(stmt);
		}
	}

	/**
	 *
	 */
	public void deleteRecentChanges(int topicId, Connection conn) throws SQLException {
		PreparedStatement stmt = null;
		try {
			stmt = conn.prepareStatement(STATEMENT_DELETE_RECENT_CHANGES_TOPIC);
			stmt.setInt(1, topicId);
			stmt.executeUpdate();
		} finally {
			DatabaseConnection.closeStatement(stmt);
		}
	}

	/**
	 *
	 */
	public void deleteTopicCategories(int childTopicId, Connection conn) throws SQLException {
		PreparedStatement stmt = null;
		try {
			stmt = conn.prepareStatement(STATEMENT_DELETE_TOPIC_CATEGORIES);
			stmt.setInt(1, childTopicId);
			stmt.executeUpdate();
		} finally {
			DatabaseConnection.closeStatement(stmt);
		}
	}

	/**
	 *
	 */
	public void deleteTopicLinks(int topicId, Connection conn) throws SQLException {
		PreparedStatement stmt = null;
		try {
			stmt = conn.prepareStatement(STATEMENT_DELETE_TOPIC_LINKS);
			stmt.setInt(1, topicId);
			stmt.executeUpdate();
		} finally {
			DatabaseConnection.closeStatement(stmt);
		}
	}

	/**
	 *
	 */
	public void deleteUserAuthorities(String username, Connection conn) throws SQLException {
		PreparedStatement stmt = null;
		try {
			stmt = conn.prepareStatement(STATEMENT_DELETE_AUTHORITIES);
			stmt.setString(1, username);
			stmt.executeUpdate();
		} finally {
			DatabaseConnection.closeStatement(stmt);
		}
	}

	/**
	 *
	 */
	public void deleteWatchlistEntry(int virtualWikiId, String topicName, int userId, Connection conn) throws SQLException {
		PreparedStatement stmt = null;
		try {
			stmt = conn.prepareStatement(STATEMENT_DELETE_WATCHLIST_ENTRY);
			stmt.setInt(1, virtualWikiId);
			stmt.setString(2, topicName);
			stmt.setInt(3, userId);
			stmt.executeUpdate();
		} finally {
			DatabaseConnection.closeStatement(stmt);
		}
	}

	/**
	 *
	 */
	public void dropTables(Connection conn) {
		// note that this method is called during creation failures, so be careful to
		// catch errors that might result from a partial failure during install.  also
		// note that the coding style violation here is intentional since it makes the
		// actual work of the method more obvious.
		try {
			DatabaseConnection.executeUpdate(STATEMENT_DROP_WATCHLIST_TABLE, conn);
		} catch (SQLException e) { logger.severe(e.getMessage()); }
		try {
			DatabaseConnection.executeUpdate(STATEMENT_DROP_RECENT_CHANGE_TABLE, conn);
		} catch (SQLException e) { logger.severe(e.getMessage()); }
		try {
			DatabaseConnection.executeUpdate(STATEMENT_DROP_LOG_TABLE, conn);
		} catch (SQLException e) { logger.severe(e.getMessage()); }
		try {
			DatabaseConnection.executeUpdate(STATEMENT_DROP_GROUP_AUTHORITIES_TABLE, conn);
		} catch (SQLException e) { logger.severe(e.getMessage()); }
		try {
			DatabaseConnection.executeUpdate(STATEMENT_DROP_AUTHORITIES_TABLE, conn);
		} catch (SQLException e) { logger.severe(e.getMessage()); }
		try {
			DatabaseConnection.executeUpdate(STATEMENT_DROP_ROLE_TABLE, conn);
		} catch (SQLException e) { logger.severe(e.getMessage()); }
		try {
			DatabaseConnection.executeUpdate(STATEMENT_DROP_GROUP_MEMBERS_TABLE, conn);
		} catch (SQLException e) { logger.severe(e.getMessage()); }
		try {
			DatabaseConnection.executeUpdate(STATEMENT_DROP_GROUP_TABLE, conn);
		} catch (SQLException e) { logger.severe(e.getMessage()); }
		try {
			DatabaseConnection.executeUpdate(STATEMENT_DROP_CATEGORY_TABLE, conn);
		} catch (SQLException e) { logger.severe(e.getMessage()); }
		try {
			DatabaseConnection.executeUpdate(STATEMENT_DROP_WIKI_FILE_VERSION_TABLE, conn);
		} catch (SQLException e) { logger.severe(e.getMessage()); }
		try {
			DatabaseConnection.executeUpdate(STATEMENT_DROP_WIKI_FILE_TABLE, conn);
		} catch (SQLException e) { logger.severe(e.getMessage()); }
		try {
			DatabaseConnection.executeUpdate(STATEMENT_DROP_TOPIC_LINKS_INDEX, conn);
		} catch (SQLException e) { logger.severe(e.getMessage()); }
		try {
			DatabaseConnection.executeUpdate(STATEMENT_DROP_TOPIC_LINKS_TABLE, conn);
		} catch (SQLException e) { logger.severe(e.getMessage()); }
		try {
			DatabaseConnection.executeUpdate(STATEMENT_DROP_TOPIC_CURRENT_VERSION_CONSTRAINT, conn);
		} catch (SQLException e) { logger.severe(e.getMessage()); }
		try {
			DatabaseConnection.executeUpdate(STATEMENT_DROP_TOPIC_VERSION_TOPIC_INDEX, conn);
		} catch (SQLException e) { logger.severe(e.getMessage()); }
		try {
			DatabaseConnection.executeUpdate(STATEMENT_DROP_TOPIC_VERSION_TABLE, conn);
		} catch (SQLException e) { logger.severe(e.getMessage()); }
		try {
			DatabaseConnection.executeUpdate(STATEMENT_DROP_TOPIC_PAGE_NAME_LOWER_INDEX, conn);
		} catch (SQLException e) { logger.severe(e.getMessage()); }
		try {
			DatabaseConnection.executeUpdate(STATEMENT_DROP_TOPIC_PAGE_NAME_INDEX, conn);
		} catch (SQLException e) { logger.severe(e.getMessage()); }
		try {
			DatabaseConnection.executeUpdate(STATEMENT_DROP_TOPIC_TABLE, conn);
		} catch (SQLException e) { logger.severe(e.getMessage()); }
		try {
			DatabaseConnection.executeUpdate(STATEMENT_DROP_NAMESPACE_TRANSLATION_TABLE, conn);
		} catch (SQLException e) { logger.severe(e.getMessage()); }
		try {
			DatabaseConnection.executeUpdate(STATEMENT_DROP_NAMESPACE_TABLE, conn);
		} catch (SQLException e) { logger.severe(e.getMessage()); }
		try {
			DatabaseConnection.executeUpdate(STATEMENT_DROP_WIKI_USER_LOGIN_INDEX, conn);
		} catch (SQLException e) { logger.severe(e.getMessage()); }
		try {
			DatabaseConnection.executeUpdate(STATEMENT_DROP_WIKI_USER_TABLE, conn);
		} catch (SQLException e) { logger.severe(e.getMessage()); }
		try {
			DatabaseConnection.executeUpdate(STATEMENT_DROP_USERS_TABLE, conn);
		} catch (SQLException e) { logger.severe(e.getMessage()); }
		try {
			DatabaseConnection.executeUpdate(STATEMENT_DROP_VIRTUAL_WIKI_TABLE, conn);
		} catch (SQLException e) { logger.severe(e.getMessage()); }
	}

	/**
	 *
	 */
	public void executeUpgradeQuery(String prop, Connection conn) throws SQLException {
		String sql = this.props.getProperty(prop);
		if (sql == null) {
			throw new SQLException("No property found for " + prop);
		}
		PreparedStatement stmt = null;
		try {
			stmt = conn.prepareStatement(sql);
			stmt.executeQuery();
		} finally {
			DatabaseConnection.closeStatement(stmt);
		}
	}

	/**
	 *
	 */
	public void executeUpgradeUpdate(String prop, Connection conn) throws SQLException {
		String sql = this.props.getProperty(prop);
		if (sql == null) {
			throw new SQLException("No property found for " + prop);
		}
		PreparedStatement stmt = null;
		try {
			stmt = conn.prepareStatement(sql);
			stmt.executeUpdate();
		} finally {
			DatabaseConnection.closeStatement(stmt);
		}
	}

	/**
	 * Return a simple query, that if successfully run indicates that JAMWiki
	 * tables have been initialized in the database.
	 *
	 * @return Returns a simple query that, if successfully run, indicates
	 *  that JAMWiki tables have been set up in the database.
	 */
	public String existenceValidationQuery() {
		return STATEMENT_SELECT_VIRTUAL_WIKIS;
	}

	/**
	 *
	 */
	public List<WikiFileVersion> getAllWikiFileVersions(WikiFile wikiFile, boolean descending) throws SQLException {
		Connection conn = null;
		PreparedStatement stmt = null;
		ResultSet rs = null;
		try {
			conn = DatabaseConnection.getConnection();
			stmt = conn.prepareStatement(STATEMENT_SELECT_WIKI_FILE_VERSIONS);
			// FIXME - sort order ignored
			stmt.setInt(1, wikiFile.getFileId());
			rs = stmt.executeQuery();
			List<WikiFileVersion> fileVersions = new ArrayList<WikiFileVersion>();
			while (rs.next()) {
				fileVersions.add(this.initWikiFileVersion(rs));
			}
			return fileVersions;
		} finally {
			DatabaseConnection.closeConnection(conn, stmt, rs);
		}
	}

	/**
	 *
	 */
	public List<Category> getCategories(int virtualWikiId, String virtualWikiName, Pagination pagination) throws SQLException {
		Connection conn = null;
		PreparedStatement stmt = null;
		ResultSet rs = null;
		try {
			conn = DatabaseConnection.getConnection();
			stmt = this.getCategoriesStatement(conn, virtualWikiId, virtualWikiName, pagination);
			rs = stmt.executeQuery();
			List<Category> results = new ArrayList<Category>();
			while (rs.next()) {
				Category category = new Category();
				category.setName(rs.getString("category_name"));
				// child topic name not initialized since it is not needed
				category.setVirtualWiki(virtualWikiName);
				category.setSortKey(rs.getString("sort_key"));
				// topic type not initialized since it is not needed
				results.add(category);
			}
			return results;
		} finally {
			DatabaseConnection.closeConnection(conn, stmt, rs);
		}
	}

	/**
	 *
	 */
	protected PreparedStatement getCategoriesStatement(Connection conn, int virtualWikiId, String virtualWikiName, Pagination pagination) throws SQLException {
		PreparedStatement stmt = conn.prepareStatement(STATEMENT_SELECT_CATEGORIES);
		stmt.setInt(1, virtualWikiId);
		stmt.setInt(2, pagination.getNumResults());
		stmt.setInt(3, pagination.getOffset());
		return stmt;
	}

	/**
	 *
	 */
	public List<LogItem> getLogItems(int virtualWikiId, String virtualWikiName, int logType, Pagination pagination, boolean descending) throws SQLException {
		Connection conn = null;
		PreparedStatement stmt = null;
		ResultSet rs = null;
		List<LogItem> logItems = new ArrayList<LogItem>();
		try {
			conn = DatabaseConnection.getConnection();
			stmt = this.getLogItemsStatement(conn, virtualWikiId, virtualWikiName, logType, pagination, descending);
			// FIXME - sort order ignored
			rs = stmt.executeQuery();
			while (rs.next()) {
				logItems.add(this.initLogItem(rs, virtualWikiName));
			}
			return logItems;
		} finally {
			DatabaseConnection.closeConnection(conn, stmt, rs);
		}
	}

	/**
	 *
	 */
	protected PreparedStatement getLogItemsStatement(Connection conn, int virtualWikiId, String virtualWikiName, int logType, Pagination pagination, boolean descending) throws SQLException {
		int index = 1;
		PreparedStatement stmt = null;
		if (logType == -1) {
			stmt = conn.prepareStatement(STATEMENT_SELECT_LOG_ITEMS);
		} else {
			stmt = conn.prepareStatement(STATEMENT_SELECT_LOG_ITEMS_BY_TYPE);
			stmt.setInt(index++, logType);
		}
		stmt.setInt(index++, virtualWikiId);
		stmt.setInt(index++, pagination.getNumResults());
		stmt.setInt(index++, pagination.getOffset());
		return stmt;
	}

	/**
	 *
	 */
	public List<RecentChange> getRecentChanges(String virtualWiki, Pagination pagination, boolean descending) throws SQLException {
		Connection conn = null;
		PreparedStatement stmt = null;
		ResultSet rs = null;
		try {
			conn = DatabaseConnection.getConnection();
			stmt = this.getRecentChangesStatement(conn, virtualWiki, pagination, descending);
			// FIXME - sort order ignored
			rs = stmt.executeQuery();
			List<RecentChange> recentChanges = new ArrayList<RecentChange>();
			while (rs.next()) {
				recentChanges.add(this.initRecentChange(rs));
			}
			return recentChanges;
		} finally {
			DatabaseConnection.closeConnection(conn, stmt, rs);
		}
	}

	/**
	 *
	 */
	protected PreparedStatement getRecentChangesStatement(Connection conn, String virtualWiki, Pagination pagination, boolean descending) throws SQLException {
		PreparedStatement stmt = conn.prepareStatement(STATEMENT_SELECT_RECENT_CHANGES);
		stmt.setString(1, virtualWiki);
		stmt.setInt(2, pagination.getNumResults());
		stmt.setInt(3, pagination.getOffset());
		return stmt;
	}

	/**
	 *
	 */
	public List<RoleMap> getRoleMapByLogin(String loginFragment) throws SQLException {
		if (StringUtils.isBlank(loginFragment)) {
			return new ArrayList<RoleMap>();
		}
		Connection conn = null;
		PreparedStatement stmt = null;
		ResultSet rs = null;
		try {
			conn = DatabaseConnection.getConnection();
			stmt = conn.prepareStatement(STATEMENT_SELECT_AUTHORITIES_LOGIN);
			loginFragment = '%' + loginFragment.toLowerCase() + '%';
			stmt.setString(1, loginFragment);
			rs = stmt.executeQuery();
			LinkedHashMap<Integer, RoleMap> roleMaps = new LinkedHashMap<Integer, RoleMap>();
			while (rs.next()) {
				Integer userId = rs.getInt("wiki_user_id");
				RoleMap roleMap = new RoleMap();
				if (roleMaps.containsKey(userId)) {
					roleMap = roleMaps.get(userId);
				} else {
					roleMap.setUserId(userId);
					roleMap.setUserLogin(rs.getString("username"));
				}
				roleMap.addRole(rs.getString("authority"));
				roleMaps.put(userId, roleMap);
			}
			return new ArrayList<RoleMap>(roleMaps.values());
		} finally {
			DatabaseConnection.closeConnection(conn, stmt, rs);
		}
	}

	/**
	 *
	 */
	public List<RoleMap> getRoleMapByRole(String authority) throws SQLException {
		Connection conn = null;
		PreparedStatement stmt = null;
		ResultSet rs = null;
		try {
			conn = DatabaseConnection.getConnection();
			stmt = conn.prepareStatement(STATEMENT_SELECT_AUTHORITIES_AUTHORITY);
			stmt.setString(1, authority);
			stmt.setString(2, authority);
			rs = stmt.executeQuery();
			LinkedHashMap<String, RoleMap> roleMaps = new LinkedHashMap<String, RoleMap>();
			while (rs.next()) {
				int userId = rs.getInt("wiki_user_id");
				int groupId = rs.getInt("group_id");
				RoleMap roleMap = new RoleMap();
				String key = userId + "|" + groupId;
				if (roleMaps.containsKey(key)) {
					roleMap = roleMaps.get(key);
				} else {
					if (userId > 0) {
						roleMap.setUserId(userId);
						roleMap.setUserLogin(rs.getString("username"));
					}
					if (groupId > 0) {
						roleMap.setGroupId(groupId);
						roleMap.setGroupName(rs.getString("group_name"));
					}
				}
				roleMap.addRole(rs.getString("authority"));
				roleMaps.put(key, roleMap);
			}
			return new ArrayList<RoleMap>(roleMaps.values());
		} finally {
			DatabaseConnection.closeConnection(conn, stmt, rs);
		}
	}

	/**
	 *
	 */
	public List<Role> getRoleMapGroup(String groupName) throws SQLException {
		Connection conn = null;
		PreparedStatement stmt = null;
		ResultSet rs = null;
		try {
			conn = DatabaseConnection.getConnection();
			stmt = conn.prepareStatement(STATEMENT_SELECT_GROUP_AUTHORITIES);
			stmt.setString(1, groupName);
			rs = stmt.executeQuery();
			List<Role> roles = new ArrayList<Role>();
			while (rs.next()) {
				roles.add(this.initRole(rs));
			}
			return roles;
		} finally {
			DatabaseConnection.closeConnection(conn, stmt, rs);
		}
	}

	/**
	 *
	 */
	public List<RoleMap> getRoleMapGroups() throws SQLException {
		Connection conn = null;
		PreparedStatement stmt = null;
		ResultSet rs = null;
		try {
			conn = DatabaseConnection.getConnection();
			stmt = conn.prepareStatement(STATEMENT_SELECT_GROUPS_AUTHORITIES);
			rs = stmt.executeQuery();
			LinkedHashMap<Integer, RoleMap> roleMaps = new LinkedHashMap<Integer, RoleMap>();
			while (rs.next()) {
				Integer groupId = rs.getInt("group_id");
				RoleMap roleMap = new RoleMap();
				if (roleMaps.containsKey(groupId)) {
					roleMap = roleMaps.get(groupId);
				} else {
					roleMap.setGroupId(groupId);
					roleMap.setGroupName(rs.getString("group_name"));
				}
				roleMap.addRole(rs.getString("authority"));
				roleMaps.put(groupId, roleMap);
			}
			return new ArrayList<RoleMap>(roleMaps.values());
		} finally {
			DatabaseConnection.closeConnection(conn, stmt, rs);
		}
	}

	/**
	 *
	 */
	public List<Role> getRoleMapUser(String login) throws SQLException {
		Connection conn = null;
		PreparedStatement stmt = null;
		ResultSet rs = null;
		try {
			conn = DatabaseConnection.getConnection();
			stmt = conn.prepareStatement(STATEMENT_SELECT_AUTHORITIES_USER);
			stmt.setString(1, login);
			rs = stmt.executeQuery();
			List<Role> roles = new ArrayList<Role>();
			while (rs.next()) {
				roles.add(this.initRole(rs));
			}
			return roles;
		} finally {
			DatabaseConnection.closeConnection(conn, stmt, rs);
		}
	}

	/**
	 *
	 */
	public List<Role> getRoles() throws SQLException {
		Connection conn = null;
		PreparedStatement stmt = null;
		ResultSet rs = null;
		try {
			conn = DatabaseConnection.getConnection();
			stmt = conn.prepareStatement(STATEMENT_SELECT_ROLES);
			rs = stmt.executeQuery();
			List<Role> roles = new ArrayList<Role>();
			while (rs.next()) {
				roles.add(this.initRole(rs));
			}
			return roles;
		} finally {
			DatabaseConnection.closeConnection(conn, stmt, rs);
		}
	}

	/**
	 *
	 */
	public List<RecentChange> getTopicHistory(int topicId, Pagination pagination, boolean descending) throws SQLException {
		Connection conn = null;
		PreparedStatement stmt = null;
		ResultSet rs = null;
		try {
			conn = DatabaseConnection.getConnection();
			stmt = getTopicHistoryStatement(conn, topicId, pagination, descending);
			// FIXME - sort order ignored
			rs = stmt.executeQuery();
			List<RecentChange> recentChanges = new ArrayList<RecentChange>();
			while (rs.next()) {
				recentChanges.add(this.initRecentChange(rs));
			}
			return recentChanges;
		} finally {
			DatabaseConnection.closeConnection(conn, stmt, rs);
		}
	}

	/**
	 *
	 */
	protected PreparedStatement getTopicHistoryStatement(Connection conn, int topicId, Pagination pagination, boolean descending) throws SQLException {
		PreparedStatement stmt = conn.prepareStatement(STATEMENT_SELECT_TOPIC_HISTORY);
		stmt.setInt(1, topicId);
		stmt.setInt(2, pagination.getNumResults());
		stmt.setInt(3, pagination.getOffset());
		return stmt;
	}

	/**
	 *
	 */
	public List<String> getTopicsAdmin(int virtualWikiId, Pagination pagination) throws SQLException {
		Connection conn = null;
		PreparedStatement stmt = null;
		ResultSet rs = null;
		try {
			conn = DatabaseConnection.getConnection();
			stmt = this.getTopicsAdminStatement(conn, virtualWikiId, pagination);
			rs = stmt.executeQuery();
			List<String> results = new ArrayList<String>();
			while (rs.next()) {
				results.add(rs.getString("topic_name"));
			}
			return results;
		} finally {
			DatabaseConnection.closeConnection(conn, stmt, rs);
		}
	}

	/**
	 *
	 */
	protected PreparedStatement getTopicsAdminStatement(Connection conn, int virtualWikiId, Pagination pagination) throws SQLException {
		PreparedStatement stmt = conn.prepareStatement(STATEMENT_SELECT_TOPICS_ADMIN);
		stmt.setInt(1, virtualWikiId);
		stmt.setInt(2, pagination.getNumResults());
		stmt.setInt(3, pagination.getOffset());
		return stmt;
	}

	/**
	 *
	 */
	public List<RecentChange> getUserContributionsByLogin(String virtualWiki, String login, Pagination pagination, boolean descending) throws SQLException {
		Connection conn = null;
		PreparedStatement stmt = null;
		ResultSet rs = null;
		try {
			conn = DatabaseConnection.getConnection();
			stmt = this.getUserContributionsByLoginStatement(conn, virtualWiki, login, pagination, descending);
			// FIXME - sort order ignored
			rs = stmt.executeQuery();
			List<RecentChange> recentChanges = new ArrayList<RecentChange>();
			while (rs.next()) {
				recentChanges.add(this.initRecentChange(rs));
			}
			return recentChanges;
		} finally {
			DatabaseConnection.closeConnection(conn, stmt, rs);
		}
	}

	/**
	 *
	 */
	protected PreparedStatement getUserContributionsByLoginStatement(Connection conn, String virtualWiki, String login, Pagination pagination, boolean descending) throws SQLException {
		PreparedStatement stmt = conn.prepareStatement(STATEMENT_SELECT_WIKI_USER_CHANGES_LOGIN);
		stmt.setString(1, virtualWiki);
		stmt.setString(2, login);
		stmt.setInt(3, pagination.getNumResults());
		stmt.setInt(4, pagination.getOffset());
		return stmt;
	}

	/**
	 *
	 */
	public List<RecentChange> getUserContributionsByUserDisplay(String virtualWiki, String userDisplay, Pagination pagination, boolean descending) throws SQLException {
		Connection conn = null;
		PreparedStatement stmt = null;
		ResultSet rs = null;
		try {
			conn = DatabaseConnection.getConnection();
			stmt = this.getUserContributionsByUserDisplayStatement(conn, virtualWiki, userDisplay, pagination, descending);
			// FIXME - sort order ignored
			rs = stmt.executeQuery();
			List<RecentChange> recentChanges = new ArrayList<RecentChange>();
			while (rs.next()) {
				recentChanges.add(this.initRecentChange(rs));
			}
			return recentChanges;
		} finally {
			DatabaseConnection.closeConnection(conn, stmt, rs);
		}
	}

	/**
	 *
	 */
	protected PreparedStatement getUserContributionsByUserDisplayStatement(Connection conn, String virtualWiki, String userDisplay, Pagination pagination, boolean descending) throws SQLException {
		PreparedStatement stmt = conn.prepareStatement(STATEMENT_SELECT_WIKI_USER_CHANGES_ANONYMOUS);
		stmt.setString(1, virtualWiki);
		stmt.setString(2, userDisplay);
		stmt.setInt(3, pagination.getNumResults());
		stmt.setInt(4, pagination.getOffset());
		return stmt;
	}

	/**
	 *
	 */
	public List<VirtualWiki> getVirtualWikis(Connection conn) throws SQLException {
		PreparedStatement stmt = null;
		ResultSet rs = null;
		try {
			stmt = conn.prepareStatement(STATEMENT_SELECT_VIRTUAL_WIKIS);
			rs = stmt.executeQuery();
			List<VirtualWiki> results = new ArrayList<VirtualWiki>();
			while (rs.next()) {
				VirtualWiki virtualWiki = new VirtualWiki();
				virtualWiki.setVirtualWikiId(rs.getInt("virtual_wiki_id"));
				virtualWiki.setName(rs.getString("virtual_wiki_name"));
				virtualWiki.setDefaultTopicName(rs.getString("default_topic_name"));
				results.add(virtualWiki);
			}
			return results;
		} finally {
			// close only the statement and result set - leave the connection open for further use
			DatabaseConnection.closeConnection(null, stmt, rs);
		}
	}

	/**
	 *
	 */
	public List<String> getWatchlist(int virtualWikiId, int userId) throws SQLException {
		Connection conn = null;
		PreparedStatement stmt = null;
		ResultSet rs = null;
		try {
			conn = DatabaseConnection.getConnection();
			stmt = conn.prepareStatement(STATEMENT_SELECT_WATCHLIST);
			stmt.setInt(1, virtualWikiId);
			stmt.setInt(2, userId);
			rs = stmt.executeQuery();
			List<String> watchedTopicNames = new ArrayList<String>();
			while (rs.next()) {
				watchedTopicNames.add(rs.getString("topic_name"));
			}
			return watchedTopicNames;
		} finally {
			DatabaseConnection.closeConnection(conn, stmt, rs);
		}
	}

	/**
	 *
	 */
	public List<RecentChange> getWatchlist(int virtualWikiId, int userId, Pagination pagination) throws SQLException {
		Connection conn = null;
		PreparedStatement stmt = null;
		ResultSet rs = null;
		try {
			conn = DatabaseConnection.getConnection();
			stmt = this.getWatchlistStatement(conn, virtualWikiId, userId, pagination);
			rs = stmt.executeQuery();
			List<RecentChange> recentChanges = new ArrayList<RecentChange>();
			while (rs.next()) {
				recentChanges.add(this.initRecentChange(rs));
			}
			return recentChanges;
		} finally {
			DatabaseConnection.closeConnection(conn, stmt, rs);
		}
	}

	/**
	 *
	 */
	protected PreparedStatement getWatchlistStatement(Connection conn, int virtualWikiId, int userId, Pagination pagination) throws SQLException {
		PreparedStatement stmt = conn.prepareStatement(STATEMENT_SELECT_WATCHLIST_CHANGES);
		stmt.setInt(1, virtualWikiId);
		stmt.setInt(2, userId);
		stmt.setInt(3, pagination.getNumResults());
		stmt.setInt(4, pagination.getOffset());
		return stmt;
	}

	/**
	 *
	 */
	protected void init(Properties properties) {
		this.props = properties;
		STATEMENT_CONNECTION_VALIDATION_QUERY    = props.getProperty("STATEMENT_CONNECTION_VALIDATION_QUERY");
		STATEMENT_CREATE_GROUP_TABLE             = props.getProperty("STATEMENT_CREATE_GROUP_TABLE");
		STATEMENT_CREATE_NAMESPACE_TABLE         = props.getProperty("STATEMENT_CREATE_NAMESPACE_TABLE");
		STATEMENT_CREATE_NAMESPACE_TRANSLATION_TABLE = props.getProperty("STATEMENT_CREATE_NAMESPACE_TRANSLATION_TABLE");
		STATEMENT_CREATE_ROLE_TABLE              = props.getProperty("STATEMENT_CREATE_ROLE_TABLE");
		STATEMENT_CREATE_VIRTUAL_WIKI_TABLE      = props.getProperty("STATEMENT_CREATE_VIRTUAL_WIKI_TABLE");
		STATEMENT_CREATE_WIKI_USER_TABLE         = props.getProperty("STATEMENT_CREATE_WIKI_USER_TABLE");
		STATEMENT_CREATE_WIKI_USER_LOGIN_INDEX   = props.getProperty("STATEMENT_CREATE_WIKI_USER_LOGIN_INDEX");
		STATEMENT_CREATE_TOPIC_CURRENT_VERSION_CONSTRAINT = props.getProperty("STATEMENT_CREATE_TOPIC_CURRENT_VERSION_CONSTRAINT");
		STATEMENT_CREATE_TOPIC_TABLE             = props.getProperty("STATEMENT_CREATE_TOPIC_TABLE");
		STATEMENT_CREATE_TOPIC_LINKS_TABLE       = props.getProperty("STATEMENT_CREATE_TOPIC_LINKS_TABLE");
		STATEMENT_CREATE_TOPIC_LINKS_INDEX       = props.getProperty("STATEMENT_CREATE_TOPIC_LINKS_INDEX");
		STATEMENT_CREATE_TOPIC_PAGE_NAME_INDEX   = props.getProperty("STATEMENT_CREATE_TOPIC_PAGE_NAME_INDEX");
		STATEMENT_CREATE_TOPIC_PAGE_NAME_LOWER_INDEX = props.getProperty("STATEMENT_CREATE_TOPIC_PAGE_NAME_LOWER_INDEX");
		STATEMENT_CREATE_TOPIC_VERSION_TABLE     = props.getProperty("STATEMENT_CREATE_TOPIC_VERSION_TABLE");
		STATEMENT_CREATE_TOPIC_VERSION_TOPIC_INDEX = props.getProperty("STATEMENT_CREATE_TOPIC_VERSION_TOPIC_INDEX");
		STATEMENT_CREATE_USERS_TABLE             = props.getProperty("STATEMENT_CREATE_USERS_TABLE");
		STATEMENT_CREATE_WIKI_FILE_TABLE         = props.getProperty("STATEMENT_CREATE_WIKI_FILE_TABLE");
		STATEMENT_CREATE_WIKI_FILE_VERSION_TABLE = props.getProperty("STATEMENT_CREATE_WIKI_FILE_VERSION_TABLE");
		STATEMENT_CREATE_AUTHORITIES_TABLE       = props.getProperty("STATEMENT_CREATE_AUTHORITIES_TABLE");
		STATEMENT_CREATE_CATEGORY_TABLE          = props.getProperty("STATEMENT_CREATE_CATEGORY_TABLE");
		STATEMENT_CREATE_GROUP_AUTHORITIES_TABLE = props.getProperty("STATEMENT_CREATE_GROUP_AUTHORITIES_TABLE");
		STATEMENT_CREATE_GROUP_MEMBERS_TABLE     = props.getProperty("STATEMENT_CREATE_GROUP_MEMBERS_TABLE");
		STATEMENT_CREATE_LOG_TABLE               = props.getProperty("STATEMENT_CREATE_LOG_TABLE");
		STATEMENT_CREATE_RECENT_CHANGE_TABLE     = props.getProperty("STATEMENT_CREATE_RECENT_CHANGE_TABLE");
		STATEMENT_CREATE_WATCHLIST_TABLE         = props.getProperty("STATEMENT_CREATE_WATCHLIST_TABLE");
		STATEMENT_DELETE_AUTHORITIES             = props.getProperty("STATEMENT_DELETE_AUTHORITIES");
		STATEMENT_DELETE_GROUP_AUTHORITIES       = props.getProperty("STATEMENT_DELETE_GROUP_AUTHORITIES");
		STATEMENT_DELETE_LOG_ITEMS               = props.getProperty("STATEMENT_DELETE_LOG_ITEMS");
		STATEMENT_DELETE_NAMESPACE_TRANSLATIONS  = props.getProperty("STATEMENT_DELETE_NAMESPACE_TRANSLATIONS");
		STATEMENT_DELETE_RECENT_CHANGES          = props.getProperty("STATEMENT_DELETE_RECENT_CHANGES");
		STATEMENT_DELETE_RECENT_CHANGES_TOPIC    = props.getProperty("STATEMENT_DELETE_RECENT_CHANGES_TOPIC");
		STATEMENT_DELETE_TOPIC_CATEGORIES        = props.getProperty("STATEMENT_DELETE_TOPIC_CATEGORIES");
		STATEMENT_DELETE_TOPIC_LINKS             = props.getProperty("STATEMENT_DELETE_TOPIC_LINKS");
		STATEMENT_DELETE_WATCHLIST_ENTRY         = props.getProperty("STATEMENT_DELETE_WATCHLIST_ENTRY");
		STATEMENT_DROP_AUTHORITIES_TABLE         = props.getProperty("STATEMENT_DROP_AUTHORITIES_TABLE");
		STATEMENT_DROP_CATEGORY_TABLE            = props.getProperty("STATEMENT_DROP_CATEGORY_TABLE");
		STATEMENT_DROP_GROUP_AUTHORITIES_TABLE   = props.getProperty("STATEMENT_DROP_GROUP_AUTHORITIES_TABLE");
		STATEMENT_DROP_GROUP_MEMBERS_TABLE       = props.getProperty("STATEMENT_DROP_GROUP_MEMBERS_TABLE");
		STATEMENT_DROP_GROUP_TABLE               = props.getProperty("STATEMENT_DROP_GROUP_TABLE");
		STATEMENT_DROP_LOG_TABLE                 = props.getProperty("STATEMENT_DROP_LOG_TABLE");
		STATEMENT_DROP_NAMESPACE_TABLE           = props.getProperty("STATEMENT_DROP_NAMESPACE_TABLE");
		STATEMENT_DROP_NAMESPACE_TRANSLATION_TABLE = props.getProperty("STATEMENT_DROP_NAMESPACE_TRANSLATION_TABLE");
		STATEMENT_DROP_RECENT_CHANGE_TABLE       = props.getProperty("STATEMENT_DROP_RECENT_CHANGE_TABLE");
		STATEMENT_DROP_ROLE_TABLE                = props.getProperty("STATEMENT_DROP_ROLE_TABLE");
		STATEMENT_DROP_TOPIC_CURRENT_VERSION_CONSTRAINT = props.getProperty("STATEMENT_DROP_TOPIC_CURRENT_VERSION_CONSTRAINT");
		STATEMENT_DROP_TOPIC_TABLE               = props.getProperty("STATEMENT_DROP_TOPIC_TABLE");
		STATEMENT_DROP_TOPIC_LINKS_INDEX         = props.getProperty("STATEMENT_DROP_TOPIC_LINKS_INDEX");
		STATEMENT_DROP_TOPIC_LINKS_TABLE         = props.getProperty("STATEMENT_DROP_TOPIC_LINKS_TABLE");
		STATEMENT_DROP_TOPIC_PAGE_NAME_INDEX     = props.getProperty("STATEMENT_DROP_TOPIC_PAGE_NAME_INDEX");
		STATEMENT_DROP_TOPIC_PAGE_NAME_LOWER_INDEX = props.getProperty("STATEMENT_DROP_TOPIC_PAGE_NAME_LOWER_INDEX");
		STATEMENT_DROP_TOPIC_VERSION_TABLE       = props.getProperty("STATEMENT_DROP_TOPIC_VERSION_TABLE");
		STATEMENT_DROP_TOPIC_VERSION_TOPIC_INDEX = props.getProperty("STATEMENT_DROP_TOPIC_VERSION_TOPIC_INDEX");
		STATEMENT_DROP_USERS_TABLE               = props.getProperty("STATEMENT_DROP_USERS_TABLE");
		STATEMENT_DROP_VIRTUAL_WIKI_TABLE        = props.getProperty("STATEMENT_DROP_VIRTUAL_WIKI_TABLE");
		STATEMENT_DROP_WATCHLIST_TABLE           = props.getProperty("STATEMENT_DROP_WATCHLIST_TABLE");
		STATEMENT_DROP_WIKI_USER_LOGIN_INDEX     = props.getProperty("STATEMENT_DROP_WIKI_USER_LOGIN_INDEX");
		STATEMENT_DROP_WIKI_USER_TABLE           = props.getProperty("STATEMENT_DROP_WIKI_USER_TABLE");
		STATEMENT_DROP_WIKI_FILE_TABLE           = props.getProperty("STATEMENT_DROP_WIKI_FILE_TABLE");
		STATEMENT_DROP_WIKI_FILE_VERSION_TABLE   = props.getProperty("STATEMENT_DROP_WIKI_FILE_VERSION_TABLE");
		STATEMENT_INSERT_AUTHORITY               = props.getProperty("STATEMENT_INSERT_AUTHORITY");
		STATEMENT_INSERT_CATEGORY                = props.getProperty("STATEMENT_INSERT_CATEGORY");
		STATEMENT_INSERT_GROUP                   = props.getProperty("STATEMENT_INSERT_GROUP");
		STATEMENT_INSERT_GROUP_AUTO_INCREMENT    = props.getProperty("STATEMENT_INSERT_GROUP_AUTO_INCREMENT");
		STATEMENT_INSERT_GROUP_AUTHORITY         = props.getProperty("STATEMENT_INSERT_GROUP_AUTHORITY");
		STATEMENT_INSERT_GROUP_MEMBER            = props.getProperty("STATEMENT_INSERT_GROUP_MEMBER");
		STATEMENT_INSERT_GROUP_MEMBER_AUTO_INCREMENT = props.getProperty("STATEMENT_INSERT_GROUP_MEMBER_AUTO_INCREMENT");
		STATEMENT_INSERT_LOG_ITEM                = props.getProperty("STATEMENT_INSERT_LOG_ITEM");
		STATEMENT_INSERT_LOG_ITEMS_BY_TOPIC_VERSION_TYPE = props.getProperty("STATEMENT_INSERT_LOG_ITEMS_BY_TOPIC_VERSION_TYPE");
		STATEMENT_INSERT_LOG_ITEMS_IMPORT        = props.getProperty("STATEMENT_INSERT_LOG_ITEMS_IMPORT");
		STATEMENT_INSERT_LOG_ITEMS_MOVE          = props.getProperty("STATEMENT_INSERT_LOG_ITEMS_MOVE");
		STATEMENT_INSERT_LOG_ITEMS_UPLOAD        = props.getProperty("STATEMENT_INSERT_LOG_ITEMS_UPLOAD");
		STATEMENT_INSERT_LOG_ITEMS_USER          = props.getProperty("STATEMENT_INSERT_LOG_ITEMS_USER");
		STATEMENT_INSERT_NAMESPACE               = props.getProperty("STATEMENT_INSERT_NAMESPACE");
		STATEMENT_INSERT_NAMESPACE_TRANSLATION   = props.getProperty("STATEMENT_INSERT_NAMESPACE_TRANSLATION");
		STATEMENT_INSERT_RECENT_CHANGE           = props.getProperty("STATEMENT_INSERT_RECENT_CHANGE");
		STATEMENT_INSERT_RECENT_CHANGES_LOGS     = props.getProperty("STATEMENT_INSERT_RECENT_CHANGES_LOGS");
		STATEMENT_INSERT_RECENT_CHANGES_VERSIONS = props.getProperty("STATEMENT_INSERT_RECENT_CHANGES_VERSIONS");
		STATEMENT_INSERT_ROLE                    = props.getProperty("STATEMENT_INSERT_ROLE");
		STATEMENT_INSERT_TOPIC                   = props.getProperty("STATEMENT_INSERT_TOPIC");
		STATEMENT_INSERT_TOPIC_AUTO_INCREMENT    = props.getProperty("STATEMENT_INSERT_TOPIC_AUTO_INCREMENT");
		STATEMENT_INSERT_TOPIC_LINKS             = props.getProperty("STATEMENT_INSERT_TOPIC_LINKS");
		STATEMENT_INSERT_TOPIC_VERSION           = props.getProperty("STATEMENT_INSERT_TOPIC_VERSION");
		STATEMENT_INSERT_TOPIC_VERSION_AUTO_INCREMENT = props.getProperty("STATEMENT_INSERT_TOPIC_VERSION_AUTO_INCREMENT");
		STATEMENT_INSERT_USER                    = props.getProperty("STATEMENT_INSERT_USER");
		STATEMENT_INSERT_VIRTUAL_WIKI            = props.getProperty("STATEMENT_INSERT_VIRTUAL_WIKI");
		STATEMENT_INSERT_VIRTUAL_WIKI_AUTO_INCREMENT = props.getProperty("STATEMENT_INSERT_VIRTUAL_WIKI_AUTO_INCREMENT");
		STATEMENT_INSERT_WATCHLIST_ENTRY         = props.getProperty("STATEMENT_INSERT_WATCHLIST_ENTRY");
		STATEMENT_INSERT_WIKI_FILE               = props.getProperty("STATEMENT_INSERT_WIKI_FILE");
		STATEMENT_INSERT_WIKI_FILE_AUTO_INCREMENT = props.getProperty("STATEMENT_INSERT_WIKI_FILE_AUTO_INCREMENT");
		STATEMENT_INSERT_WIKI_FILE_VERSION       = props.getProperty("STATEMENT_INSERT_WIKI_FILE_VERSION");
		STATEMENT_INSERT_WIKI_FILE_VERSION_AUTO_INCREMENT = props.getProperty("STATEMENT_INSERT_WIKI_FILE_VERSION_AUTO_INCREMENT");
		STATEMENT_INSERT_WIKI_USER               = props.getProperty("STATEMENT_INSERT_WIKI_USER");
		STATEMENT_INSERT_WIKI_USER_AUTO_INCREMENT = props.getProperty("STATEMENT_INSERT_WIKI_USER_AUTO_INCREMENT");
		STATEMENT_SELECT_AUTHORITIES_AUTHORITY   = props.getProperty("STATEMENT_SELECT_AUTHORITIES_AUTHORITY");
		STATEMENT_SELECT_AUTHORITIES_LOGIN       = props.getProperty("STATEMENT_SELECT_AUTHORITIES_LOGIN");
		STATEMENT_SELECT_AUTHORITIES_USER        = props.getProperty("STATEMENT_SELECT_AUTHORITIES_USER");
		STATEMENT_SELECT_CATEGORIES              = props.getProperty("STATEMENT_SELECT_CATEGORIES");
		STATEMENT_SELECT_CATEGORY_TOPICS         = props.getProperty("STATEMENT_SELECT_CATEGORY_TOPICS");
		STATEMENT_SELECT_GROUP                   = props.getProperty("STATEMENT_SELECT_GROUP");
		STATEMENT_SELECT_GROUP_AUTHORITIES       = props.getProperty("STATEMENT_SELECT_GROUP_AUTHORITIES");
		STATEMENT_SELECT_GROUPS_AUTHORITIES      = props.getProperty("STATEMENT_SELECT_GROUPS_AUTHORITIES");
		STATEMENT_SELECT_GROUP_MEMBERS_SEQUENCE  = props.getProperty("STATEMENT_SELECT_GROUP_MEMBERS_SEQUENCE");
		STATEMENT_SELECT_GROUP_SEQUENCE          = props.getProperty("STATEMENT_SELECT_GROUP_SEQUENCE");
		STATEMENT_SELECT_LOG_ITEMS               = props.getProperty("STATEMENT_SELECT_LOG_ITEMS");
		STATEMENT_SELECT_LOG_ITEMS_BY_TYPE       = props.getProperty("STATEMENT_SELECT_LOG_ITEMS_BY_TYPE");
		STATEMENT_SELECT_NAMESPACE_SEQUENCE      = props.getProperty("STATEMENT_SELECT_NAMESPACE_SEQUENCE");
		STATEMENT_SELECT_NAMESPACES              = props.getProperty("STATEMENT_SELECT_NAMESPACES");
		STATEMENT_SELECT_RECENT_CHANGES          = props.getProperty("STATEMENT_SELECT_RECENT_CHANGES");
		STATEMENT_SELECT_ROLES                   = props.getProperty("STATEMENT_SELECT_ROLES");
		STATEMENT_SELECT_TOPIC_BY_ID             = props.getProperty("STATEMENT_SELECT_TOPIC_BY_ID");
		STATEMENT_SELECT_TOPIC_BY_TYPE           = props.getProperty("STATEMENT_SELECT_TOPIC_BY_TYPE");
		STATEMENT_SELECT_TOPIC_COUNT             = props.getProperty("STATEMENT_SELECT_TOPIC_COUNT");
		STATEMENT_SELECT_TOPIC                   = props.getProperty("STATEMENT_SELECT_TOPIC");
		STATEMENT_SELECT_TOPIC_HISTORY           = props.getProperty("STATEMENT_SELECT_TOPIC_HISTORY");
		STATEMENT_SELECT_TOPIC_ID                = props.getProperty("STATEMENT_SELECT_TOPIC_ID");
		STATEMENT_SELECT_TOPIC_ID_LOWER          = props.getProperty("STATEMENT_SELECT_TOPIC_ID_LOWER");
		STATEMENT_SELECT_TOPIC_LINKS             = props.getProperty("STATEMENT_SELECT_TOPIC_LINKS");
		STATEMENT_SELECT_TOPIC_LOWER             = props.getProperty("STATEMENT_SELECT_TOPIC_LOWER");
		STATEMENT_SELECT_TOPIC_NAMES             = props.getProperty("STATEMENT_SELECT_TOPIC_NAMES");
		STATEMENT_SELECT_TOPICS_ADMIN            = props.getProperty("STATEMENT_SELECT_TOPICS_ADMIN");
		STATEMENT_SELECT_TOPIC_SEQUENCE          = props.getProperty("STATEMENT_SELECT_TOPIC_SEQUENCE");
		STATEMENT_SELECT_TOPIC_VERSION           = props.getProperty("STATEMENT_SELECT_TOPIC_VERSION");
		STATEMENT_SELECT_TOPIC_VERSION_SEQUENCE  = props.getProperty("STATEMENT_SELECT_TOPIC_VERSION_SEQUENCE");
		STATEMENT_SELECT_USERS_AUTHENTICATION    = props.getProperty("STATEMENT_SELECT_USERS_AUTHENTICATION");
		STATEMENT_SELECT_VIRTUAL_WIKIS           = props.getProperty("STATEMENT_SELECT_VIRTUAL_WIKIS");
		STATEMENT_SELECT_VIRTUAL_WIKI_SEQUENCE   = props.getProperty("STATEMENT_SELECT_VIRTUAL_WIKI_SEQUENCE");
		STATEMENT_SELECT_WATCHLIST               = props.getProperty("STATEMENT_SELECT_WATCHLIST");
		STATEMENT_SELECT_WATCHLIST_CHANGES       = props.getProperty("STATEMENT_SELECT_WATCHLIST_CHANGES");
		STATEMENT_SELECT_WIKI_FILE               = props.getProperty("STATEMENT_SELECT_WIKI_FILE");
		STATEMENT_SELECT_WIKI_FILE_COUNT         = props.getProperty("STATEMENT_SELECT_WIKI_FILE_COUNT");
		STATEMENT_SELECT_WIKI_FILE_SEQUENCE      = props.getProperty("STATEMENT_SELECT_WIKI_FILE_SEQUENCE");
		STATEMENT_SELECT_WIKI_FILE_VERSION_SEQUENCE = props.getProperty("STATEMENT_SELECT_WIKI_FILE_VERSION_SEQUENCE");
		STATEMENT_SELECT_WIKI_FILE_VERSIONS      = props.getProperty("STATEMENT_SELECT_WIKI_FILE_VERSIONS");
		STATEMENT_SELECT_WIKI_USER               = props.getProperty("STATEMENT_SELECT_WIKI_USER");
		STATEMENT_SELECT_WIKI_USER_CHANGES_ANONYMOUS = props.getProperty("STATEMENT_SELECT_WIKI_USER_CHANGES_ANONYMOUS");
		STATEMENT_SELECT_WIKI_USER_CHANGES_LOGIN = props.getProperty("STATEMENT_SELECT_WIKI_USER_CHANGES_LOGIN");
		STATEMENT_SELECT_WIKI_USER_COUNT         = props.getProperty("STATEMENT_SELECT_WIKI_USER_COUNT");
		STATEMENT_SELECT_WIKI_USER_DETAILS_PASSWORD = props.getProperty("STATEMENT_SELECT_WIKI_USER_DETAILS_PASSWORD");
		STATEMENT_SELECT_WIKI_USER_LOGIN         = props.getProperty("STATEMENT_SELECT_WIKI_USER_LOGIN");
		STATEMENT_SELECT_WIKI_USER_SEQUENCE      = props.getProperty("STATEMENT_SELECT_WIKI_USER_SEQUENCE");
		STATEMENT_SELECT_WIKI_USERS              = props.getProperty("STATEMENT_SELECT_WIKI_USERS");
		STATEMENT_UPDATE_GROUP                   = props.getProperty("STATEMENT_UPDATE_GROUP");
		STATEMENT_UPDATE_NAMESPACE               = props.getProperty("STATEMENT_UPDATE_NAMESPACE");
		STATEMENT_UPDATE_TOPIC_NAMESPACE         = props.getProperty("STATEMENT_UPDATE_TOPIC_NAMESPACE");
		STATEMENT_UPDATE_ROLE                    = props.getProperty("STATEMENT_UPDATE_ROLE");
		STATEMENT_UPDATE_TOPIC                   = props.getProperty("STATEMENT_UPDATE_TOPIC");
		STATEMENT_UPDATE_TOPIC_VERSION_PREVIOUS_VERSION_ID = props.getProperty("STATEMENT_UPDATE_TOPIC_VERSION_PREVIOUS_VERSION_ID");
		STATEMENT_UPDATE_USER                    = props.getProperty("STATEMENT_UPDATE_USER");
		STATEMENT_UPDATE_VIRTUAL_WIKI            = props.getProperty("STATEMENT_UPDATE_VIRTUAL_WIKI");
		STATEMENT_UPDATE_WIKI_FILE               = props.getProperty("STATEMENT_UPDATE_WIKI_FILE");
		STATEMENT_UPDATE_WIKI_USER               = props.getProperty("STATEMENT_UPDATE_WIKI_USER");
	}

	/**
	 *
	 */
	private Category initCategory(ResultSet rs, String virtualWikiName) throws SQLException {
		Category category = new Category();
		category.setName("category_name");
		category.setVirtualWiki(virtualWikiName);
		category.setChildTopicName(rs.getString("topic_name"));
		category.setSortKey(rs.getString("sort_key"));
		category.setTopicType(TopicType.findTopicType(rs.getInt("topic_type")));
		return category;
	}

	/**
	 *
	 */
	private LogItem initLogItem(ResultSet rs, String virtualWikiName) throws SQLException {
		LogItem logItem = new LogItem();
		int userId = rs.getInt("wiki_user_id");
		if (userId > 0) {
			logItem.setUserId(userId);
		}
		logItem.setUserDisplayName(rs.getString("display_name"));
		int topicId = rs.getInt("topic_id");
		if (topicId > 0) {
			logItem.setTopicId(topicId);
		}
		int topicVersionId = rs.getInt("topic_version_id");
		if (topicVersionId > 0) {
			logItem.setTopicVersionId(topicVersionId);
		}
		logItem.setLogDate(rs.getTimestamp("log_date"));
		logItem.setLogComment(rs.getString("log_comment"));
		logItem.setLogParamString(rs.getString("log_params"));
		logItem.setLogType(rs.getInt("log_type"));
		logItem.setVirtualWiki(virtualWikiName);
		return logItem;
	}

	/**
	 *
	 */
	private RecentChange initRecentChange(ResultSet rs) throws SQLException {
		RecentChange change = new RecentChange();
		int topicVersionId = rs.getInt("topic_version_id");
		if (topicVersionId > 0) {
			change.setTopicVersionId(topicVersionId);
		}
		int previousTopicVersionId = rs.getInt("previous_topic_version_id");
		if (previousTopicVersionId > 0) {
			change.setPreviousTopicVersionId(previousTopicVersionId);
		}
		int topicId = rs.getInt("topic_id");
		if (topicId > 0) {
			change.setTopicId(topicId);
		}
		change.setTopicName(rs.getString("topic_name"));
		change.setCharactersChanged(rs.getInt("characters_changed"));
		change.setChangeDate(rs.getTimestamp("change_date"));
		change.setChangeComment(rs.getString("change_comment"));
		int userId = rs.getInt("wiki_user_id");
		if (userId > 0) {
			change.setAuthorId(userId);
		}
		change.setAuthorName(rs.getString("display_name"));
		int editType = rs.getInt("edit_type");
		if (editType > 0) {
			change.setEditType(editType);
			change.initChangeWikiMessageForVersion(editType, rs.getString("log_params"));
		}
		int logType = rs.getInt("log_type");
		if (logType > 0) {
			change.setLogType(logType);
			change.initChangeWikiMessageForLog(logType, rs.getString("log_params"));
		}
		change.setVirtualWiki(rs.getString("virtual_wiki_name"));
		return change;
	}

	/**
	 *
	 */
	private Role initRole(ResultSet rs) throws SQLException {
		Role role = new Role(rs.getString("role_name"));
		role.setDescription(rs.getString("role_description"));
		return role;
	}

	/**
	 *
	 */
	private Topic initTopic(ResultSet rs, String virtualWikiName) throws SQLException {
		// if a topic by this name has been deleted then there will be
		// multiple results.  the first will be a non-deleted topic (if
		// one exists), otherwise the last is the most recently deleted
		// topic.
		if (rs.getTimestamp("delete_date") != null) {
			while (!rs.isLast()) {
				// go to the last result - do not use rs.last() since result set may be FORWARD_ONLY
				rs.next();
			}
		}
		Topic topic = new Topic(virtualWikiName, rs.getString("topic_name"));
		topic.setAdminOnly(rs.getInt("topic_admin_only") != 0);
		int currentVersionId = rs.getInt("current_version_id");
		if (currentVersionId > 0) {
			topic.setCurrentVersionId(currentVersionId);
		}
		topic.setTopicContent(rs.getString("version_content"));
		// FIXME - Oracle cannot store an empty string - it converts them
		// to null - so add a hack to work around the problem.
		if (topic.getTopicContent() == null) {
			topic.setTopicContent("");
		}
		topic.setTopicId(rs.getInt("topic_id"));
		topic.setReadOnly(rs.getInt("topic_read_only") != 0);
		topic.setDeleteDate(rs.getTimestamp("delete_date"));
		topic.setTopicType(TopicType.findTopicType(rs.getInt("topic_type")));
		topic.setRedirectTo(rs.getString("redirect_to"));
		return topic;
	}

	/**
	 *
	 */
	private TopicVersion initTopicVersion(ResultSet rs) throws SQLException {
		TopicVersion topicVersion = new TopicVersion();
		topicVersion.setTopicVersionId(rs.getInt("topic_version_id"));
		topicVersion.setTopicId(rs.getInt("topic_id"));
		topicVersion.setEditComment(rs.getString("edit_comment"));
		topicVersion.setVersionContent(rs.getString("version_content"));
		// FIXME - Oracle cannot store an empty string - it converts them
		// to null - so add a hack to work around the problem.
		if (topicVersion.getVersionContent() == null) {
			topicVersion.setVersionContent("");
		}
		int previousTopicVersionId = rs.getInt("previous_topic_version_id");
		if (previousTopicVersionId > 0) {
			topicVersion.setPreviousTopicVersionId(previousTopicVersionId);
		}
		int userId = rs.getInt("wiki_user_id");
		if (userId > 0) {
			topicVersion.setAuthorId(userId);
		}
		topicVersion.setCharactersChanged(rs.getInt("characters_changed"));
		topicVersion.setVersionParamString(rs.getString("version_params"));
		topicVersion.setEditDate(rs.getTimestamp("edit_date"));
		topicVersion.setEditType(rs.getInt("edit_type"));
		topicVersion.setAuthorDisplay(rs.getString("wiki_user_display"));
		return topicVersion;
	}

	/**
	 *
	 */
	private WikiFile initWikiFile(ResultSet rs, String virtualWikiName) throws SQLException {
		WikiFile wikiFile = new WikiFile();
		wikiFile.setFileId(rs.getInt("file_id"));
		wikiFile.setAdminOnly(rs.getInt("file_admin_only") != 0);
		wikiFile.setFileName(rs.getString("file_name"));
		wikiFile.setVirtualWiki(virtualWikiName);
		wikiFile.setUrl(rs.getString("file_url"));
		wikiFile.setTopicId(rs.getInt("topic_id"));
		wikiFile.setReadOnly(rs.getInt("file_read_only") != 0);
		wikiFile.setDeleteDate(rs.getTimestamp("delete_date"));
		wikiFile.setMimeType(rs.getString("mime_type"));
		wikiFile.setFileSize(rs.getInt("file_size"));
		return wikiFile;
	}

	/**
	 *
	 */
	private WikiFileVersion initWikiFileVersion(ResultSet rs) throws SQLException {
		WikiFileVersion wikiFileVersion = new WikiFileVersion();
		wikiFileVersion.setFileVersionId(rs.getInt("file_version_id"));
		wikiFileVersion.setFileId(rs.getInt("file_id"));
		wikiFileVersion.setUploadComment(rs.getString("upload_comment"));
		wikiFileVersion.setUrl(rs.getString("file_url"));
		int userId = rs.getInt("wiki_user_id");
		if (userId > 0) {
			wikiFileVersion.setAuthorId(userId);
		}
		wikiFileVersion.setUploadDate(rs.getTimestamp("upload_date"));
		wikiFileVersion.setMimeType(rs.getString("mime_type"));
		wikiFileVersion.setAuthorDisplay(rs.getString("wiki_user_display"));
		wikiFileVersion.setFileSize(rs.getInt("file_size"));
		return wikiFileVersion;
	}

	/**
	 *
	 */
	private WikiGroup initWikiGroup(ResultSet rs) throws SQLException {
		WikiGroup wikiGroup = new WikiGroup();
		wikiGroup.setGroupId(rs.getInt("group_id"));
		wikiGroup.setName(rs.getString("group_name"));
		wikiGroup.setDescription(rs.getString("group_description"));
		return wikiGroup;
	}

	/**
	 *
	 */
	private WikiUser initWikiUser(ResultSet rs) throws SQLException {
		String username = rs.getString("login");
		WikiUser user = new WikiUser(username);
		user.setUserId(rs.getInt("wiki_user_id"));
		user.setDisplayName(rs.getString("display_name"));
		user.setCreateDate(rs.getTimestamp("create_date"));
		user.setLastLoginDate(rs.getTimestamp("last_login_date"));
		user.setCreateIpAddress(rs.getString("create_ip_address"));
		user.setLastLoginIpAddress(rs.getString("last_login_ip_address"));
		user.setDefaultLocale(rs.getString("default_locale"));
		user.setEmail(rs.getString("email"));
		user.setEditor(rs.getString("editor"));
		user.setSignature(rs.getString("signature"));
		return user;
	}

	/**
	 *
	 */
	public void insertCategories(List<Category> categoryList, int virtualWikiId, int topicId, Connection conn) throws SQLException {
		if (topicId == -1) {
			throw new SQLException("Invalid topicId passed to method AnsiQueryHandler.insertCategories");
		}
		PreparedStatement stmt = null;
		try {
			stmt = conn.prepareStatement(STATEMENT_INSERT_CATEGORY);
			for (Category category : categoryList) {
				stmt.setInt(1, topicId);
				stmt.setString(2, category.getName());
				stmt.setString(3, category.getSortKey());
				stmt.addBatch();
			}
			stmt.executeBatch();
		} finally {
			DatabaseConnection.closeStatement(stmt);
		}
	}

	/**
	 *
	 */
	public void insertGroupAuthority(int groupId, String authority, Connection conn) throws SQLException {
		PreparedStatement stmt = null;
		try {
			stmt = conn.prepareStatement(STATEMENT_INSERT_GROUP_AUTHORITY);
			stmt.setInt(1, groupId);
			stmt.setString(2, authority);
			stmt.executeUpdate();
		} finally {
			DatabaseConnection.closeStatement(stmt);
		}
	}

	/**
	 *
	 */
	public void insertGroupMember(String username, int groupId, Connection conn) throws SQLException {
		PreparedStatement stmt = null;
		try {
			int index = 1;
			if (!this.autoIncrementPrimaryKeys()) {
				stmt = conn.prepareStatement(STATEMENT_INSERT_GROUP_MEMBER);
				int groupMemberId = this.nextGroupMemberId(conn);
				stmt.setInt(index++, groupMemberId);
			} else {
				stmt = conn.prepareStatement(STATEMENT_INSERT_GROUP_MEMBER_AUTO_INCREMENT);
			}
			stmt.setString(index++, username);
			stmt.setInt(index++, groupId);
			stmt.executeUpdate();
		} finally {
			DatabaseConnection.closeStatement(stmt);
		}
	}

	/**
	 *
	 */
	public void insertLogItem(LogItem logItem, int virtualWikiId, Connection conn) throws SQLException {
		PreparedStatement stmt = null;
		try {
			stmt = conn.prepareStatement(STATEMENT_INSERT_LOG_ITEM);
			stmt.setTimestamp(1, logItem.getLogDate());
			stmt.setInt(2, virtualWikiId);
			if (logItem.getUserId() == null) {
				stmt.setNull(3, Types.INTEGER);
			} else {
				stmt.setInt(3, logItem.getUserId());
			}
			stmt.setString(4, logItem.getUserDisplayName());
			stmt.setInt(5, logItem.getLogType());
			stmt.setString(6, logItem.getLogComment());
			stmt.setString(7, logItem.getLogParamString());
			if (logItem.getTopicId() == null) {
				stmt.setNull(8, Types.INTEGER);
			} else {
				stmt.setInt(8, logItem.getTopicId());
			}
			if (logItem.getTopicVersionId() == null) {
				stmt.setNull(9, Types.INTEGER);
			} else {
				stmt.setInt(9, logItem.getTopicVersionId());
			}
			stmt.executeUpdate();
		} finally {
			DatabaseConnection.closeStatement(stmt);
		}
	}

	/**
	 *
	 */
	public void insertRecentChange(RecentChange change, int virtualWikiId, Connection conn) throws SQLException {
		PreparedStatement stmt = null;
		try {
			stmt = conn.prepareStatement(STATEMENT_INSERT_RECENT_CHANGE);
			if (change.getTopicVersionId() == null) {
				stmt.setNull(1, Types.INTEGER);
			} else {
				stmt.setInt(1, change.getTopicVersionId());
			}
			if (change.getPreviousTopicVersionId() == null) {
				stmt.setNull(2, Types.INTEGER);
			} else {
				stmt.setInt(2, change.getPreviousTopicVersionId());
			}
			if (change.getTopicId() == null) {
				stmt.setNull(3, Types.INTEGER);
			} else {
				stmt.setInt(3, change.getTopicId());
			}
			stmt.setString(4, change.getTopicName());
			stmt.setTimestamp(5, change.getChangeDate());
			stmt.setString(6, change.getChangeComment());
			if (change.getAuthorId() == null) {
				stmt.setNull(7, Types.INTEGER);
			} else {
				stmt.setInt(7, change.getAuthorId());
			}
			stmt.setString(8, change.getAuthorName());
			if (change.getEditType() == null) {
				stmt.setNull(9, Types.INTEGER);
			} else {
				stmt.setInt(9, change.getEditType());
			}
			stmt.setInt(10, virtualWikiId);
			stmt.setString(11, change.getVirtualWiki());
			if (change.getCharactersChanged() == null) {
				stmt.setNull(12, Types.INTEGER);
			} else {
				stmt.setInt(12, change.getCharactersChanged());
			}
			if (change.getLogType() == null) {
				stmt.setNull(13, Types.INTEGER);
			} else {
				stmt.setInt(13, change.getLogType());
			}
			stmt.setString(14, change.getParamString());
			stmt.executeUpdate();
		} finally {
			DatabaseConnection.closeStatement(stmt);
		}
	}

	/**
	 *
	 */
	public void insertRole(Role role, Connection conn) throws SQLException {
		PreparedStatement stmt = null;
		try {
			stmt = conn.prepareStatement(STATEMENT_INSERT_ROLE);
			stmt.setString(1, role.getAuthority());
			stmt.setString(2, role.getDescription());
			stmt.executeUpdate();
		} finally {
			DatabaseConnection.closeStatement(stmt);
		}
	}

	/**
	 *
	 */
	public void insertTopic(Topic topic, int virtualWikiId, Connection conn) throws SQLException {
		PreparedStatement stmt = null;
		ResultSet rs = null;
		try {
			int index = 1;
			if (!this.autoIncrementPrimaryKeys()) {
				stmt = conn.prepareStatement(STATEMENT_INSERT_TOPIC);
				int topicId = this.nextTopicId(conn);
				topic.setTopicId(topicId);
				stmt.setInt(index++, topic.getTopicId());
			} else {
				stmt = conn.prepareStatement(STATEMENT_INSERT_TOPIC_AUTO_INCREMENT, Statement.RETURN_GENERATED_KEYS);
			}
			stmt.setInt(index++, virtualWikiId);
			stmt.setString(index++, topic.getName());
			stmt.setInt(index++, topic.getTopicType().id());
			stmt.setInt(index++, (topic.getReadOnly() ? 1 : 0));
			if (topic.getCurrentVersionId() == null) {
				stmt.setNull(index++, Types.INTEGER);
			} else {
				stmt.setInt(index++, topic.getCurrentVersionId());
			}
			stmt.setTimestamp(index++, topic.getDeleteDate());
			stmt.setInt(index++, (topic.getAdminOnly() ? 1 : 0));
			stmt.setString(index++, topic.getRedirectTo());
			stmt.setInt(index++, topic.getNamespace().getId());
			stmt.setString(index++, topic.getPageName());
			stmt.setString(index++, topic.getPageName().toLowerCase());
			stmt.executeUpdate();
			if (this.autoIncrementPrimaryKeys()) {
				rs = stmt.getGeneratedKeys();
				if (!rs.next()) {
					throw new SQLException("Unable to determine auto-generated ID for database record");
				}
				topic.setTopicId(rs.getInt(1));
			}
		} finally {
			// close only the statement and result set - leave the connection open for further use
			DatabaseConnection.closeConnection(null, stmt, rs);
		}
	}

	/**
	 *
	 */
	public void insertTopicLinks(List<String> links, int topicId, Connection conn) throws SQLException {
		if (topicId == -1) {
			throw new SQLException("Invalid topicId passed to method AnsiQueryHandler.insertTopicLinks");
		}
		PreparedStatement stmt = null;
		try {
			stmt = conn.prepareStatement(STATEMENT_INSERT_TOPIC_LINKS);
			for (String link : links) {
				stmt.setInt(1, topicId);
				stmt.setString(2, link);
				stmt.addBatch();
			}
			stmt.executeBatch();
		} finally {
			DatabaseConnection.closeStatement(stmt);
		}
	}

	/**
	 *
	 */
	public void insertTopicVersion(TopicVersion topicVersion, Connection conn) throws SQLException {
		PreparedStatement stmt = null;
		ResultSet rs = null;
		try {
			int index = 1;
			if (!this.autoIncrementPrimaryKeys()) {
				stmt = conn.prepareStatement(STATEMENT_INSERT_TOPIC_VERSION);
				int topicVersionId = this.nextTopicVersionId(conn);
				topicVersion.setTopicVersionId(topicVersionId);
				stmt.setInt(index++, topicVersion.getTopicVersionId());
			} else {
				stmt = conn.prepareStatement(STATEMENT_INSERT_TOPIC_VERSION_AUTO_INCREMENT, Statement.RETURN_GENERATED_KEYS);
			}
			if (topicVersion.getEditDate() == null) {
				Timestamp editDate = new Timestamp(System.currentTimeMillis());
				topicVersion.setEditDate(editDate);
			}
			stmt.setInt(index++, topicVersion.getTopicId());
			stmt.setString(index++, topicVersion.getEditComment());
			stmt.setString(index++, topicVersion.getVersionContent());
			if (topicVersion.getAuthorId() == null) {
				stmt.setNull(index++, Types.INTEGER);
			} else {
				stmt.setInt(index++, topicVersion.getAuthorId());
			}
			stmt.setInt(index++, topicVersion.getEditType());
			stmt.setString(index++, topicVersion.getAuthorDisplay());
			stmt.setTimestamp(index++, topicVersion.getEditDate());
			if (topicVersion.getPreviousTopicVersionId() == null) {
				stmt.setNull(index++, Types.INTEGER);
			} else {
				stmt.setInt(index++, topicVersion.getPreviousTopicVersionId());
			}
			stmt.setInt(index++, topicVersion.getCharactersChanged());
			stmt.setString(index++, topicVersion.getVersionParamString());
			stmt.executeUpdate();
			if (this.autoIncrementPrimaryKeys()) {
				rs = stmt.getGeneratedKeys();
				if (!rs.next()) {
					throw new SQLException("Unable to determine auto-generated ID for database record");
				}
				topicVersion.setTopicVersionId(rs.getInt(1));
			}
		} finally {
			// close only the statement and result set - leave the connection open for further use
			DatabaseConnection.closeConnection(null, stmt, rs);
		}
	}

	/**
	 *
	 */
	public void insertUserDetails(WikiUserDetails userDetails, Connection conn) throws SQLException {
		PreparedStatement stmt = null;
		try {
			stmt = conn.prepareStatement(STATEMENT_INSERT_USER);
			stmt.setString(1, userDetails.getUsername());
			stmt.setString(2, userDetails.getPassword());
			stmt.executeUpdate();
		} finally {
			DatabaseConnection.closeStatement(stmt);
		}
	}

	/**
	 *
	 */
	public void insertUserAuthority(String username, String authority, Connection conn) throws SQLException {
		PreparedStatement stmt = null;
		try {
			stmt = conn.prepareStatement(STATEMENT_INSERT_AUTHORITY);
			stmt.setString(1, username);
			stmt.setString(2, authority);
			stmt.executeUpdate();
		} finally {
			DatabaseConnection.closeStatement(stmt);
		}
	}

	/**
	 *
	 */
	public void insertVirtualWiki(VirtualWiki virtualWiki, Connection conn) throws SQLException {
		PreparedStatement stmt = null;
		ResultSet rs = null;
		try {
			int index = 1;
			if (!this.autoIncrementPrimaryKeys()) {
				stmt = conn.prepareStatement(STATEMENT_INSERT_VIRTUAL_WIKI);
				int virtualWikiId = this.nextVirtualWikiId(conn);
				virtualWiki.setVirtualWikiId(virtualWikiId);
				stmt.setInt(index++, virtualWiki.getVirtualWikiId());
			} else {
				stmt = conn.prepareStatement(STATEMENT_INSERT_VIRTUAL_WIKI_AUTO_INCREMENT, Statement.RETURN_GENERATED_KEYS);
			}
			stmt.setString(index++, virtualWiki.getName());
			stmt.setString(index++, virtualWiki.getDefaultTopicName());
			stmt.executeUpdate();
			if (this.autoIncrementPrimaryKeys()) {
				rs = stmt.getGeneratedKeys();
				if (!rs.next()) {
					throw new SQLException("Unable to determine auto-generated ID for database record");
				}
				virtualWiki.setVirtualWikiId(rs.getInt(1));
			}
		} finally {
			// close only the statement and result set - leave the connection open for further use
			DatabaseConnection.closeConnection(null, stmt, rs);
		}
	}

	/**
	 *
	 */
	public void insertWatchlistEntry(int virtualWikiId, String topicName, int userId, Connection conn) throws SQLException {
		PreparedStatement stmt = null;
		try {
			stmt = conn.prepareStatement(STATEMENT_INSERT_WATCHLIST_ENTRY);
			stmt.setInt(1, virtualWikiId);
			stmt.setString(2, topicName);
			stmt.setInt(3, userId);
			stmt.executeUpdate();
		} finally {
			DatabaseConnection.closeStatement(stmt);
		}
	}

	/**
	 *
	 */
	public void insertWikiFile(WikiFile wikiFile, int virtualWikiId, Connection conn) throws SQLException {
		PreparedStatement stmt = null;
		ResultSet rs = null;
		try {
			int index = 1;
			if (!this.autoIncrementPrimaryKeys()) {
				stmt = conn.prepareStatement(STATEMENT_INSERT_WIKI_FILE);
				int fileId = this.nextWikiFileId(conn);
				wikiFile.setFileId(fileId);
				stmt.setInt(index++, wikiFile.getFileId());
			} else {
				stmt = conn.prepareStatement(STATEMENT_INSERT_WIKI_FILE_AUTO_INCREMENT, Statement.RETURN_GENERATED_KEYS);
			}
			stmt.setInt(index++, virtualWikiId);
			stmt.setString(index++, wikiFile.getFileName());
			stmt.setString(index++, wikiFile.getUrl());
			stmt.setString(index++, wikiFile.getMimeType());
			stmt.setInt(index++, wikiFile.getTopicId());
			stmt.setTimestamp(index++, wikiFile.getDeleteDate());
			stmt.setInt(index++, (wikiFile.getReadOnly() ? 1 : 0));
			stmt.setInt(index++, (wikiFile.getAdminOnly() ? 1 : 0));
			stmt.setLong(index++, wikiFile.getFileSize());
			stmt.executeUpdate();
			if (this.autoIncrementPrimaryKeys()) {
				rs = stmt.getGeneratedKeys();
				if (!rs.next()) {
					throw new SQLException("Unable to determine auto-generated ID for database record");
				}
				wikiFile.setFileId(rs.getInt(1));
			}
		} finally {
			// close only the statement and result set - leave the connection open for further use
			DatabaseConnection.closeConnection(null, stmt, rs);
		}
	}

	/**
	 *
	 */
	public void insertWikiFileVersion(WikiFileVersion wikiFileVersion, Connection conn) throws SQLException {
		PreparedStatement stmt = null;
		ResultSet rs = null;
		try {
			int index = 1;
			if (!this.autoIncrementPrimaryKeys()) {
				stmt = conn.prepareStatement(STATEMENT_INSERT_WIKI_FILE_VERSION);
				int fileVersionId = this.nextWikiFileVersionId(conn);
				wikiFileVersion.setFileVersionId(fileVersionId);
				stmt.setInt(index++, wikiFileVersion.getFileVersionId());
			} else {
				stmt = conn.prepareStatement(STATEMENT_INSERT_WIKI_FILE_VERSION_AUTO_INCREMENT, Statement.RETURN_GENERATED_KEYS);
			}
			if (wikiFileVersion.getUploadDate() == null) {
				Timestamp uploadDate = new Timestamp(System.currentTimeMillis());
				wikiFileVersion.setUploadDate(uploadDate);
			}
			stmt.setInt(index++, wikiFileVersion.getFileId());
			stmt.setString(index++, wikiFileVersion.getUploadComment());
			stmt.setString(index++, wikiFileVersion.getUrl());
			if (wikiFileVersion.getAuthorId() == null) {
				stmt.setNull(index++, Types.INTEGER);
			} else {
				stmt.setInt(index++, wikiFileVersion.getAuthorId());
			}
			stmt.setString(index++, wikiFileVersion.getAuthorDisplay());
			stmt.setTimestamp(index++, wikiFileVersion.getUploadDate());
			stmt.setString(index++, wikiFileVersion.getMimeType());
			stmt.setLong(index++, wikiFileVersion.getFileSize());
			stmt.executeUpdate();
			if (this.autoIncrementPrimaryKeys()) {
				rs = stmt.getGeneratedKeys();
				if (!rs.next()) {
					throw new SQLException("Unable to determine auto-generated ID for database record");
				}
				wikiFileVersion.setFileVersionId(rs.getInt(1));
			}
		} finally {
			// close only the statement and result set - leave the connection open for further use
			DatabaseConnection.closeConnection(null, stmt, rs);
		}
	}

	/**
	 *
	 */
	public void insertWikiGroup(WikiGroup group, Connection conn) throws SQLException {
		PreparedStatement stmt = null;
		ResultSet rs = null;
		try {
			int index = 1;
			if (!this.autoIncrementPrimaryKeys()) {
				stmt = conn.prepareStatement(STATEMENT_INSERT_GROUP);
				int groupId = this.nextWikiGroupId(conn);
				group.setGroupId(groupId);
				stmt.setInt(index++, group.getGroupId());
			} else {
				stmt = conn.prepareStatement(STATEMENT_INSERT_GROUP_AUTO_INCREMENT, Statement.RETURN_GENERATED_KEYS);
			}
			stmt.setString(index++, group.getName());
			stmt.setString(index++, group.getDescription());
			stmt.executeUpdate();
			if (this.autoIncrementPrimaryKeys()) {
				rs = stmt.getGeneratedKeys();
				if (!rs.next()) {
					throw new SQLException("Unable to determine auto-generated ID for database record");
				}
				group.setGroupId(rs.getInt(1));
			}
		} finally {
			// close only the statement and result set - leave the connection open for further use
			DatabaseConnection.closeConnection(null, stmt, rs);
		}
	}

	/**
	 *
	 */
	public void insertWikiUser(WikiUser user, Connection conn) throws SQLException {
		PreparedStatement stmt = null;
		ResultSet rs = null;
		try {
			int index = 1;
			if (!this.autoIncrementPrimaryKeys()) {
				stmt = conn.prepareStatement(STATEMENT_INSERT_WIKI_USER);
				int nextUserId = this.nextWikiUserId(conn);
				user.setUserId(nextUserId);
				stmt.setInt(index++, user.getUserId());
			} else {
				stmt = conn.prepareStatement(STATEMENT_INSERT_WIKI_USER_AUTO_INCREMENT, Statement.RETURN_GENERATED_KEYS);
			}
			stmt.setString(index++, user.getUsername());
			stmt.setString(index++, user.getDisplayName());
			stmt.setTimestamp(index++, user.getCreateDate());
			stmt.setTimestamp(index++, user.getLastLoginDate());
			stmt.setString(index++, user.getCreateIpAddress());
			stmt.setString(index++, user.getLastLoginIpAddress());
			stmt.setString(index++, user.getDefaultLocale());
			stmt.setString(index++, user.getEmail());
			stmt.setString(index++, user.getEditor());
			stmt.setString(index++, user.getSignature());
			stmt.executeUpdate();
			if (this.autoIncrementPrimaryKeys()) {
				rs = stmt.getGeneratedKeys();
				if (!rs.next()) {
					throw new SQLException("Unable to determine auto-generated ID for database record");
				}
				user.setUserId(rs.getInt(1));
			}
		} finally {
			// close only the statement and result set - leave the connection open for further use
			DatabaseConnection.closeConnection(null, stmt, rs);
		}
	}

	/**
	 *
	 */
	public List<Category> lookupCategoryTopics(int virtualWikiId, String virtualWikiName, String categoryName) throws SQLException {
		Connection conn = null;
		PreparedStatement stmt = null;
		ResultSet rs = null;
		try {
			conn = DatabaseConnection.getConnection();
			stmt = conn.prepareStatement(STATEMENT_SELECT_CATEGORY_TOPICS);
			// category name must be lowercase since search is case-insensitive
			categoryName = categoryName.toLowerCase();
			stmt.setInt(1, virtualWikiId);
			stmt.setString(2, categoryName);
			rs = stmt.executeQuery();
			List<Category> results = new ArrayList<Category>();
			while (rs.next()) {
				results.add(this.initCategory(rs, virtualWikiName));
			}
			return results;
		} finally {
			DatabaseConnection.closeConnection(conn, stmt, rs);
		}
	}

	/**
	 *
	 */
	public List<Namespace> lookupNamespaces(Connection conn) throws SQLException {
		PreparedStatement stmt = null;
		ResultSet rs = null;
		Map<Integer, Namespace> namespaces = new TreeMap<Integer, Namespace>();
		try {
			stmt = conn.prepareStatement(STATEMENT_SELECT_NAMESPACES);
			rs = stmt.executeQuery();
			// because there is no consistent way to sort null keys, get all data and then
			// create Namespace objects by initializing main namespaces first, then the talk
			// namespaces that reference the main namespace.
			Map<Integer, Namespace> talkNamespaces = new HashMap<Integer, Namespace>();
			while (rs.next()) {
				int namespaceId = rs.getInt("namespace_id");
				Namespace namespace = namespaces.get(namespaceId);
				if (namespace == null) {
					String namespaceLabel = rs.getString("namespace");
					namespace = new Namespace(namespaceId, namespaceLabel);
				}
				String virtualWiki = rs.getString("virtual_wiki_name");
				String namespaceTranslation = rs.getString("namespace_translation");
				if (virtualWiki != null) {
					namespace.getNamespaceTranslations().put(virtualWiki, namespaceTranslation);
				}
				namespaces.put(namespaceId, namespace);
				int mainNamespaceId = rs.getInt("main_namespace_id");
				if (!rs.wasNull()) {
					talkNamespaces.put(mainNamespaceId, namespace);
				}
			}
			for (int mainNamespaceId : talkNamespaces.keySet()) {
				Namespace mainNamespace = namespaces.get(mainNamespaceId);
				if (mainNamespace == null) {
					logger.warning("Invalid namespace reference - bad database data.  Namespace references invalid main namespace with ID " + mainNamespaceId);
				}
				Namespace talkNamespace = talkNamespaces.get(mainNamespaceId);
				talkNamespace.setMainNamespace(mainNamespace);
				namespaces.put(talkNamespace.getId(), talkNamespace);
			}
		} finally {
			DatabaseConnection.closeConnection(null, stmt, rs);
		}
		return new ArrayList<Namespace>(namespaces.values());
	}

	/**
	 *
	 */
	public Topic lookupTopic(int virtualWikiId, String virtualWikiName, String topicName, Connection conn) throws SQLException {
		WikiLink wikiLink = LinkUtil.parseWikiLink(virtualWikiName, topicName);
		if (wikiLink.getNamespace().getId().equals(Namespace.SPECIAL_ID)) {
			// invalid namespace
			return null;
		}
		boolean closeConnection = (conn == null);
		PreparedStatement stmt = null;
		ResultSet rs = null;
		try {
			if (conn == null) {
				conn = DatabaseConnection.getConnection();
			}
			String pageName = wikiLink.getArticle();
			if (wikiLink.isCaseSensitive()) {
				stmt = conn.prepareStatement(STATEMENT_SELECT_TOPIC);
			} else {
				pageName = pageName.toLowerCase();
				stmt = conn.prepareStatement(STATEMENT_SELECT_TOPIC_LOWER);
			}
			stmt.setString(1, pageName);
			stmt.setInt(2, virtualWikiId);
			stmt.setInt(3, wikiLink.getNamespace().getId());
			rs = stmt.executeQuery();
			return (rs.next()) ? this.initTopic(rs, virtualWikiName) : null;
		} finally {
			if (closeConnection) {
				DatabaseConnection.closeConnection(conn, stmt, rs);
			} else {
				// close only the statement and result set - leave the connection open for further use
				DatabaseConnection.closeConnection(null, stmt, rs);
			}
		}
	}

	/**
	 *
	 */
	public Topic lookupTopicById(int virtualWikiId, String virtualWikiName, int topicId) throws SQLException {
		Connection conn = null;
		PreparedStatement stmt = null;
		ResultSet rs = null;
		try {
			conn = DatabaseConnection.getConnection();
			stmt = conn.prepareStatement(STATEMENT_SELECT_TOPIC_BY_ID);
			stmt.setInt(1, virtualWikiId);
			stmt.setInt(2, topicId);
			rs = stmt.executeQuery();
			return (rs.next()) ? this.initTopic(rs, virtualWikiName) : null;
		} finally {
			DatabaseConnection.closeConnection(conn, stmt, rs);
		}
	}

	/**
	 *
	 */
	public Map<Integer, String> lookupTopicByType(int virtualWikiId, TopicType topicType1, TopicType topicType2, int namespaceStart, int namespaceEnd, Pagination pagination) throws SQLException {
		Connection conn = null;
		PreparedStatement stmt = null;
		ResultSet rs = null;
		try {
			conn = DatabaseConnection.getConnection();
			stmt = this.lookupTopicByTypeStatement(conn, virtualWikiId, topicType1, topicType2, namespaceStart, namespaceEnd, pagination);
			rs = stmt.executeQuery();
			Map<Integer, String> results = new LinkedHashMap<Integer, String>();
			while (rs.next()) {
				results.put(rs.getInt("topic_id"), rs.getString("topic_name"));
			}
			return results;
		} finally {
			DatabaseConnection.closeConnection(conn, stmt, rs);
		}
	}

	/**
	 *
	 */
	protected PreparedStatement lookupTopicByTypeStatement(Connection conn, int virtualWikiId, TopicType topicType1, TopicType topicType2, int namespaceStart, int namespaceEnd, Pagination pagination) throws SQLException {
		PreparedStatement stmt = conn.prepareStatement(STATEMENT_SELECT_TOPIC_BY_TYPE);
		stmt.setInt(1, virtualWikiId);
		stmt.setInt(2, topicType1.id());
		stmt.setInt(3, topicType2.id());
		stmt.setInt(4, namespaceStart);
		stmt.setInt(5, namespaceEnd);
		stmt.setInt(6, pagination.getNumResults());
		stmt.setInt(7, pagination.getOffset());
		return stmt;
	}

	/**
	 *
	 */
	public int lookupTopicCount(int virtualWikiId, int namespaceStart, int namespaceEnd) throws SQLException {
		Connection conn = null;
		PreparedStatement stmt = null;
		ResultSet rs = null;
		try {
			conn = DatabaseConnection.getConnection();
			stmt = conn.prepareStatement(STATEMENT_SELECT_TOPIC_COUNT);
			stmt.setInt(1, virtualWikiId);
			stmt.setInt(2, namespaceStart);
			stmt.setInt(3, namespaceEnd);
			rs = stmt.executeQuery();
			return (rs.next()) ? rs.getInt("topic_count") : 0;
		} finally {
			DatabaseConnection.closeConnection(conn, stmt, rs);
		}
	}

	/**
	 *
	 */
	public Integer lookupTopicId(int virtualWikiId, String virtualWikiName, String topicName) throws SQLException {
		WikiLink wikiLink = LinkUtil.parseWikiLink(virtualWikiName, topicName);
		if (wikiLink.getNamespace().getId().equals(Namespace.SPECIAL_ID)) {
			// invalid namespace
			return null;
		}
		Connection conn = null;
		PreparedStatement stmt = null;
		ResultSet rs = null;
		try {
			conn = DatabaseConnection.getConnection();
			String pageName = wikiLink.getArticle();
			if (wikiLink.isCaseSensitive()) {
				stmt = conn.prepareStatement(STATEMENT_SELECT_TOPIC_ID);
			} else {
				pageName = pageName.toLowerCase();
				stmt = conn.prepareStatement(STATEMENT_SELECT_TOPIC_ID_LOWER);
			}
			stmt.setString(1, pageName);
			stmt.setInt(2, virtualWikiId);
			stmt.setInt(3, wikiLink.getNamespace().getId());
			rs = stmt.executeQuery();
			return (rs.next()) ? Integer.valueOf(rs.getInt("topic_id")) : null;
		} finally {
			DatabaseConnection.closeConnection(conn, stmt, rs);
		}
	}

	/**
	 *
	 */
<<<<<<< HEAD
	public List<String> lookupTopicLinks(int virtualWikiId, String topicName) throws SQLException {
		Connection conn = null;
		PreparedStatement stmt = null;
		ResultSet rs = null;
		try {
			conn = DatabaseConnection.getConnection();
			stmt = conn.prepareStatement(STATEMENT_SELECT_TOPIC_LINKS);
			stmt.setInt(1, virtualWikiId);
			stmt.setString(2, topicName);
			rs = stmt.executeQuery();
			List<String> results = new ArrayList<String>();
			while (rs.next()) {
				results.add(rs.getString("topic_name"));
			}
			return results;
		} finally {
			DatabaseConnection.closeConnection(conn, stmt, rs);
		}
	}

	/**
	 *
	 */
	public Map<Integer, String> lookupTopicNames(int virtualWikiId, Connection conn) throws SQLException {
=======
	public Map<Integer, String> lookupTopicNames(int virtualWikiId, boolean includeDeleted, Connection conn) throws SQLException {
>>>>>>> 969a88bd
		PreparedStatement stmt = null;
		ResultSet rs = null;
		try {
			stmt = conn.prepareStatement(STATEMENT_SELECT_TOPIC_NAMES);
			stmt.setInt(1, virtualWikiId);
			rs = stmt.executeQuery();
			Map<Integer, String> results = new LinkedHashMap<Integer, String>();
			while (rs.next()) {
				if (includeDeleted || rs.getTimestamp("delete_date") == null) {
					results.put(rs.getInt("topic_id"), rs.getString("topic_name"));
				}
			}
			return results;
		} finally {
			// close only the statement and result set - leave the connection open for further use
			DatabaseConnection.closeConnection(null, stmt, rs);
		}
	}

	/**
	 *
	 */
	public TopicVersion lookupTopicVersion(int topicVersionId) throws SQLException {
		Connection conn = null;
		PreparedStatement stmt = null;
		ResultSet rs = null;
		try {
			conn = DatabaseConnection.getConnection();
			stmt = conn.prepareStatement(STATEMENT_SELECT_TOPIC_VERSION);
			stmt.setInt(1, topicVersionId);
			rs = stmt.executeQuery();
			return (rs.next()) ? this.initTopicVersion(rs) : null;
		} finally {
			DatabaseConnection.closeConnection(conn, stmt, rs);
		}
	}

	/**
	 *
	 */
	public WikiFile lookupWikiFile(int virtualWikiId, String virtualWikiName, int topicId) throws SQLException {
		Connection conn = null;
		PreparedStatement stmt = null;
		ResultSet rs = null;
		try {
			conn = DatabaseConnection.getConnection();
			stmt = conn.prepareStatement(STATEMENT_SELECT_WIKI_FILE);
			stmt.setInt(1, virtualWikiId);
			stmt.setInt(2, topicId);
			rs = stmt.executeQuery();
			return (rs.next()) ? this.initWikiFile(rs, virtualWikiName) : null;
		} finally {
			DatabaseConnection.closeConnection(conn, stmt, rs);
		}
	}

	/**
	 * Return a count of all wiki files currently available on the Wiki.  This
	 * method excludes deleted files.
	 *
	 * @param virtualWikiId The virtual wiki id for the virtual wiki of the files
	 *  being retrieved.
	 */
	public int lookupWikiFileCount(int virtualWikiId) throws SQLException {
		Connection conn = null;
		PreparedStatement stmt = null;
		ResultSet rs = null;
		try {
			conn = DatabaseConnection.getConnection();
			stmt = conn.prepareStatement(STATEMENT_SELECT_WIKI_FILE_COUNT);
			stmt.setInt(1, virtualWikiId);
			rs = stmt.executeQuery();
			return (rs.next()) ? rs.getInt("file_count") : 0;
		} finally {
			DatabaseConnection.closeConnection(conn, stmt, rs);
		}
	}

	/**
	 *
	 */
	public WikiGroup lookupWikiGroup(String groupName) throws SQLException {
		Connection conn = null;
		PreparedStatement stmt = null;
		ResultSet rs = null;
		try {
			conn = DatabaseConnection.getConnection();
			stmt = conn.prepareStatement(STATEMENT_SELECT_GROUP);
			stmt.setString(1, groupName);
			rs = stmt.executeQuery();
			return (rs.next()) ? this.initWikiGroup(rs) : null;
		} finally {
			DatabaseConnection.closeConnection(conn, stmt, rs);
		}
	}

	/**
	 *
	 */
	public WikiUser lookupWikiUser(int userId) throws SQLException {
		Connection conn = null;
		PreparedStatement stmt = null;
		ResultSet rs = null;
		try {
			conn = DatabaseConnection.getConnection();
			stmt = conn.prepareStatement(STATEMENT_SELECT_WIKI_USER);
			stmt.setInt(1, userId);
			rs = stmt.executeQuery();
			return (rs.next()) ? this.initWikiUser(rs) : null;
		} finally {
			DatabaseConnection.closeConnection(conn, stmt, rs);
		}
	}

	/**
	 *
	 */
	public int lookupWikiUser(String username, Connection conn) throws SQLException {
		PreparedStatement stmt = null;
		ResultSet rs = null;
		try {
			stmt = conn.prepareStatement(STATEMENT_SELECT_WIKI_USER_LOGIN);
			stmt.setString(1, username);
			rs = stmt.executeQuery();
			return (rs.next()) ? rs.getInt("wiki_user_id") : -1;
		} finally {
			// close only the statement and result set - leave the connection open for further use
			DatabaseConnection.closeConnection(null, stmt, rs);
		}
	}

	/**
	 * Return a count of all wiki users.
	 */
	public int lookupWikiUserCount() throws SQLException {
		Connection conn = null;
		PreparedStatement stmt = null;
		ResultSet rs = null;
		try {
			conn = DatabaseConnection.getConnection();
			stmt = conn.prepareStatement(STATEMENT_SELECT_WIKI_USER_COUNT);
			rs = stmt.executeQuery();
			return (rs.next()) ? rs.getInt("user_count") : 0;
		} finally {
			DatabaseConnection.closeConnection(conn, stmt, rs);
		}
	}

	/**
	 *
	 */
	public String lookupWikiUserEncryptedPassword(String username) throws SQLException {
		Connection conn = null;
		PreparedStatement stmt = null;
		ResultSet rs = null;
		try {
			conn = DatabaseConnection.getConnection();
			stmt = conn.prepareStatement(STATEMENT_SELECT_WIKI_USER_DETAILS_PASSWORD);
			stmt.setString(1, username);
			rs = stmt.executeQuery();
			return (rs.next()) ? rs.getString("password") : null;
		} finally {
			DatabaseConnection.closeConnection(conn, stmt, rs);
		}
	}

	/**
	 *
	 */
	public List<String> lookupWikiUsers(Pagination pagination) throws SQLException {
		Connection conn = null;
		PreparedStatement stmt = null;
		ResultSet rs = null;
		try {
			conn = DatabaseConnection.getConnection();
			stmt = this.lookupWikiUsersStatement(conn, pagination);
			rs = stmt.executeQuery();
			List<String> results = new ArrayList<String>();
			while (rs.next()) {
				results.add(rs.getString("login"));
			}
			return results;
		} finally {
			DatabaseConnection.closeConnection(conn, stmt, rs);
		}
	}

	/**
	 *
	 */
	protected PreparedStatement lookupWikiUsersStatement(Connection conn, Pagination pagination) throws SQLException {
		PreparedStatement stmt = conn.prepareStatement(STATEMENT_SELECT_WIKI_USERS);
		stmt.setInt(1, pagination.getNumResults());
		stmt.setInt(2, pagination.getOffset());
		return stmt;
	}

	/**
	 * Retrieve the next available group member id from the group members table.
	 *
	 * @param conn A database connection to use when connecting to the database
	 *  from this method.
	 * @return The next available group member id from the group members table.
	 * @throws SQLException Thrown if any error occurs during method execution.
	 */
	private int nextGroupMemberId(Connection conn) throws SQLException {
		int nextId = DatabaseConnection.executeSequenceQuery(STATEMENT_SELECT_GROUP_MEMBERS_SEQUENCE, "id", conn);
		// note - this returns the last id in the system, so add one
		return nextId + 1;
	}

	/**
	 * Retrieve the next available topic id from the topic table.
	 *
	 * @param conn A database connection to use when connecting to the database
	 *  from this method.
	 * @return The next available topic id from the topic table.
	 * @throws SQLException Thrown if any error occurs during method execution.
	 */
	private int nextTopicId(Connection conn) throws SQLException {
		int nextId = DatabaseConnection.executeSequenceQuery(STATEMENT_SELECT_TOPIC_SEQUENCE, "topic_id", conn);
		// note - this returns the last id in the system, so add one
		return nextId + 1;
	}

	/**
	 * Retrieve the next available topic version id from the topic version table.
	 *
	 * @param conn A database connection to use when connecting to the database
	 *  from this method.
	 * @return The next available topic version id from the topic version table.
	 * @throws SQLException Thrown if any error occurs during method execution.
	 */
	private int nextTopicVersionId(Connection conn) throws SQLException {
		int nextId = DatabaseConnection.executeSequenceQuery(STATEMENT_SELECT_TOPIC_VERSION_SEQUENCE, "topic_version_id", conn);
		// note - this returns the last id in the system, so add one
		return nextId + 1;
	}

	/**
	 * Retrieve the next available virtual wiki id from the virtual wiki table.
	 *
	 * @param conn A database connection to use when connecting to the database
	 *  from this method.
	 * @return The next available virtual wiki id from the virtual wiki table.
	 * @throws SQLException Thrown if any error occurs during method execution.
	 */
	private int nextVirtualWikiId(Connection conn) throws SQLException {
		int nextId = DatabaseConnection.executeSequenceQuery(STATEMENT_SELECT_VIRTUAL_WIKI_SEQUENCE, "virtual_wiki_id", conn);
		// note - this returns the last id in the system, so add one
		return nextId + 1;
	}

	/**
	 * Retrieve the next available wiki file id from the wiki file table.
	 *
	 * @param conn A database connection to use when connecting to the database
	 *  from this method.
	 * @return The next available wiki file id from the wiki file table.
	 * @throws SQLException Thrown if any error occurs during method execution.
	 */
	private int nextWikiFileId(Connection conn) throws SQLException {
		int nextId = DatabaseConnection.executeSequenceQuery(STATEMENT_SELECT_WIKI_FILE_SEQUENCE, "file_id", conn);
		// note - this returns the last id in the system, so add one
		return nextId + 1;
	}

	/**
	 * Retrieve the next available wiki file version id from the wiki file
	 * version table.
	 *
	 * @param conn A database connection to use when connecting to the database
	 *  from this method.
	 * @return The next available wiki file version id from the wiki file
	 *  version table.
	 * @throws SQLException Thrown if any error occurs during method execution.
	 */
	private int nextWikiFileVersionId(Connection conn) throws SQLException {
		int nextId = DatabaseConnection.executeSequenceQuery(STATEMENT_SELECT_WIKI_FILE_VERSION_SEQUENCE, "file_version_id", conn);
		// note - this returns the last id in the system, so add one
		return nextId + 1;
	}

	/**
	 * Retrieve the next available wiki group id from the wiki group table.
	 *
	 * @param conn A database connection to use when connecting to the database
	 *  from this method.
	 * @return The next available wiki group id from the wiki group table.
	 * @throws SQLException Thrown if any error occurs during method execution.
	 */
	private int nextWikiGroupId(Connection conn) throws SQLException {
		int nextId = DatabaseConnection.executeSequenceQuery(STATEMENT_SELECT_GROUP_SEQUENCE, "group_id", conn);
		// note - this returns the last id in the system, so add one
		return nextId + 1;
	}

	/**
	 * Retrieve the next available wiki user id from the wiki user table.
	 *
	 * @param conn A database connection to use when connecting to the database
	 *  from this method.
	 * @return The next available wiki user id from the wiki user table.
	 * @throws SQLException Thrown if any error occurs during method execution.
	 */
	private int nextWikiUserId(Connection conn) throws SQLException {
		int nextId = DatabaseConnection.executeSequenceQuery(STATEMENT_SELECT_WIKI_USER_SEQUENCE, "wiki_user_id", conn);
		// note - this returns the last id in the system, so add one
		return nextId + 1;
	}

	/**
	 *
	 */
	public void reloadLogItems(int virtualWikiId, Connection conn) throws SQLException {
		PreparedStatement stmt = null;
		try {
			stmt = conn.prepareStatement(STATEMENT_DELETE_LOG_ITEMS);
			stmt.setInt(1, virtualWikiId);
			stmt.executeUpdate();
			stmt = conn.prepareStatement(STATEMENT_INSERT_LOG_ITEMS_BY_TOPIC_VERSION_TYPE);
			stmt.setInt(1, LogItem.LOG_TYPE_DELETE);
			stmt.setString(2, "");
			stmt.setInt(3, virtualWikiId);
			stmt.setInt(4, TopicVersion.EDIT_DELETE);
			stmt.executeUpdate();
			stmt = conn.prepareStatement(STATEMENT_INSERT_LOG_ITEMS_BY_TOPIC_VERSION_TYPE);
			stmt.setInt(1, LogItem.LOG_TYPE_DELETE);
			stmt.setString(2, "|" + TopicVersion.EDIT_UNDELETE);
			stmt.setInt(3, virtualWikiId);
			stmt.setInt(4, TopicVersion.EDIT_UNDELETE);
			stmt.executeUpdate();
			stmt = conn.prepareStatement(STATEMENT_INSERT_LOG_ITEMS_BY_TOPIC_VERSION_TYPE);
			stmt.setInt(1, LogItem.LOG_TYPE_PERMISSION);
			stmt.setString(2, "");
			stmt.setInt(3, virtualWikiId);
			stmt.setInt(4, TopicVersion.EDIT_PERMISSION);
			stmt.executeUpdate();
			stmt = conn.prepareStatement(STATEMENT_INSERT_LOG_ITEMS_IMPORT);
			stmt.setInt(1, LogItem.LOG_TYPE_IMPORT);
			stmt.setInt(2, TopicVersion.EDIT_IMPORT);
			stmt.setInt(3, virtualWikiId);
			stmt.setInt(4, TopicVersion.EDIT_IMPORT);
			stmt.executeUpdate();
			stmt = conn.prepareStatement(STATEMENT_INSERT_LOG_ITEMS_MOVE);
			stmt.setInt(1, LogItem.LOG_TYPE_MOVE);
			stmt.setInt(2, virtualWikiId);
			stmt.setInt(3, TopicVersion.EDIT_MOVE);
			stmt.executeUpdate();
			stmt = conn.prepareStatement(STATEMENT_INSERT_LOG_ITEMS_UPLOAD);
			stmt.setInt(1, LogItem.LOG_TYPE_UPLOAD);
			stmt.setInt(2, virtualWikiId);
			stmt.setInt(3, TopicVersion.EDIT_NORMAL);
			stmt.executeUpdate();
			stmt = conn.prepareStatement(STATEMENT_INSERT_LOG_ITEMS_USER);
			stmt.setInt(1, virtualWikiId);
			stmt.setInt(2, LogItem.LOG_TYPE_USER_CREATION);
			stmt.executeUpdate();
		} finally {
			DatabaseConnection.closeStatement(stmt);
		}
	}

	/**
	 *
	 */
	public void orderTopicVersions(Topic topic, int virtualWikiId, List<Integer> topicVersionIdList) throws SQLException {
		Connection conn = null;
		PreparedStatement stmt = null;
		try {
			conn = DatabaseConnection.getConnection();
			conn.setAutoCommit(false);
			stmt = conn.prepareStatement(STATEMENT_UPDATE_TOPIC_VERSION_PREVIOUS_VERSION_ID);
			Integer previousTopicVersionId = null;
			for (int topicVersionId : topicVersionIdList) {
				if (previousTopicVersionId != null) {
					stmt.setInt(1, previousTopicVersionId);
					stmt.setInt(2, topicVersionId);
					stmt.addBatch();
				}
				previousTopicVersionId = topicVersionId;
			}
			stmt.executeBatch();
			TopicVersion topicVersion = this.lookupTopicVersion(previousTopicVersionId);
			topic.setCurrentVersionId(previousTopicVersionId);
			topic.setTopicContent(topicVersion.getVersionContent());
			this.updateTopic(topic, virtualWikiId, conn);
			conn.commit();
		} catch (SQLException e) {
			if (conn != null) {
				try {
					conn.rollback();
				} catch (Exception ex) {}
			}
			throw e;
		} finally {
			DatabaseConnection.closeConnection(conn, stmt);
		}
	}

	/**
	 *
	 */
	public void reloadRecentChanges(Connection conn) throws SQLException {
		DatabaseConnection.executeUpdate(STATEMENT_DELETE_RECENT_CHANGES, conn);
		DatabaseConnection.executeUpdate(STATEMENT_INSERT_RECENT_CHANGES_VERSIONS, conn);
		DatabaseConnection.executeUpdate(STATEMENT_INSERT_RECENT_CHANGES_LOGS, conn);
	}

	/**
	 *
	 */
	public void updateNamespace(Namespace mainNamespace, Namespace commentsNamespace, Connection conn) throws SQLException {
		PreparedStatement stmt = null;
		try {
			// update if the ID is specified AND a namespace with the same ID already exists
			boolean isUpdate = (mainNamespace.getId() != null && this.lookupNamespaces(conn).indexOf(mainNamespace) != -1);
			// if adding determing the namespace ID(s)
			if (!isUpdate && mainNamespace.getId() == null) {
				// note - this returns the last id in the system, so add one
				int nextId = DatabaseConnection.executeSequenceQuery(STATEMENT_SELECT_NAMESPACE_SEQUENCE, "namespace_id", conn);
				if (nextId < 200) {
					// for custom namespaces start with IDs of 200 or more to leave room for future expansion
					nextId = 199;
				}
				mainNamespace.setId(nextId + 1);
				if (commentsNamespace != null) {
					commentsNamespace.setId(nextId + 2);
				}
			}
			// execute the adds/updates
			stmt = (isUpdate) ? conn.prepareStatement(STATEMENT_UPDATE_NAMESPACE) : conn.prepareStatement(STATEMENT_INSERT_NAMESPACE);
			stmt.setString(1, mainNamespace.getDefaultLabel());
			stmt.setNull(2, Types.INTEGER);
			stmt.setInt(3, mainNamespace.getId());
			stmt.addBatch();
			if (commentsNamespace != null) {
				stmt.setString(1, commentsNamespace.getDefaultLabel());
				stmt.setInt(2, commentsNamespace.getMainNamespace().getId());
				stmt.setInt(3, commentsNamespace.getId());
				stmt.addBatch();
			}
			stmt.executeBatch();
		} finally {
			DatabaseConnection.closeStatement(stmt);
		}
	}

	/**
	 *
	 */
	public void updateNamespaceTranslations(List<Namespace> namespaces, String virtualWiki, int virtualWikiId, Connection conn) throws SQLException {
		PreparedStatement stmt = null;
		try {
			// delete any existing translation then add the new one
			stmt = conn.prepareStatement(STATEMENT_DELETE_NAMESPACE_TRANSLATIONS);
			stmt.setInt(1, virtualWikiId);
			stmt.executeUpdate();
			stmt = conn.prepareStatement(STATEMENT_INSERT_NAMESPACE_TRANSLATION);
			String translatedNamespace;
			for (Namespace namespace : namespaces) {
				translatedNamespace = namespace.getLabel(virtualWiki);
				if (translatedNamespace.equals(namespace.getDefaultLabel())) {
					continue;
				}
				stmt.setInt(1, namespace.getId());
				stmt.setInt(2, virtualWikiId);
				stmt.setString(3, translatedNamespace);
				stmt.addBatch();
			}
			stmt.executeBatch();
		} finally {
			DatabaseConnection.closeStatement(stmt);
		}
	}

	/**
	 *
	 */
	public void updateRole(Role role, Connection conn) throws SQLException {
		PreparedStatement stmt = null;
		try {
			stmt = conn.prepareStatement(STATEMENT_UPDATE_ROLE);
			stmt.setString(1, role.getDescription());
			stmt.setString(2, role.getAuthority());
			stmt.executeUpdate();
		} finally {
			DatabaseConnection.closeStatement(stmt);
		}
	}

	/**
	 *
	 */
	public void updateTopic(Topic topic, int virtualWikiId, Connection conn) throws SQLException {
		PreparedStatement stmt = null;
		try {
			stmt = conn.prepareStatement(STATEMENT_UPDATE_TOPIC);
			stmt.setInt(1, virtualWikiId);
			stmt.setString(2, topic.getName());
			stmt.setInt(3, topic.getTopicType().id());
			stmt.setInt(4, (topic.getReadOnly() ? 1 : 0));
			if (topic.getCurrentVersionId() == null) {
				stmt.setNull(5, Types.INTEGER);
			} else {
				stmt.setInt(5, topic.getCurrentVersionId());
			}
			stmt.setTimestamp(6, topic.getDeleteDate());
			stmt.setInt(7, (topic.getAdminOnly() ? 1 : 0));
			stmt.setString(8, topic.getRedirectTo());
			stmt.setInt(9, topic.getNamespace().getId());
			stmt.setString(10, topic.getPageName());
			stmt.setString(11, topic.getPageName().toLowerCase());
			stmt.setInt(12, topic.getTopicId());
			stmt.executeUpdate();
		} finally {
			DatabaseConnection.closeStatement(stmt);
		}
	}

	/**
	 *
	 */
	public void updateTopicNamespaces(List<Topic> topics, Connection conn) throws SQLException {
		PreparedStatement stmt = null;
		try {
			stmt = conn.prepareStatement(STATEMENT_UPDATE_TOPIC_NAMESPACE);
			for (Topic topic : topics) {
				stmt.setInt(1, topic.getNamespace().getId());
				stmt.setString(2, topic.getPageName());
				stmt.setString(3, topic.getPageName().toLowerCase());
				stmt.setInt(4, topic.getTopicId());
				stmt.addBatch();
			}
			stmt.executeBatch();
		} finally {
			DatabaseConnection.closeStatement(stmt);
		}
	}

	/**
	 *
	 */
	public void updateUserDetails(WikiUserDetails userDetails, Connection conn) throws SQLException {
		PreparedStatement stmt = null;
		try {
			stmt = conn.prepareStatement(STATEMENT_UPDATE_USER);
			stmt.setString(1, userDetails.getPassword());
			stmt.setInt(2, 1);
			stmt.setString(3, userDetails.getUsername());
			stmt.executeUpdate();
		} finally {
			DatabaseConnection.closeStatement(stmt);
		}
	}

	/**
	 *
	 */
	public void updateVirtualWiki(VirtualWiki virtualWiki, Connection conn) throws SQLException {
		PreparedStatement stmt = null;
		try {
			stmt = conn.prepareStatement(STATEMENT_UPDATE_VIRTUAL_WIKI);
			stmt.setString(1, virtualWiki.getDefaultTopicName());
			stmt.setInt(2, virtualWiki.getVirtualWikiId());
			stmt.executeUpdate();
		} finally {
			DatabaseConnection.closeStatement(stmt);
		}
	}

	/**
	 *
	 */
	public void updateWikiFile(WikiFile wikiFile, int virtualWikiId, Connection conn) throws SQLException {
		PreparedStatement stmt = null;
		try {
			stmt = conn.prepareStatement(STATEMENT_UPDATE_WIKI_FILE);
			stmt.setInt(1, virtualWikiId);
			stmt.setString(2, wikiFile.getFileName());
			stmt.setString(3, wikiFile.getUrl());
			stmt.setString(4, wikiFile.getMimeType());
			stmt.setInt(5, wikiFile.getTopicId());
			stmt.setTimestamp(6, wikiFile.getDeleteDate());
			stmt.setInt(7, (wikiFile.getReadOnly() ? 1 : 0));
			stmt.setInt(8, (wikiFile.getAdminOnly() ? 1 : 0));
			stmt.setLong(9, wikiFile.getFileSize());
			stmt.setInt(10, wikiFile.getFileId());
			stmt.executeUpdate();
		} finally {
			DatabaseConnection.closeStatement(stmt);
		}
	}

	/**
	 *
	 */
	public void updateWikiGroup(WikiGroup group, Connection conn) throws SQLException {
		PreparedStatement stmt = null;
		try {
			stmt = conn.prepareStatement(STATEMENT_UPDATE_GROUP);
			stmt.setString(1, group.getName());
			stmt.setString(2, group.getDescription());
			stmt.setInt(3, group.getGroupId());
			stmt.executeUpdate();
		} finally {
			DatabaseConnection.closeStatement(stmt);
		}
	}

	/**
	 *
	 */
	public void updateWikiUser(WikiUser user, Connection conn) throws SQLException {
		PreparedStatement stmt = null;
		try {
			stmt = conn.prepareStatement(STATEMENT_UPDATE_WIKI_USER);
			stmt.setString(1, user.getUsername());
			stmt.setString(2, user.getDisplayName());
			stmt.setTimestamp(3, user.getLastLoginDate());
			stmt.setString(4, user.getLastLoginIpAddress());
			stmt.setString(5, user.getDefaultLocale());
			stmt.setString(6, user.getEmail());
			stmt.setString(7, user.getEditor());
			stmt.setString(8, user.getSignature());
			stmt.setInt(9, user.getUserId());
			stmt.executeUpdate();
		} finally {
			DatabaseConnection.closeStatement(stmt);
		}
	}
}
<|MERGE_RESOLUTION|>--- conflicted
+++ resolved
@@ -1,2793 +1,2789 @@
-/**
- * Licensed under the GNU LESSER GENERAL PUBLIC LICENSE, version 2.1, dated February 1999.
- *
- * This program is free software; you can redistribute it and/or modify
- * it under the terms of the latest version of the GNU Lesser General
- * Public License as published by the Free Software Foundation;
- *
- * This program is distributed in the hope that it will be useful,
- * but WITHOUT ANY WARRANTY; without even the implied warranty of
- * MERCHANTABILITY or FITNESS FOR A PARTICULAR PURPOSE.  See the
- * GNU Lesser General Public License for more details.
- *
- * You should have received a copy of the GNU Lesser General Public License
- * along with this program (LICENSE.txt); if not, write to the Free Software
- * Foundation, Inc., 59 Temple Place - Suite 330, Boston, MA  02111-1307, USA.
- */
-package org.jamwiki.db;
-
-import java.sql.Connection;
-import java.sql.PreparedStatement;
-import java.sql.ResultSet;
-import java.sql.SQLException;
-import java.sql.Statement;
-import java.sql.Timestamp;
-import java.sql.Types;
-import java.util.ArrayList;
-import java.util.HashMap;
-import java.util.LinkedHashMap;
-import java.util.List;
-import java.util.Map;
-import java.util.TreeMap;
-import java.util.Properties;
-import org.apache.commons.lang.StringUtils;
-import org.jamwiki.Environment;
-import org.jamwiki.model.Category;
-import org.jamwiki.model.LogItem;
-import org.jamwiki.model.Namespace;
-import org.jamwiki.model.RecentChange;
-import org.jamwiki.model.Role;
-import org.jamwiki.model.RoleMap;
-import org.jamwiki.model.Topic;
-import org.jamwiki.model.TopicType;
-import org.jamwiki.model.TopicVersion;
-import org.jamwiki.model.VirtualWiki;
-import org.jamwiki.model.WikiFile;
-import org.jamwiki.model.WikiFileVersion;
-import org.jamwiki.model.WikiGroup;
-import org.jamwiki.model.WikiUser;
-import org.jamwiki.model.WikiUserDetails;
-import org.jamwiki.utils.LinkUtil;
-import org.jamwiki.utils.Pagination;
-import org.jamwiki.utils.WikiLink;
-import org.jamwiki.utils.WikiLogger;
-
-/**
- * Default implementation of the QueryHandler implementation for retrieving, inserting,
- * and updating data in the database.  This method uses ANSI SQL and should therefore
- * work with any fully ANSI-compliant database.
- */
-public class AnsiQueryHandler implements QueryHandler {
-
-	private static final WikiLogger logger = WikiLogger.getLogger(AnsiQueryHandler.class.getName());
-	protected static final String SQL_PROPERTY_FILE_NAME = "sql.ansi.properties";
-
-	protected static String STATEMENT_CONNECTION_VALIDATION_QUERY = null;
-	protected static String STATEMENT_CREATE_AUTHORITIES_TABLE = null;
-	protected static String STATEMENT_CREATE_CATEGORY_TABLE = null;
-	protected static String STATEMENT_CREATE_GROUP_AUTHORITIES_TABLE = null;
-	protected static String STATEMENT_CREATE_GROUP_MEMBERS_TABLE = null;
-	protected static String STATEMENT_CREATE_GROUP_TABLE = null;
-	protected static String STATEMENT_CREATE_LOG_TABLE = null;
-	protected static String STATEMENT_CREATE_NAMESPACE_TABLE = null;
-	protected static String STATEMENT_CREATE_NAMESPACE_TRANSLATION_TABLE = null;
-	protected static String STATEMENT_CREATE_RECENT_CHANGE_TABLE = null;
-	protected static String STATEMENT_CREATE_ROLE_TABLE = null;
-	protected static String STATEMENT_CREATE_TOPIC_CURRENT_VERSION_CONSTRAINT = null;
-	protected static String STATEMENT_CREATE_TOPIC_TABLE = null;
-	protected static String STATEMENT_CREATE_TOPIC_LINKS_TABLE = null;
-	protected static String STATEMENT_CREATE_TOPIC_LINKS_INDEX = null;
-	protected static String STATEMENT_CREATE_TOPIC_PAGE_NAME_INDEX = null;
-	protected static String STATEMENT_CREATE_TOPIC_PAGE_NAME_LOWER_INDEX = null;
-	protected static String STATEMENT_CREATE_TOPIC_VERSION_TABLE = null;
-	protected static String STATEMENT_CREATE_TOPIC_VERSION_TOPIC_INDEX = null;
-	protected static String STATEMENT_CREATE_USERS_TABLE = null;
-	protected static String STATEMENT_CREATE_VIRTUAL_WIKI_TABLE = null;
-	protected static String STATEMENT_CREATE_WATCHLIST_TABLE = null;
-	protected static String STATEMENT_CREATE_WIKI_FILE_TABLE = null;
-	protected static String STATEMENT_CREATE_WIKI_FILE_VERSION_TABLE = null;
-	protected static String STATEMENT_CREATE_WIKI_USER_TABLE = null;
-	protected static String STATEMENT_CREATE_WIKI_USER_LOGIN_INDEX = null;
-	protected static String STATEMENT_DELETE_AUTHORITIES = null;
-	protected static String STATEMENT_DELETE_GROUP_AUTHORITIES = null;
-	protected static String STATEMENT_DELETE_LOG_ITEMS = null;
-	protected static String STATEMENT_DELETE_NAMESPACE_TRANSLATIONS = null;
-	protected static String STATEMENT_DELETE_RECENT_CHANGES = null;
-	protected static String STATEMENT_DELETE_RECENT_CHANGES_TOPIC = null;
-	protected static String STATEMENT_DELETE_TOPIC_CATEGORIES = null;
-	protected static String STATEMENT_DELETE_TOPIC_LINKS = null;
-	protected static String STATEMENT_DELETE_WATCHLIST_ENTRY = null;
-	protected static String STATEMENT_DROP_AUTHORITIES_TABLE = null;
-	protected static String STATEMENT_DROP_CATEGORY_TABLE = null;
-	protected static String STATEMENT_DROP_GROUP_AUTHORITIES_TABLE = null;
-	protected static String STATEMENT_DROP_GROUP_MEMBERS_TABLE = null;
-	protected static String STATEMENT_DROP_GROUP_TABLE = null;
-	protected static String STATEMENT_DROP_LOG_TABLE = null;
-	protected static String STATEMENT_DROP_NAMESPACE_TABLE = null;
-	protected static String STATEMENT_DROP_NAMESPACE_TRANSLATION_TABLE = null;
-	protected static String STATEMENT_DROP_RECENT_CHANGE_TABLE = null;
-	protected static String STATEMENT_DROP_ROLE_TABLE = null;
-	protected static String STATEMENT_DROP_TOPIC_CURRENT_VERSION_CONSTRAINT = null;
-	protected static String STATEMENT_DROP_TOPIC_TABLE = null;
-	protected static String STATEMENT_DROP_TOPIC_LINKS_TABLE = null;
-	protected static String STATEMENT_DROP_TOPIC_LINKS_INDEX = null;
-	protected static String STATEMENT_DROP_TOPIC_PAGE_NAME_INDEX = null;
-	protected static String STATEMENT_DROP_TOPIC_PAGE_NAME_LOWER_INDEX = null;
-	protected static String STATEMENT_DROP_TOPIC_VERSION_TABLE = null;
-	protected static String STATEMENT_DROP_TOPIC_VERSION_TOPIC_INDEX = null;
-	protected static String STATEMENT_DROP_USERS_TABLE = null;
-	protected static String STATEMENT_DROP_VIRTUAL_WIKI_TABLE = null;
-	protected static String STATEMENT_DROP_WATCHLIST_TABLE = null;
-	protected static String STATEMENT_DROP_WIKI_FILE_TABLE = null;
-	protected static String STATEMENT_DROP_WIKI_FILE_VERSION_TABLE = null;
-	protected static String STATEMENT_DROP_WIKI_USER_TABLE = null;
-	protected static String STATEMENT_DROP_WIKI_USER_LOGIN_INDEX = null;
-	protected static String STATEMENT_INSERT_AUTHORITY = null;
-	protected static String STATEMENT_INSERT_CATEGORY = null;
-	protected static String STATEMENT_INSERT_GROUP = null;
-	protected static String STATEMENT_INSERT_GROUP_AUTO_INCREMENT = null;
-	protected static String STATEMENT_INSERT_GROUP_AUTHORITY = null;
-	protected static String STATEMENT_INSERT_GROUP_MEMBER = null;
-	protected static String STATEMENT_INSERT_GROUP_MEMBER_AUTO_INCREMENT = null;
-	protected static String STATEMENT_INSERT_LOG_ITEM = null;
-	protected static String STATEMENT_INSERT_LOG_ITEMS_BY_TOPIC_VERSION_TYPE = null;
-	protected static String STATEMENT_INSERT_LOG_ITEMS_IMPORT = null;
-	protected static String STATEMENT_INSERT_LOG_ITEMS_MOVE = null;
-	protected static String STATEMENT_INSERT_LOG_ITEMS_UPLOAD = null;
-	protected static String STATEMENT_INSERT_LOG_ITEMS_USER = null;
-	protected static String STATEMENT_INSERT_NAMESPACE = null;
-	protected static String STATEMENT_INSERT_NAMESPACE_TRANSLATION = null;
-	protected static String STATEMENT_INSERT_RECENT_CHANGE = null;
-	protected static String STATEMENT_INSERT_RECENT_CHANGES_LOGS = null;
-	protected static String STATEMENT_INSERT_RECENT_CHANGES_VERSIONS = null;
-	protected static String STATEMENT_INSERT_ROLE = null;
-	protected static String STATEMENT_INSERT_TOPIC = null;
-	protected static String STATEMENT_INSERT_TOPIC_AUTO_INCREMENT = null;
-	protected static String STATEMENT_INSERT_TOPIC_LINKS = null;
-	protected static String STATEMENT_INSERT_TOPIC_VERSION = null;
-	protected static String STATEMENT_INSERT_TOPIC_VERSION_AUTO_INCREMENT = null;
-	protected static String STATEMENT_INSERT_USER = null;
-	protected static String STATEMENT_INSERT_VIRTUAL_WIKI = null;
-	protected static String STATEMENT_INSERT_VIRTUAL_WIKI_AUTO_INCREMENT = null;
-	protected static String STATEMENT_INSERT_WATCHLIST_ENTRY = null;
-	protected static String STATEMENT_INSERT_WIKI_FILE = null;
-	protected static String STATEMENT_INSERT_WIKI_FILE_AUTO_INCREMENT = null;
-	protected static String STATEMENT_INSERT_WIKI_FILE_VERSION = null;
-	protected static String STATEMENT_INSERT_WIKI_FILE_VERSION_AUTO_INCREMENT = null;
-	protected static String STATEMENT_INSERT_WIKI_USER = null;
-	protected static String STATEMENT_INSERT_WIKI_USER_AUTO_INCREMENT = null;
-	protected static String STATEMENT_SELECT_AUTHORITIES_AUTHORITY = null;
-	protected static String STATEMENT_SELECT_AUTHORITIES_LOGIN = null;
-	protected static String STATEMENT_SELECT_AUTHORITIES_USER = null;
-	protected static String STATEMENT_SELECT_CATEGORIES = null;
-	protected static String STATEMENT_SELECT_CATEGORY_TOPICS = null;
-	protected static String STATEMENT_SELECT_GROUP = null;
-	protected static String STATEMENT_SELECT_GROUP_AUTHORITIES = null;
-	protected static String STATEMENT_SELECT_GROUPS_AUTHORITIES = null;
-	protected static String STATEMENT_SELECT_GROUP_MEMBERS_SEQUENCE = null;
-	protected static String STATEMENT_SELECT_GROUP_SEQUENCE = null;
-	protected static String STATEMENT_SELECT_LOG_ITEMS = null;
-	protected static String STATEMENT_SELECT_LOG_ITEMS_BY_TYPE = null;
-	protected static String STATEMENT_SELECT_NAMESPACE_SEQUENCE = null;
-	protected static String STATEMENT_SELECT_NAMESPACES = null;
-	protected static String STATEMENT_SELECT_RECENT_CHANGES = null;
-	protected static String STATEMENT_SELECT_ROLES = null;
-	protected static String STATEMENT_SELECT_TOPIC_BY_ID = null;
-	protected static String STATEMENT_SELECT_TOPIC_BY_TYPE = null;
-	protected static String STATEMENT_SELECT_TOPIC_COUNT = null;
-	protected static String STATEMENT_SELECT_TOPIC = null;
-	protected static String STATEMENT_SELECT_TOPIC_HISTORY = null;
-	protected static String STATEMENT_SELECT_TOPIC_ID = null;
-	protected static String STATEMENT_SELECT_TOPIC_ID_LOWER = null;
-	protected static String STATEMENT_SELECT_TOPIC_LINKS = null;
-	protected static String STATEMENT_SELECT_TOPIC_LOWER = null;
-	protected static String STATEMENT_SELECT_TOPIC_NAMES = null;
-	protected static String STATEMENT_SELECT_TOPICS_ADMIN = null;
-	protected static String STATEMENT_SELECT_TOPIC_SEQUENCE = null;
-	protected static String STATEMENT_SELECT_TOPIC_VERSION = null;
-	protected static String STATEMENT_SELECT_TOPIC_VERSION_SEQUENCE = null;
-	protected static String STATEMENT_SELECT_USERS_AUTHENTICATION = null;
-	protected static String STATEMENT_SELECT_VIRTUAL_WIKIS = null;
-	protected static String STATEMENT_SELECT_VIRTUAL_WIKI_SEQUENCE = null;
-	protected static String STATEMENT_SELECT_WATCHLIST = null;
-	protected static String STATEMENT_SELECT_WATCHLIST_CHANGES = null;
-	protected static String STATEMENT_SELECT_WIKI_FILE = null;
-	protected static String STATEMENT_SELECT_WIKI_FILE_COUNT = null;
-	protected static String STATEMENT_SELECT_WIKI_FILE_SEQUENCE = null;
-	protected static String STATEMENT_SELECT_WIKI_FILE_VERSION_SEQUENCE = null;
-	protected static String STATEMENT_SELECT_WIKI_FILE_VERSIONS = null;
-	protected static String STATEMENT_SELECT_WIKI_USER = null;
-	protected static String STATEMENT_SELECT_WIKI_USER_CHANGES_ANONYMOUS = null;
-	protected static String STATEMENT_SELECT_WIKI_USER_CHANGES_LOGIN = null;
-	protected static String STATEMENT_SELECT_WIKI_USER_COUNT = null;
-	protected static String STATEMENT_SELECT_WIKI_USER_DETAILS_PASSWORD = null;
-	protected static String STATEMENT_SELECT_WIKI_USER_LOGIN = null;
-	protected static String STATEMENT_SELECT_WIKI_USER_SEQUENCE = null;
-	protected static String STATEMENT_SELECT_WIKI_USERS = null;
-	protected static String STATEMENT_UPDATE_GROUP = null;
-	protected static String STATEMENT_UPDATE_ROLE = null;
-	protected static String STATEMENT_UPDATE_NAMESPACE = null;
-	protected static String STATEMENT_UPDATE_TOPIC = null;
-	protected static String STATEMENT_UPDATE_TOPIC_NAMESPACE = null;
-	protected static String STATEMENT_UPDATE_TOPIC_VERSION_PREVIOUS_VERSION_ID = null;
-	protected static String STATEMENT_UPDATE_USER = null;
-	protected static String STATEMENT_UPDATE_VIRTUAL_WIKI = null;
-	protected static String STATEMENT_UPDATE_WIKI_FILE = null;
-	protected static String STATEMENT_UPDATE_WIKI_USER = null;
-	private Properties props = null;
-
-	/**
-	 *
-	 */
-	protected AnsiQueryHandler() {
-		props = Environment.loadProperties(SQL_PROPERTY_FILE_NAME);
-		this.init(props);
-	}
-
-	/**
-	 *
-	 */
-	public boolean authenticateUser(String username, String encryptedPassword, Connection conn) throws SQLException {
-		PreparedStatement stmt = null;
-		try {
-			stmt = conn.prepareStatement(STATEMENT_SELECT_USERS_AUTHENTICATION);
-			stmt.setString(1, username);
-			stmt.setString(2, encryptedPassword);
-			return (stmt.executeQuery().next());
-		} finally {
-			DatabaseConnection.closeStatement(stmt);
-		}
-	}
-
-	/**
-	 *
-	 */
-	public boolean autoIncrementPrimaryKeys() {
-		return false;
-	}
-
-	/**
-	 *
-	 */
-	public String connectionValidationQuery() {
-		return STATEMENT_CONNECTION_VALIDATION_QUERY;
-	}
-
-	/**
-	 *
-	 */
-	public void createTables(Connection conn) throws SQLException {
-		DatabaseConnection.executeUpdate(STATEMENT_CREATE_VIRTUAL_WIKI_TABLE, conn);
-		DatabaseConnection.executeUpdate(STATEMENT_CREATE_USERS_TABLE, conn);
-		DatabaseConnection.executeUpdate(STATEMENT_CREATE_WIKI_USER_TABLE, conn);
-		DatabaseConnection.executeUpdate(STATEMENT_CREATE_WIKI_USER_LOGIN_INDEX, conn);
-		DatabaseConnection.executeUpdate(STATEMENT_CREATE_NAMESPACE_TABLE, conn);
-		DatabaseConnection.executeUpdate(STATEMENT_CREATE_NAMESPACE_TRANSLATION_TABLE, conn);
-		DatabaseConnection.executeUpdate(STATEMENT_CREATE_TOPIC_TABLE, conn);
-		DatabaseConnection.executeUpdate(STATEMENT_CREATE_TOPIC_PAGE_NAME_INDEX, conn);
-		DatabaseConnection.executeUpdate(STATEMENT_CREATE_TOPIC_PAGE_NAME_LOWER_INDEX, conn);
-		DatabaseConnection.executeUpdate(STATEMENT_CREATE_TOPIC_VERSION_TABLE, conn);
-		DatabaseConnection.executeUpdate(STATEMENT_CREATE_TOPIC_VERSION_TOPIC_INDEX, conn);
-		DatabaseConnection.executeUpdate(STATEMENT_CREATE_TOPIC_CURRENT_VERSION_CONSTRAINT, conn);
-		DatabaseConnection.executeUpdate(STATEMENT_CREATE_TOPIC_LINKS_TABLE, conn);
-		DatabaseConnection.executeUpdate(STATEMENT_CREATE_TOPIC_LINKS_INDEX, conn);
-		DatabaseConnection.executeUpdate(STATEMENT_CREATE_WIKI_FILE_TABLE, conn);
-		DatabaseConnection.executeUpdate(STATEMENT_CREATE_WIKI_FILE_VERSION_TABLE, conn);
-		DatabaseConnection.executeUpdate(STATEMENT_CREATE_CATEGORY_TABLE, conn);
-		DatabaseConnection.executeUpdate(STATEMENT_CREATE_GROUP_TABLE, conn);
-		DatabaseConnection.executeUpdate(STATEMENT_CREATE_GROUP_MEMBERS_TABLE, conn);
-		DatabaseConnection.executeUpdate(STATEMENT_CREATE_ROLE_TABLE, conn);
-		DatabaseConnection.executeUpdate(STATEMENT_CREATE_AUTHORITIES_TABLE, conn);
-		DatabaseConnection.executeUpdate(STATEMENT_CREATE_GROUP_AUTHORITIES_TABLE, conn);
-		DatabaseConnection.executeUpdate(STATEMENT_CREATE_LOG_TABLE, conn);
-		DatabaseConnection.executeUpdate(STATEMENT_CREATE_RECENT_CHANGE_TABLE, conn);
-		DatabaseConnection.executeUpdate(STATEMENT_CREATE_WATCHLIST_TABLE, conn);
-	}
-
-	/**
-	 *
-	 */
-	public void deleteGroupAuthorities(int groupId, Connection conn) throws SQLException {
-		PreparedStatement stmt = null;
-		try {
-			stmt = conn.prepareStatement(STATEMENT_DELETE_GROUP_AUTHORITIES);
-			stmt.setInt(1, groupId);
-			stmt.executeUpdate();
-		} finally {
-			DatabaseConnection.closeStatement(stmt);
-		}
-	}
-
-	/**
-	 *
-	 */
-	public void deleteRecentChanges(int topicId, Connection conn) throws SQLException {
-		PreparedStatement stmt = null;
-		try {
-			stmt = conn.prepareStatement(STATEMENT_DELETE_RECENT_CHANGES_TOPIC);
-			stmt.setInt(1, topicId);
-			stmt.executeUpdate();
-		} finally {
-			DatabaseConnection.closeStatement(stmt);
-		}
-	}
-
-	/**
-	 *
-	 */
-	public void deleteTopicCategories(int childTopicId, Connection conn) throws SQLException {
-		PreparedStatement stmt = null;
-		try {
-			stmt = conn.prepareStatement(STATEMENT_DELETE_TOPIC_CATEGORIES);
-			stmt.setInt(1, childTopicId);
-			stmt.executeUpdate();
-		} finally {
-			DatabaseConnection.closeStatement(stmt);
-		}
-	}
-
-	/**
-	 *
-	 */
-	public void deleteTopicLinks(int topicId, Connection conn) throws SQLException {
-		PreparedStatement stmt = null;
-		try {
-			stmt = conn.prepareStatement(STATEMENT_DELETE_TOPIC_LINKS);
-			stmt.setInt(1, topicId);
-			stmt.executeUpdate();
-		} finally {
-			DatabaseConnection.closeStatement(stmt);
-		}
-	}
-
-	/**
-	 *
-	 */
-	public void deleteUserAuthorities(String username, Connection conn) throws SQLException {
-		PreparedStatement stmt = null;
-		try {
-			stmt = conn.prepareStatement(STATEMENT_DELETE_AUTHORITIES);
-			stmt.setString(1, username);
-			stmt.executeUpdate();
-		} finally {
-			DatabaseConnection.closeStatement(stmt);
-		}
-	}
-
-	/**
-	 *
-	 */
-	public void deleteWatchlistEntry(int virtualWikiId, String topicName, int userId, Connection conn) throws SQLException {
-		PreparedStatement stmt = null;
-		try {
-			stmt = conn.prepareStatement(STATEMENT_DELETE_WATCHLIST_ENTRY);
-			stmt.setInt(1, virtualWikiId);
-			stmt.setString(2, topicName);
-			stmt.setInt(3, userId);
-			stmt.executeUpdate();
-		} finally {
-			DatabaseConnection.closeStatement(stmt);
-		}
-	}
-
-	/**
-	 *
-	 */
-	public void dropTables(Connection conn) {
-		// note that this method is called during creation failures, so be careful to
-		// catch errors that might result from a partial failure during install.  also
-		// note that the coding style violation here is intentional since it makes the
-		// actual work of the method more obvious.
-		try {
-			DatabaseConnection.executeUpdate(STATEMENT_DROP_WATCHLIST_TABLE, conn);
-		} catch (SQLException e) { logger.severe(e.getMessage()); }
-		try {
-			DatabaseConnection.executeUpdate(STATEMENT_DROP_RECENT_CHANGE_TABLE, conn);
-		} catch (SQLException e) { logger.severe(e.getMessage()); }
-		try {
-			DatabaseConnection.executeUpdate(STATEMENT_DROP_LOG_TABLE, conn);
-		} catch (SQLException e) { logger.severe(e.getMessage()); }
-		try {
-			DatabaseConnection.executeUpdate(STATEMENT_DROP_GROUP_AUTHORITIES_TABLE, conn);
-		} catch (SQLException e) { logger.severe(e.getMessage()); }
-		try {
-			DatabaseConnection.executeUpdate(STATEMENT_DROP_AUTHORITIES_TABLE, conn);
-		} catch (SQLException e) { logger.severe(e.getMessage()); }
-		try {
-			DatabaseConnection.executeUpdate(STATEMENT_DROP_ROLE_TABLE, conn);
-		} catch (SQLException e) { logger.severe(e.getMessage()); }
-		try {
-			DatabaseConnection.executeUpdate(STATEMENT_DROP_GROUP_MEMBERS_TABLE, conn);
-		} catch (SQLException e) { logger.severe(e.getMessage()); }
-		try {
-			DatabaseConnection.executeUpdate(STATEMENT_DROP_GROUP_TABLE, conn);
-		} catch (SQLException e) { logger.severe(e.getMessage()); }
-		try {
-			DatabaseConnection.executeUpdate(STATEMENT_DROP_CATEGORY_TABLE, conn);
-		} catch (SQLException e) { logger.severe(e.getMessage()); }
-		try {
-			DatabaseConnection.executeUpdate(STATEMENT_DROP_WIKI_FILE_VERSION_TABLE, conn);
-		} catch (SQLException e) { logger.severe(e.getMessage()); }
-		try {
-			DatabaseConnection.executeUpdate(STATEMENT_DROP_WIKI_FILE_TABLE, conn);
-		} catch (SQLException e) { logger.severe(e.getMessage()); }
-		try {
-			DatabaseConnection.executeUpdate(STATEMENT_DROP_TOPIC_LINKS_INDEX, conn);
-		} catch (SQLException e) { logger.severe(e.getMessage()); }
-		try {
-			DatabaseConnection.executeUpdate(STATEMENT_DROP_TOPIC_LINKS_TABLE, conn);
-		} catch (SQLException e) { logger.severe(e.getMessage()); }
-		try {
-			DatabaseConnection.executeUpdate(STATEMENT_DROP_TOPIC_CURRENT_VERSION_CONSTRAINT, conn);
-		} catch (SQLException e) { logger.severe(e.getMessage()); }
-		try {
-			DatabaseConnection.executeUpdate(STATEMENT_DROP_TOPIC_VERSION_TOPIC_INDEX, conn);
-		} catch (SQLException e) { logger.severe(e.getMessage()); }
-		try {
-			DatabaseConnection.executeUpdate(STATEMENT_DROP_TOPIC_VERSION_TABLE, conn);
-		} catch (SQLException e) { logger.severe(e.getMessage()); }
-		try {
-			DatabaseConnection.executeUpdate(STATEMENT_DROP_TOPIC_PAGE_NAME_LOWER_INDEX, conn);
-		} catch (SQLException e) { logger.severe(e.getMessage()); }
-		try {
-			DatabaseConnection.executeUpdate(STATEMENT_DROP_TOPIC_PAGE_NAME_INDEX, conn);
-		} catch (SQLException e) { logger.severe(e.getMessage()); }
-		try {
-			DatabaseConnection.executeUpdate(STATEMENT_DROP_TOPIC_TABLE, conn);
-		} catch (SQLException e) { logger.severe(e.getMessage()); }
-		try {
-			DatabaseConnection.executeUpdate(STATEMENT_DROP_NAMESPACE_TRANSLATION_TABLE, conn);
-		} catch (SQLException e) { logger.severe(e.getMessage()); }
-		try {
-			DatabaseConnection.executeUpdate(STATEMENT_DROP_NAMESPACE_TABLE, conn);
-		} catch (SQLException e) { logger.severe(e.getMessage()); }
-		try {
-			DatabaseConnection.executeUpdate(STATEMENT_DROP_WIKI_USER_LOGIN_INDEX, conn);
-		} catch (SQLException e) { logger.severe(e.getMessage()); }
-		try {
-			DatabaseConnection.executeUpdate(STATEMENT_DROP_WIKI_USER_TABLE, conn);
-		} catch (SQLException e) { logger.severe(e.getMessage()); }
-		try {
-			DatabaseConnection.executeUpdate(STATEMENT_DROP_USERS_TABLE, conn);
-		} catch (SQLException e) { logger.severe(e.getMessage()); }
-		try {
-			DatabaseConnection.executeUpdate(STATEMENT_DROP_VIRTUAL_WIKI_TABLE, conn);
-		} catch (SQLException e) { logger.severe(e.getMessage()); }
-	}
-
-	/**
-	 *
-	 */
-	public void executeUpgradeQuery(String prop, Connection conn) throws SQLException {
-		String sql = this.props.getProperty(prop);
-		if (sql == null) {
-			throw new SQLException("No property found for " + prop);
-		}
-		PreparedStatement stmt = null;
-		try {
-			stmt = conn.prepareStatement(sql);
-			stmt.executeQuery();
-		} finally {
-			DatabaseConnection.closeStatement(stmt);
-		}
-	}
-
-	/**
-	 *
-	 */
-	public void executeUpgradeUpdate(String prop, Connection conn) throws SQLException {
-		String sql = this.props.getProperty(prop);
-		if (sql == null) {
-			throw new SQLException("No property found for " + prop);
-		}
-		PreparedStatement stmt = null;
-		try {
-			stmt = conn.prepareStatement(sql);
-			stmt.executeUpdate();
-		} finally {
-			DatabaseConnection.closeStatement(stmt);
-		}
-	}
-
-	/**
-	 * Return a simple query, that if successfully run indicates that JAMWiki
-	 * tables have been initialized in the database.
-	 *
-	 * @return Returns a simple query that, if successfully run, indicates
-	 *  that JAMWiki tables have been set up in the database.
-	 */
-	public String existenceValidationQuery() {
-		return STATEMENT_SELECT_VIRTUAL_WIKIS;
-	}
-
-	/**
-	 *
-	 */
-	public List<WikiFileVersion> getAllWikiFileVersions(WikiFile wikiFile, boolean descending) throws SQLException {
-		Connection conn = null;
-		PreparedStatement stmt = null;
-		ResultSet rs = null;
-		try {
-			conn = DatabaseConnection.getConnection();
-			stmt = conn.prepareStatement(STATEMENT_SELECT_WIKI_FILE_VERSIONS);
-			// FIXME - sort order ignored
-			stmt.setInt(1, wikiFile.getFileId());
-			rs = stmt.executeQuery();
-			List<WikiFileVersion> fileVersions = new ArrayList<WikiFileVersion>();
-			while (rs.next()) {
-				fileVersions.add(this.initWikiFileVersion(rs));
-			}
-			return fileVersions;
-		} finally {
-			DatabaseConnection.closeConnection(conn, stmt, rs);
-		}
-	}
-
-	/**
-	 *
-	 */
-	public List<Category> getCategories(int virtualWikiId, String virtualWikiName, Pagination pagination) throws SQLException {
-		Connection conn = null;
-		PreparedStatement stmt = null;
-		ResultSet rs = null;
-		try {
-			conn = DatabaseConnection.getConnection();
-			stmt = this.getCategoriesStatement(conn, virtualWikiId, virtualWikiName, pagination);
-			rs = stmt.executeQuery();
-			List<Category> results = new ArrayList<Category>();
-			while (rs.next()) {
-				Category category = new Category();
-				category.setName(rs.getString("category_name"));
-				// child topic name not initialized since it is not needed
-				category.setVirtualWiki(virtualWikiName);
-				category.setSortKey(rs.getString("sort_key"));
-				// topic type not initialized since it is not needed
-				results.add(category);
-			}
-			return results;
-		} finally {
-			DatabaseConnection.closeConnection(conn, stmt, rs);
-		}
-	}
-
-	/**
-	 *
-	 */
-	protected PreparedStatement getCategoriesStatement(Connection conn, int virtualWikiId, String virtualWikiName, Pagination pagination) throws SQLException {
-		PreparedStatement stmt = conn.prepareStatement(STATEMENT_SELECT_CATEGORIES);
-		stmt.setInt(1, virtualWikiId);
-		stmt.setInt(2, pagination.getNumResults());
-		stmt.setInt(3, pagination.getOffset());
-		return stmt;
-	}
-
-	/**
-	 *
-	 */
-	public List<LogItem> getLogItems(int virtualWikiId, String virtualWikiName, int logType, Pagination pagination, boolean descending) throws SQLException {
-		Connection conn = null;
-		PreparedStatement stmt = null;
-		ResultSet rs = null;
-		List<LogItem> logItems = new ArrayList<LogItem>();
-		try {
-			conn = DatabaseConnection.getConnection();
-			stmt = this.getLogItemsStatement(conn, virtualWikiId, virtualWikiName, logType, pagination, descending);
-			// FIXME - sort order ignored
-			rs = stmt.executeQuery();
-			while (rs.next()) {
-				logItems.add(this.initLogItem(rs, virtualWikiName));
-			}
-			return logItems;
-		} finally {
-			DatabaseConnection.closeConnection(conn, stmt, rs);
-		}
-	}
-
-	/**
-	 *
-	 */
-	protected PreparedStatement getLogItemsStatement(Connection conn, int virtualWikiId, String virtualWikiName, int logType, Pagination pagination, boolean descending) throws SQLException {
-		int index = 1;
-		PreparedStatement stmt = null;
-		if (logType == -1) {
-			stmt = conn.prepareStatement(STATEMENT_SELECT_LOG_ITEMS);
-		} else {
-			stmt = conn.prepareStatement(STATEMENT_SELECT_LOG_ITEMS_BY_TYPE);
-			stmt.setInt(index++, logType);
-		}
-		stmt.setInt(index++, virtualWikiId);
-		stmt.setInt(index++, pagination.getNumResults());
-		stmt.setInt(index++, pagination.getOffset());
-		return stmt;
-	}
-
-	/**
-	 *
-	 */
-	public List<RecentChange> getRecentChanges(String virtualWiki, Pagination pagination, boolean descending) throws SQLException {
-		Connection conn = null;
-		PreparedStatement stmt = null;
-		ResultSet rs = null;
-		try {
-			conn = DatabaseConnection.getConnection();
-			stmt = this.getRecentChangesStatement(conn, virtualWiki, pagination, descending);
-			// FIXME - sort order ignored
-			rs = stmt.executeQuery();
-			List<RecentChange> recentChanges = new ArrayList<RecentChange>();
-			while (rs.next()) {
-				recentChanges.add(this.initRecentChange(rs));
-			}
-			return recentChanges;
-		} finally {
-			DatabaseConnection.closeConnection(conn, stmt, rs);
-		}
-	}
-
-	/**
-	 *
-	 */
-	protected PreparedStatement getRecentChangesStatement(Connection conn, String virtualWiki, Pagination pagination, boolean descending) throws SQLException {
-		PreparedStatement stmt = conn.prepareStatement(STATEMENT_SELECT_RECENT_CHANGES);
-		stmt.setString(1, virtualWiki);
-		stmt.setInt(2, pagination.getNumResults());
-		stmt.setInt(3, pagination.getOffset());
-		return stmt;
-	}
-
-	/**
-	 *
-	 */
-	public List<RoleMap> getRoleMapByLogin(String loginFragment) throws SQLException {
-		if (StringUtils.isBlank(loginFragment)) {
-			return new ArrayList<RoleMap>();
-		}
-		Connection conn = null;
-		PreparedStatement stmt = null;
-		ResultSet rs = null;
-		try {
-			conn = DatabaseConnection.getConnection();
-			stmt = conn.prepareStatement(STATEMENT_SELECT_AUTHORITIES_LOGIN);
-			loginFragment = '%' + loginFragment.toLowerCase() + '%';
-			stmt.setString(1, loginFragment);
-			rs = stmt.executeQuery();
-			LinkedHashMap<Integer, RoleMap> roleMaps = new LinkedHashMap<Integer, RoleMap>();
-			while (rs.next()) {
-				Integer userId = rs.getInt("wiki_user_id");
-				RoleMap roleMap = new RoleMap();
-				if (roleMaps.containsKey(userId)) {
-					roleMap = roleMaps.get(userId);
-				} else {
-					roleMap.setUserId(userId);
-					roleMap.setUserLogin(rs.getString("username"));
-				}
-				roleMap.addRole(rs.getString("authority"));
-				roleMaps.put(userId, roleMap);
-			}
-			return new ArrayList<RoleMap>(roleMaps.values());
-		} finally {
-			DatabaseConnection.closeConnection(conn, stmt, rs);
-		}
-	}
-
-	/**
-	 *
-	 */
-	public List<RoleMap> getRoleMapByRole(String authority) throws SQLException {
-		Connection conn = null;
-		PreparedStatement stmt = null;
-		ResultSet rs = null;
-		try {
-			conn = DatabaseConnection.getConnection();
-			stmt = conn.prepareStatement(STATEMENT_SELECT_AUTHORITIES_AUTHORITY);
-			stmt.setString(1, authority);
-			stmt.setString(2, authority);
-			rs = stmt.executeQuery();
-			LinkedHashMap<String, RoleMap> roleMaps = new LinkedHashMap<String, RoleMap>();
-			while (rs.next()) {
-				int userId = rs.getInt("wiki_user_id");
-				int groupId = rs.getInt("group_id");
-				RoleMap roleMap = new RoleMap();
-				String key = userId + "|" + groupId;
-				if (roleMaps.containsKey(key)) {
-					roleMap = roleMaps.get(key);
-				} else {
-					if (userId > 0) {
-						roleMap.setUserId(userId);
-						roleMap.setUserLogin(rs.getString("username"));
-					}
-					if (groupId > 0) {
-						roleMap.setGroupId(groupId);
-						roleMap.setGroupName(rs.getString("group_name"));
-					}
-				}
-				roleMap.addRole(rs.getString("authority"));
-				roleMaps.put(key, roleMap);
-			}
-			return new ArrayList<RoleMap>(roleMaps.values());
-		} finally {
-			DatabaseConnection.closeConnection(conn, stmt, rs);
-		}
-	}
-
-	/**
-	 *
-	 */
-	public List<Role> getRoleMapGroup(String groupName) throws SQLException {
-		Connection conn = null;
-		PreparedStatement stmt = null;
-		ResultSet rs = null;
-		try {
-			conn = DatabaseConnection.getConnection();
-			stmt = conn.prepareStatement(STATEMENT_SELECT_GROUP_AUTHORITIES);
-			stmt.setString(1, groupName);
-			rs = stmt.executeQuery();
-			List<Role> roles = new ArrayList<Role>();
-			while (rs.next()) {
-				roles.add(this.initRole(rs));
-			}
-			return roles;
-		} finally {
-			DatabaseConnection.closeConnection(conn, stmt, rs);
-		}
-	}
-
-	/**
-	 *
-	 */
-	public List<RoleMap> getRoleMapGroups() throws SQLException {
-		Connection conn = null;
-		PreparedStatement stmt = null;
-		ResultSet rs = null;
-		try {
-			conn = DatabaseConnection.getConnection();
-			stmt = conn.prepareStatement(STATEMENT_SELECT_GROUPS_AUTHORITIES);
-			rs = stmt.executeQuery();
-			LinkedHashMap<Integer, RoleMap> roleMaps = new LinkedHashMap<Integer, RoleMap>();
-			while (rs.next()) {
-				Integer groupId = rs.getInt("group_id");
-				RoleMap roleMap = new RoleMap();
-				if (roleMaps.containsKey(groupId)) {
-					roleMap = roleMaps.get(groupId);
-				} else {
-					roleMap.setGroupId(groupId);
-					roleMap.setGroupName(rs.getString("group_name"));
-				}
-				roleMap.addRole(rs.getString("authority"));
-				roleMaps.put(groupId, roleMap);
-			}
-			return new ArrayList<RoleMap>(roleMaps.values());
-		} finally {
-			DatabaseConnection.closeConnection(conn, stmt, rs);
-		}
-	}
-
-	/**
-	 *
-	 */
-	public List<Role> getRoleMapUser(String login) throws SQLException {
-		Connection conn = null;
-		PreparedStatement stmt = null;
-		ResultSet rs = null;
-		try {
-			conn = DatabaseConnection.getConnection();
-			stmt = conn.prepareStatement(STATEMENT_SELECT_AUTHORITIES_USER);
-			stmt.setString(1, login);
-			rs = stmt.executeQuery();
-			List<Role> roles = new ArrayList<Role>();
-			while (rs.next()) {
-				roles.add(this.initRole(rs));
-			}
-			return roles;
-		} finally {
-			DatabaseConnection.closeConnection(conn, stmt, rs);
-		}
-	}
-
-	/**
-	 *
-	 */
-	public List<Role> getRoles() throws SQLException {
-		Connection conn = null;
-		PreparedStatement stmt = null;
-		ResultSet rs = null;
-		try {
-			conn = DatabaseConnection.getConnection();
-			stmt = conn.prepareStatement(STATEMENT_SELECT_ROLES);
-			rs = stmt.executeQuery();
-			List<Role> roles = new ArrayList<Role>();
-			while (rs.next()) {
-				roles.add(this.initRole(rs));
-			}
-			return roles;
-		} finally {
-			DatabaseConnection.closeConnection(conn, stmt, rs);
-		}
-	}
-
-	/**
-	 *
-	 */
-	public List<RecentChange> getTopicHistory(int topicId, Pagination pagination, boolean descending) throws SQLException {
-		Connection conn = null;
-		PreparedStatement stmt = null;
-		ResultSet rs = null;
-		try {
-			conn = DatabaseConnection.getConnection();
-			stmt = getTopicHistoryStatement(conn, topicId, pagination, descending);
-			// FIXME - sort order ignored
-			rs = stmt.executeQuery();
-			List<RecentChange> recentChanges = new ArrayList<RecentChange>();
-			while (rs.next()) {
-				recentChanges.add(this.initRecentChange(rs));
-			}
-			return recentChanges;
-		} finally {
-			DatabaseConnection.closeConnection(conn, stmt, rs);
-		}
-	}
-
-	/**
-	 *
-	 */
-	protected PreparedStatement getTopicHistoryStatement(Connection conn, int topicId, Pagination pagination, boolean descending) throws SQLException {
-		PreparedStatement stmt = conn.prepareStatement(STATEMENT_SELECT_TOPIC_HISTORY);
-		stmt.setInt(1, topicId);
-		stmt.setInt(2, pagination.getNumResults());
-		stmt.setInt(3, pagination.getOffset());
-		return stmt;
-	}
-
-	/**
-	 *
-	 */
-	public List<String> getTopicsAdmin(int virtualWikiId, Pagination pagination) throws SQLException {
-		Connection conn = null;
-		PreparedStatement stmt = null;
-		ResultSet rs = null;
-		try {
-			conn = DatabaseConnection.getConnection();
-			stmt = this.getTopicsAdminStatement(conn, virtualWikiId, pagination);
-			rs = stmt.executeQuery();
-			List<String> results = new ArrayList<String>();
-			while (rs.next()) {
-				results.add(rs.getString("topic_name"));
-			}
-			return results;
-		} finally {
-			DatabaseConnection.closeConnection(conn, stmt, rs);
-		}
-	}
-
-	/**
-	 *
-	 */
-	protected PreparedStatement getTopicsAdminStatement(Connection conn, int virtualWikiId, Pagination pagination) throws SQLException {
-		PreparedStatement stmt = conn.prepareStatement(STATEMENT_SELECT_TOPICS_ADMIN);
-		stmt.setInt(1, virtualWikiId);
-		stmt.setInt(2, pagination.getNumResults());
-		stmt.setInt(3, pagination.getOffset());
-		return stmt;
-	}
-
-	/**
-	 *
-	 */
-	public List<RecentChange> getUserContributionsByLogin(String virtualWiki, String login, Pagination pagination, boolean descending) throws SQLException {
-		Connection conn = null;
-		PreparedStatement stmt = null;
-		ResultSet rs = null;
-		try {
-			conn = DatabaseConnection.getConnection();
-			stmt = this.getUserContributionsByLoginStatement(conn, virtualWiki, login, pagination, descending);
-			// FIXME - sort order ignored
-			rs = stmt.executeQuery();
-			List<RecentChange> recentChanges = new ArrayList<RecentChange>();
-			while (rs.next()) {
-				recentChanges.add(this.initRecentChange(rs));
-			}
-			return recentChanges;
-		} finally {
-			DatabaseConnection.closeConnection(conn, stmt, rs);
-		}
-	}
-
-	/**
-	 *
-	 */
-	protected PreparedStatement getUserContributionsByLoginStatement(Connection conn, String virtualWiki, String login, Pagination pagination, boolean descending) throws SQLException {
-		PreparedStatement stmt = conn.prepareStatement(STATEMENT_SELECT_WIKI_USER_CHANGES_LOGIN);
-		stmt.setString(1, virtualWiki);
-		stmt.setString(2, login);
-		stmt.setInt(3, pagination.getNumResults());
-		stmt.setInt(4, pagination.getOffset());
-		return stmt;
-	}
-
-	/**
-	 *
-	 */
-	public List<RecentChange> getUserContributionsByUserDisplay(String virtualWiki, String userDisplay, Pagination pagination, boolean descending) throws SQLException {
-		Connection conn = null;
-		PreparedStatement stmt = null;
-		ResultSet rs = null;
-		try {
-			conn = DatabaseConnection.getConnection();
-			stmt = this.getUserContributionsByUserDisplayStatement(conn, virtualWiki, userDisplay, pagination, descending);
-			// FIXME - sort order ignored
-			rs = stmt.executeQuery();
-			List<RecentChange> recentChanges = new ArrayList<RecentChange>();
-			while (rs.next()) {
-				recentChanges.add(this.initRecentChange(rs));
-			}
-			return recentChanges;
-		} finally {
-			DatabaseConnection.closeConnection(conn, stmt, rs);
-		}
-	}
-
-	/**
-	 *
-	 */
-	protected PreparedStatement getUserContributionsByUserDisplayStatement(Connection conn, String virtualWiki, String userDisplay, Pagination pagination, boolean descending) throws SQLException {
-		PreparedStatement stmt = conn.prepareStatement(STATEMENT_SELECT_WIKI_USER_CHANGES_ANONYMOUS);
-		stmt.setString(1, virtualWiki);
-		stmt.setString(2, userDisplay);
-		stmt.setInt(3, pagination.getNumResults());
-		stmt.setInt(4, pagination.getOffset());
-		return stmt;
-	}
-
-	/**
-	 *
-	 */
-	public List<VirtualWiki> getVirtualWikis(Connection conn) throws SQLException {
-		PreparedStatement stmt = null;
-		ResultSet rs = null;
-		try {
-			stmt = conn.prepareStatement(STATEMENT_SELECT_VIRTUAL_WIKIS);
-			rs = stmt.executeQuery();
-			List<VirtualWiki> results = new ArrayList<VirtualWiki>();
-			while (rs.next()) {
-				VirtualWiki virtualWiki = new VirtualWiki();
-				virtualWiki.setVirtualWikiId(rs.getInt("virtual_wiki_id"));
-				virtualWiki.setName(rs.getString("virtual_wiki_name"));
-				virtualWiki.setDefaultTopicName(rs.getString("default_topic_name"));
-				results.add(virtualWiki);
-			}
-			return results;
-		} finally {
-			// close only the statement and result set - leave the connection open for further use
-			DatabaseConnection.closeConnection(null, stmt, rs);
-		}
-	}
-
-	/**
-	 *
-	 */
-	public List<String> getWatchlist(int virtualWikiId, int userId) throws SQLException {
-		Connection conn = null;
-		PreparedStatement stmt = null;
-		ResultSet rs = null;
-		try {
-			conn = DatabaseConnection.getConnection();
-			stmt = conn.prepareStatement(STATEMENT_SELECT_WATCHLIST);
-			stmt.setInt(1, virtualWikiId);
-			stmt.setInt(2, userId);
-			rs = stmt.executeQuery();
-			List<String> watchedTopicNames = new ArrayList<String>();
-			while (rs.next()) {
-				watchedTopicNames.add(rs.getString("topic_name"));
-			}
-			return watchedTopicNames;
-		} finally {
-			DatabaseConnection.closeConnection(conn, stmt, rs);
-		}
-	}
-
-	/**
-	 *
-	 */
-	public List<RecentChange> getWatchlist(int virtualWikiId, int userId, Pagination pagination) throws SQLException {
-		Connection conn = null;
-		PreparedStatement stmt = null;
-		ResultSet rs = null;
-		try {
-			conn = DatabaseConnection.getConnection();
-			stmt = this.getWatchlistStatement(conn, virtualWikiId, userId, pagination);
-			rs = stmt.executeQuery();
-			List<RecentChange> recentChanges = new ArrayList<RecentChange>();
-			while (rs.next()) {
-				recentChanges.add(this.initRecentChange(rs));
-			}
-			return recentChanges;
-		} finally {
-			DatabaseConnection.closeConnection(conn, stmt, rs);
-		}
-	}
-
-	/**
-	 *
-	 */
-	protected PreparedStatement getWatchlistStatement(Connection conn, int virtualWikiId, int userId, Pagination pagination) throws SQLException {
-		PreparedStatement stmt = conn.prepareStatement(STATEMENT_SELECT_WATCHLIST_CHANGES);
-		stmt.setInt(1, virtualWikiId);
-		stmt.setInt(2, userId);
-		stmt.setInt(3, pagination.getNumResults());
-		stmt.setInt(4, pagination.getOffset());
-		return stmt;
-	}
-
-	/**
-	 *
-	 */
-	protected void init(Properties properties) {
-		this.props = properties;
-		STATEMENT_CONNECTION_VALIDATION_QUERY    = props.getProperty("STATEMENT_CONNECTION_VALIDATION_QUERY");
-		STATEMENT_CREATE_GROUP_TABLE             = props.getProperty("STATEMENT_CREATE_GROUP_TABLE");
-		STATEMENT_CREATE_NAMESPACE_TABLE         = props.getProperty("STATEMENT_CREATE_NAMESPACE_TABLE");
-		STATEMENT_CREATE_NAMESPACE_TRANSLATION_TABLE = props.getProperty("STATEMENT_CREATE_NAMESPACE_TRANSLATION_TABLE");
-		STATEMENT_CREATE_ROLE_TABLE              = props.getProperty("STATEMENT_CREATE_ROLE_TABLE");
-		STATEMENT_CREATE_VIRTUAL_WIKI_TABLE      = props.getProperty("STATEMENT_CREATE_VIRTUAL_WIKI_TABLE");
-		STATEMENT_CREATE_WIKI_USER_TABLE         = props.getProperty("STATEMENT_CREATE_WIKI_USER_TABLE");
-		STATEMENT_CREATE_WIKI_USER_LOGIN_INDEX   = props.getProperty("STATEMENT_CREATE_WIKI_USER_LOGIN_INDEX");
-		STATEMENT_CREATE_TOPIC_CURRENT_VERSION_CONSTRAINT = props.getProperty("STATEMENT_CREATE_TOPIC_CURRENT_VERSION_CONSTRAINT");
-		STATEMENT_CREATE_TOPIC_TABLE             = props.getProperty("STATEMENT_CREATE_TOPIC_TABLE");
-		STATEMENT_CREATE_TOPIC_LINKS_TABLE       = props.getProperty("STATEMENT_CREATE_TOPIC_LINKS_TABLE");
-		STATEMENT_CREATE_TOPIC_LINKS_INDEX       = props.getProperty("STATEMENT_CREATE_TOPIC_LINKS_INDEX");
-		STATEMENT_CREATE_TOPIC_PAGE_NAME_INDEX   = props.getProperty("STATEMENT_CREATE_TOPIC_PAGE_NAME_INDEX");
-		STATEMENT_CREATE_TOPIC_PAGE_NAME_LOWER_INDEX = props.getProperty("STATEMENT_CREATE_TOPIC_PAGE_NAME_LOWER_INDEX");
-		STATEMENT_CREATE_TOPIC_VERSION_TABLE     = props.getProperty("STATEMENT_CREATE_TOPIC_VERSION_TABLE");
-		STATEMENT_CREATE_TOPIC_VERSION_TOPIC_INDEX = props.getProperty("STATEMENT_CREATE_TOPIC_VERSION_TOPIC_INDEX");
-		STATEMENT_CREATE_USERS_TABLE             = props.getProperty("STATEMENT_CREATE_USERS_TABLE");
-		STATEMENT_CREATE_WIKI_FILE_TABLE         = props.getProperty("STATEMENT_CREATE_WIKI_FILE_TABLE");
-		STATEMENT_CREATE_WIKI_FILE_VERSION_TABLE = props.getProperty("STATEMENT_CREATE_WIKI_FILE_VERSION_TABLE");
-		STATEMENT_CREATE_AUTHORITIES_TABLE       = props.getProperty("STATEMENT_CREATE_AUTHORITIES_TABLE");
-		STATEMENT_CREATE_CATEGORY_TABLE          = props.getProperty("STATEMENT_CREATE_CATEGORY_TABLE");
-		STATEMENT_CREATE_GROUP_AUTHORITIES_TABLE = props.getProperty("STATEMENT_CREATE_GROUP_AUTHORITIES_TABLE");
-		STATEMENT_CREATE_GROUP_MEMBERS_TABLE     = props.getProperty("STATEMENT_CREATE_GROUP_MEMBERS_TABLE");
-		STATEMENT_CREATE_LOG_TABLE               = props.getProperty("STATEMENT_CREATE_LOG_TABLE");
-		STATEMENT_CREATE_RECENT_CHANGE_TABLE     = props.getProperty("STATEMENT_CREATE_RECENT_CHANGE_TABLE");
-		STATEMENT_CREATE_WATCHLIST_TABLE         = props.getProperty("STATEMENT_CREATE_WATCHLIST_TABLE");
-		STATEMENT_DELETE_AUTHORITIES             = props.getProperty("STATEMENT_DELETE_AUTHORITIES");
-		STATEMENT_DELETE_GROUP_AUTHORITIES       = props.getProperty("STATEMENT_DELETE_GROUP_AUTHORITIES");
-		STATEMENT_DELETE_LOG_ITEMS               = props.getProperty("STATEMENT_DELETE_LOG_ITEMS");
-		STATEMENT_DELETE_NAMESPACE_TRANSLATIONS  = props.getProperty("STATEMENT_DELETE_NAMESPACE_TRANSLATIONS");
-		STATEMENT_DELETE_RECENT_CHANGES          = props.getProperty("STATEMENT_DELETE_RECENT_CHANGES");
-		STATEMENT_DELETE_RECENT_CHANGES_TOPIC    = props.getProperty("STATEMENT_DELETE_RECENT_CHANGES_TOPIC");
-		STATEMENT_DELETE_TOPIC_CATEGORIES        = props.getProperty("STATEMENT_DELETE_TOPIC_CATEGORIES");
-		STATEMENT_DELETE_TOPIC_LINKS             = props.getProperty("STATEMENT_DELETE_TOPIC_LINKS");
-		STATEMENT_DELETE_WATCHLIST_ENTRY         = props.getProperty("STATEMENT_DELETE_WATCHLIST_ENTRY");
-		STATEMENT_DROP_AUTHORITIES_TABLE         = props.getProperty("STATEMENT_DROP_AUTHORITIES_TABLE");
-		STATEMENT_DROP_CATEGORY_TABLE            = props.getProperty("STATEMENT_DROP_CATEGORY_TABLE");
-		STATEMENT_DROP_GROUP_AUTHORITIES_TABLE   = props.getProperty("STATEMENT_DROP_GROUP_AUTHORITIES_TABLE");
-		STATEMENT_DROP_GROUP_MEMBERS_TABLE       = props.getProperty("STATEMENT_DROP_GROUP_MEMBERS_TABLE");
-		STATEMENT_DROP_GROUP_TABLE               = props.getProperty("STATEMENT_DROP_GROUP_TABLE");
-		STATEMENT_DROP_LOG_TABLE                 = props.getProperty("STATEMENT_DROP_LOG_TABLE");
-		STATEMENT_DROP_NAMESPACE_TABLE           = props.getProperty("STATEMENT_DROP_NAMESPACE_TABLE");
-		STATEMENT_DROP_NAMESPACE_TRANSLATION_TABLE = props.getProperty("STATEMENT_DROP_NAMESPACE_TRANSLATION_TABLE");
-		STATEMENT_DROP_RECENT_CHANGE_TABLE       = props.getProperty("STATEMENT_DROP_RECENT_CHANGE_TABLE");
-		STATEMENT_DROP_ROLE_TABLE                = props.getProperty("STATEMENT_DROP_ROLE_TABLE");
-		STATEMENT_DROP_TOPIC_CURRENT_VERSION_CONSTRAINT = props.getProperty("STATEMENT_DROP_TOPIC_CURRENT_VERSION_CONSTRAINT");
-		STATEMENT_DROP_TOPIC_TABLE               = props.getProperty("STATEMENT_DROP_TOPIC_TABLE");
-		STATEMENT_DROP_TOPIC_LINKS_INDEX         = props.getProperty("STATEMENT_DROP_TOPIC_LINKS_INDEX");
-		STATEMENT_DROP_TOPIC_LINKS_TABLE         = props.getProperty("STATEMENT_DROP_TOPIC_LINKS_TABLE");
-		STATEMENT_DROP_TOPIC_PAGE_NAME_INDEX     = props.getProperty("STATEMENT_DROP_TOPIC_PAGE_NAME_INDEX");
-		STATEMENT_DROP_TOPIC_PAGE_NAME_LOWER_INDEX = props.getProperty("STATEMENT_DROP_TOPIC_PAGE_NAME_LOWER_INDEX");
-		STATEMENT_DROP_TOPIC_VERSION_TABLE       = props.getProperty("STATEMENT_DROP_TOPIC_VERSION_TABLE");
-		STATEMENT_DROP_TOPIC_VERSION_TOPIC_INDEX = props.getProperty("STATEMENT_DROP_TOPIC_VERSION_TOPIC_INDEX");
-		STATEMENT_DROP_USERS_TABLE               = props.getProperty("STATEMENT_DROP_USERS_TABLE");
-		STATEMENT_DROP_VIRTUAL_WIKI_TABLE        = props.getProperty("STATEMENT_DROP_VIRTUAL_WIKI_TABLE");
-		STATEMENT_DROP_WATCHLIST_TABLE           = props.getProperty("STATEMENT_DROP_WATCHLIST_TABLE");
-		STATEMENT_DROP_WIKI_USER_LOGIN_INDEX     = props.getProperty("STATEMENT_DROP_WIKI_USER_LOGIN_INDEX");
-		STATEMENT_DROP_WIKI_USER_TABLE           = props.getProperty("STATEMENT_DROP_WIKI_USER_TABLE");
-		STATEMENT_DROP_WIKI_FILE_TABLE           = props.getProperty("STATEMENT_DROP_WIKI_FILE_TABLE");
-		STATEMENT_DROP_WIKI_FILE_VERSION_TABLE   = props.getProperty("STATEMENT_DROP_WIKI_FILE_VERSION_TABLE");
-		STATEMENT_INSERT_AUTHORITY               = props.getProperty("STATEMENT_INSERT_AUTHORITY");
-		STATEMENT_INSERT_CATEGORY                = props.getProperty("STATEMENT_INSERT_CATEGORY");
-		STATEMENT_INSERT_GROUP                   = props.getProperty("STATEMENT_INSERT_GROUP");
-		STATEMENT_INSERT_GROUP_AUTO_INCREMENT    = props.getProperty("STATEMENT_INSERT_GROUP_AUTO_INCREMENT");
-		STATEMENT_INSERT_GROUP_AUTHORITY         = props.getProperty("STATEMENT_INSERT_GROUP_AUTHORITY");
-		STATEMENT_INSERT_GROUP_MEMBER            = props.getProperty("STATEMENT_INSERT_GROUP_MEMBER");
-		STATEMENT_INSERT_GROUP_MEMBER_AUTO_INCREMENT = props.getProperty("STATEMENT_INSERT_GROUP_MEMBER_AUTO_INCREMENT");
-		STATEMENT_INSERT_LOG_ITEM                = props.getProperty("STATEMENT_INSERT_LOG_ITEM");
-		STATEMENT_INSERT_LOG_ITEMS_BY_TOPIC_VERSION_TYPE = props.getProperty("STATEMENT_INSERT_LOG_ITEMS_BY_TOPIC_VERSION_TYPE");
-		STATEMENT_INSERT_LOG_ITEMS_IMPORT        = props.getProperty("STATEMENT_INSERT_LOG_ITEMS_IMPORT");
-		STATEMENT_INSERT_LOG_ITEMS_MOVE          = props.getProperty("STATEMENT_INSERT_LOG_ITEMS_MOVE");
-		STATEMENT_INSERT_LOG_ITEMS_UPLOAD        = props.getProperty("STATEMENT_INSERT_LOG_ITEMS_UPLOAD");
-		STATEMENT_INSERT_LOG_ITEMS_USER          = props.getProperty("STATEMENT_INSERT_LOG_ITEMS_USER");
-		STATEMENT_INSERT_NAMESPACE               = props.getProperty("STATEMENT_INSERT_NAMESPACE");
-		STATEMENT_INSERT_NAMESPACE_TRANSLATION   = props.getProperty("STATEMENT_INSERT_NAMESPACE_TRANSLATION");
-		STATEMENT_INSERT_RECENT_CHANGE           = props.getProperty("STATEMENT_INSERT_RECENT_CHANGE");
-		STATEMENT_INSERT_RECENT_CHANGES_LOGS     = props.getProperty("STATEMENT_INSERT_RECENT_CHANGES_LOGS");
-		STATEMENT_INSERT_RECENT_CHANGES_VERSIONS = props.getProperty("STATEMENT_INSERT_RECENT_CHANGES_VERSIONS");
-		STATEMENT_INSERT_ROLE                    = props.getProperty("STATEMENT_INSERT_ROLE");
-		STATEMENT_INSERT_TOPIC                   = props.getProperty("STATEMENT_INSERT_TOPIC");
-		STATEMENT_INSERT_TOPIC_AUTO_INCREMENT    = props.getProperty("STATEMENT_INSERT_TOPIC_AUTO_INCREMENT");
-		STATEMENT_INSERT_TOPIC_LINKS             = props.getProperty("STATEMENT_INSERT_TOPIC_LINKS");
-		STATEMENT_INSERT_TOPIC_VERSION           = props.getProperty("STATEMENT_INSERT_TOPIC_VERSION");
-		STATEMENT_INSERT_TOPIC_VERSION_AUTO_INCREMENT = props.getProperty("STATEMENT_INSERT_TOPIC_VERSION_AUTO_INCREMENT");
-		STATEMENT_INSERT_USER                    = props.getProperty("STATEMENT_INSERT_USER");
-		STATEMENT_INSERT_VIRTUAL_WIKI            = props.getProperty("STATEMENT_INSERT_VIRTUAL_WIKI");
-		STATEMENT_INSERT_VIRTUAL_WIKI_AUTO_INCREMENT = props.getProperty("STATEMENT_INSERT_VIRTUAL_WIKI_AUTO_INCREMENT");
-		STATEMENT_INSERT_WATCHLIST_ENTRY         = props.getProperty("STATEMENT_INSERT_WATCHLIST_ENTRY");
-		STATEMENT_INSERT_WIKI_FILE               = props.getProperty("STATEMENT_INSERT_WIKI_FILE");
-		STATEMENT_INSERT_WIKI_FILE_AUTO_INCREMENT = props.getProperty("STATEMENT_INSERT_WIKI_FILE_AUTO_INCREMENT");
-		STATEMENT_INSERT_WIKI_FILE_VERSION       = props.getProperty("STATEMENT_INSERT_WIKI_FILE_VERSION");
-		STATEMENT_INSERT_WIKI_FILE_VERSION_AUTO_INCREMENT = props.getProperty("STATEMENT_INSERT_WIKI_FILE_VERSION_AUTO_INCREMENT");
-		STATEMENT_INSERT_WIKI_USER               = props.getProperty("STATEMENT_INSERT_WIKI_USER");
-		STATEMENT_INSERT_WIKI_USER_AUTO_INCREMENT = props.getProperty("STATEMENT_INSERT_WIKI_USER_AUTO_INCREMENT");
-		STATEMENT_SELECT_AUTHORITIES_AUTHORITY   = props.getProperty("STATEMENT_SELECT_AUTHORITIES_AUTHORITY");
-		STATEMENT_SELECT_AUTHORITIES_LOGIN       = props.getProperty("STATEMENT_SELECT_AUTHORITIES_LOGIN");
-		STATEMENT_SELECT_AUTHORITIES_USER        = props.getProperty("STATEMENT_SELECT_AUTHORITIES_USER");
-		STATEMENT_SELECT_CATEGORIES              = props.getProperty("STATEMENT_SELECT_CATEGORIES");
-		STATEMENT_SELECT_CATEGORY_TOPICS         = props.getProperty("STATEMENT_SELECT_CATEGORY_TOPICS");
-		STATEMENT_SELECT_GROUP                   = props.getProperty("STATEMENT_SELECT_GROUP");
-		STATEMENT_SELECT_GROUP_AUTHORITIES       = props.getProperty("STATEMENT_SELECT_GROUP_AUTHORITIES");
-		STATEMENT_SELECT_GROUPS_AUTHORITIES      = props.getProperty("STATEMENT_SELECT_GROUPS_AUTHORITIES");
-		STATEMENT_SELECT_GROUP_MEMBERS_SEQUENCE  = props.getProperty("STATEMENT_SELECT_GROUP_MEMBERS_SEQUENCE");
-		STATEMENT_SELECT_GROUP_SEQUENCE          = props.getProperty("STATEMENT_SELECT_GROUP_SEQUENCE");
-		STATEMENT_SELECT_LOG_ITEMS               = props.getProperty("STATEMENT_SELECT_LOG_ITEMS");
-		STATEMENT_SELECT_LOG_ITEMS_BY_TYPE       = props.getProperty("STATEMENT_SELECT_LOG_ITEMS_BY_TYPE");
-		STATEMENT_SELECT_NAMESPACE_SEQUENCE      = props.getProperty("STATEMENT_SELECT_NAMESPACE_SEQUENCE");
-		STATEMENT_SELECT_NAMESPACES              = props.getProperty("STATEMENT_SELECT_NAMESPACES");
-		STATEMENT_SELECT_RECENT_CHANGES          = props.getProperty("STATEMENT_SELECT_RECENT_CHANGES");
-		STATEMENT_SELECT_ROLES                   = props.getProperty("STATEMENT_SELECT_ROLES");
-		STATEMENT_SELECT_TOPIC_BY_ID             = props.getProperty("STATEMENT_SELECT_TOPIC_BY_ID");
-		STATEMENT_SELECT_TOPIC_BY_TYPE           = props.getProperty("STATEMENT_SELECT_TOPIC_BY_TYPE");
-		STATEMENT_SELECT_TOPIC_COUNT             = props.getProperty("STATEMENT_SELECT_TOPIC_COUNT");
-		STATEMENT_SELECT_TOPIC                   = props.getProperty("STATEMENT_SELECT_TOPIC");
-		STATEMENT_SELECT_TOPIC_HISTORY           = props.getProperty("STATEMENT_SELECT_TOPIC_HISTORY");
-		STATEMENT_SELECT_TOPIC_ID                = props.getProperty("STATEMENT_SELECT_TOPIC_ID");
-		STATEMENT_SELECT_TOPIC_ID_LOWER          = props.getProperty("STATEMENT_SELECT_TOPIC_ID_LOWER");
-		STATEMENT_SELECT_TOPIC_LINKS             = props.getProperty("STATEMENT_SELECT_TOPIC_LINKS");
-		STATEMENT_SELECT_TOPIC_LOWER             = props.getProperty("STATEMENT_SELECT_TOPIC_LOWER");
-		STATEMENT_SELECT_TOPIC_NAMES             = props.getProperty("STATEMENT_SELECT_TOPIC_NAMES");
-		STATEMENT_SELECT_TOPICS_ADMIN            = props.getProperty("STATEMENT_SELECT_TOPICS_ADMIN");
-		STATEMENT_SELECT_TOPIC_SEQUENCE          = props.getProperty("STATEMENT_SELECT_TOPIC_SEQUENCE");
-		STATEMENT_SELECT_TOPIC_VERSION           = props.getProperty("STATEMENT_SELECT_TOPIC_VERSION");
-		STATEMENT_SELECT_TOPIC_VERSION_SEQUENCE  = props.getProperty("STATEMENT_SELECT_TOPIC_VERSION_SEQUENCE");
-		STATEMENT_SELECT_USERS_AUTHENTICATION    = props.getProperty("STATEMENT_SELECT_USERS_AUTHENTICATION");
-		STATEMENT_SELECT_VIRTUAL_WIKIS           = props.getProperty("STATEMENT_SELECT_VIRTUAL_WIKIS");
-		STATEMENT_SELECT_VIRTUAL_WIKI_SEQUENCE   = props.getProperty("STATEMENT_SELECT_VIRTUAL_WIKI_SEQUENCE");
-		STATEMENT_SELECT_WATCHLIST               = props.getProperty("STATEMENT_SELECT_WATCHLIST");
-		STATEMENT_SELECT_WATCHLIST_CHANGES       = props.getProperty("STATEMENT_SELECT_WATCHLIST_CHANGES");
-		STATEMENT_SELECT_WIKI_FILE               = props.getProperty("STATEMENT_SELECT_WIKI_FILE");
-		STATEMENT_SELECT_WIKI_FILE_COUNT         = props.getProperty("STATEMENT_SELECT_WIKI_FILE_COUNT");
-		STATEMENT_SELECT_WIKI_FILE_SEQUENCE      = props.getProperty("STATEMENT_SELECT_WIKI_FILE_SEQUENCE");
-		STATEMENT_SELECT_WIKI_FILE_VERSION_SEQUENCE = props.getProperty("STATEMENT_SELECT_WIKI_FILE_VERSION_SEQUENCE");
-		STATEMENT_SELECT_WIKI_FILE_VERSIONS      = props.getProperty("STATEMENT_SELECT_WIKI_FILE_VERSIONS");
-		STATEMENT_SELECT_WIKI_USER               = props.getProperty("STATEMENT_SELECT_WIKI_USER");
-		STATEMENT_SELECT_WIKI_USER_CHANGES_ANONYMOUS = props.getProperty("STATEMENT_SELECT_WIKI_USER_CHANGES_ANONYMOUS");
-		STATEMENT_SELECT_WIKI_USER_CHANGES_LOGIN = props.getProperty("STATEMENT_SELECT_WIKI_USER_CHANGES_LOGIN");
-		STATEMENT_SELECT_WIKI_USER_COUNT         = props.getProperty("STATEMENT_SELECT_WIKI_USER_COUNT");
-		STATEMENT_SELECT_WIKI_USER_DETAILS_PASSWORD = props.getProperty("STATEMENT_SELECT_WIKI_USER_DETAILS_PASSWORD");
-		STATEMENT_SELECT_WIKI_USER_LOGIN         = props.getProperty("STATEMENT_SELECT_WIKI_USER_LOGIN");
-		STATEMENT_SELECT_WIKI_USER_SEQUENCE      = props.getProperty("STATEMENT_SELECT_WIKI_USER_SEQUENCE");
-		STATEMENT_SELECT_WIKI_USERS              = props.getProperty("STATEMENT_SELECT_WIKI_USERS");
-		STATEMENT_UPDATE_GROUP                   = props.getProperty("STATEMENT_UPDATE_GROUP");
-		STATEMENT_UPDATE_NAMESPACE               = props.getProperty("STATEMENT_UPDATE_NAMESPACE");
-		STATEMENT_UPDATE_TOPIC_NAMESPACE         = props.getProperty("STATEMENT_UPDATE_TOPIC_NAMESPACE");
-		STATEMENT_UPDATE_ROLE                    = props.getProperty("STATEMENT_UPDATE_ROLE");
-		STATEMENT_UPDATE_TOPIC                   = props.getProperty("STATEMENT_UPDATE_TOPIC");
-		STATEMENT_UPDATE_TOPIC_VERSION_PREVIOUS_VERSION_ID = props.getProperty("STATEMENT_UPDATE_TOPIC_VERSION_PREVIOUS_VERSION_ID");
-		STATEMENT_UPDATE_USER                    = props.getProperty("STATEMENT_UPDATE_USER");
-		STATEMENT_UPDATE_VIRTUAL_WIKI            = props.getProperty("STATEMENT_UPDATE_VIRTUAL_WIKI");
-		STATEMENT_UPDATE_WIKI_FILE               = props.getProperty("STATEMENT_UPDATE_WIKI_FILE");
-		STATEMENT_UPDATE_WIKI_USER               = props.getProperty("STATEMENT_UPDATE_WIKI_USER");
-	}
-
-	/**
-	 *
-	 */
-	private Category initCategory(ResultSet rs, String virtualWikiName) throws SQLException {
-		Category category = new Category();
-		category.setName("category_name");
-		category.setVirtualWiki(virtualWikiName);
-		category.setChildTopicName(rs.getString("topic_name"));
-		category.setSortKey(rs.getString("sort_key"));
-		category.setTopicType(TopicType.findTopicType(rs.getInt("topic_type")));
-		return category;
-	}
-
-	/**
-	 *
-	 */
-	private LogItem initLogItem(ResultSet rs, String virtualWikiName) throws SQLException {
-		LogItem logItem = new LogItem();
-		int userId = rs.getInt("wiki_user_id");
-		if (userId > 0) {
-			logItem.setUserId(userId);
-		}
-		logItem.setUserDisplayName(rs.getString("display_name"));
-		int topicId = rs.getInt("topic_id");
-		if (topicId > 0) {
-			logItem.setTopicId(topicId);
-		}
-		int topicVersionId = rs.getInt("topic_version_id");
-		if (topicVersionId > 0) {
-			logItem.setTopicVersionId(topicVersionId);
-		}
-		logItem.setLogDate(rs.getTimestamp("log_date"));
-		logItem.setLogComment(rs.getString("log_comment"));
-		logItem.setLogParamString(rs.getString("log_params"));
-		logItem.setLogType(rs.getInt("log_type"));
-		logItem.setVirtualWiki(virtualWikiName);
-		return logItem;
-	}
-
-	/**
-	 *
-	 */
-	private RecentChange initRecentChange(ResultSet rs) throws SQLException {
-		RecentChange change = new RecentChange();
-		int topicVersionId = rs.getInt("topic_version_id");
-		if (topicVersionId > 0) {
-			change.setTopicVersionId(topicVersionId);
-		}
-		int previousTopicVersionId = rs.getInt("previous_topic_version_id");
-		if (previousTopicVersionId > 0) {
-			change.setPreviousTopicVersionId(previousTopicVersionId);
-		}
-		int topicId = rs.getInt("topic_id");
-		if (topicId > 0) {
-			change.setTopicId(topicId);
-		}
-		change.setTopicName(rs.getString("topic_name"));
-		change.setCharactersChanged(rs.getInt("characters_changed"));
-		change.setChangeDate(rs.getTimestamp("change_date"));
-		change.setChangeComment(rs.getString("change_comment"));
-		int userId = rs.getInt("wiki_user_id");
-		if (userId > 0) {
-			change.setAuthorId(userId);
-		}
-		change.setAuthorName(rs.getString("display_name"));
-		int editType = rs.getInt("edit_type");
-		if (editType > 0) {
-			change.setEditType(editType);
-			change.initChangeWikiMessageForVersion(editType, rs.getString("log_params"));
-		}
-		int logType = rs.getInt("log_type");
-		if (logType > 0) {
-			change.setLogType(logType);
-			change.initChangeWikiMessageForLog(logType, rs.getString("log_params"));
-		}
-		change.setVirtualWiki(rs.getString("virtual_wiki_name"));
-		return change;
-	}
-
-	/**
-	 *
-	 */
-	private Role initRole(ResultSet rs) throws SQLException {
-		Role role = new Role(rs.getString("role_name"));
-		role.setDescription(rs.getString("role_description"));
-		return role;
-	}
-
-	/**
-	 *
-	 */
-	private Topic initTopic(ResultSet rs, String virtualWikiName) throws SQLException {
-		// if a topic by this name has been deleted then there will be
-		// multiple results.  the first will be a non-deleted topic (if
-		// one exists), otherwise the last is the most recently deleted
-		// topic.
-		if (rs.getTimestamp("delete_date") != null) {
-			while (!rs.isLast()) {
-				// go to the last result - do not use rs.last() since result set may be FORWARD_ONLY
-				rs.next();
-			}
-		}
-		Topic topic = new Topic(virtualWikiName, rs.getString("topic_name"));
-		topic.setAdminOnly(rs.getInt("topic_admin_only") != 0);
-		int currentVersionId = rs.getInt("current_version_id");
-		if (currentVersionId > 0) {
-			topic.setCurrentVersionId(currentVersionId);
-		}
-		topic.setTopicContent(rs.getString("version_content"));
-		// FIXME - Oracle cannot store an empty string - it converts them
-		// to null - so add a hack to work around the problem.
-		if (topic.getTopicContent() == null) {
-			topic.setTopicContent("");
-		}
-		topic.setTopicId(rs.getInt("topic_id"));
-		topic.setReadOnly(rs.getInt("topic_read_only") != 0);
-		topic.setDeleteDate(rs.getTimestamp("delete_date"));
-		topic.setTopicType(TopicType.findTopicType(rs.getInt("topic_type")));
-		topic.setRedirectTo(rs.getString("redirect_to"));
-		return topic;
-	}
-
-	/**
-	 *
-	 */
-	private TopicVersion initTopicVersion(ResultSet rs) throws SQLException {
-		TopicVersion topicVersion = new TopicVersion();
-		topicVersion.setTopicVersionId(rs.getInt("topic_version_id"));
-		topicVersion.setTopicId(rs.getInt("topic_id"));
-		topicVersion.setEditComment(rs.getString("edit_comment"));
-		topicVersion.setVersionContent(rs.getString("version_content"));
-		// FIXME - Oracle cannot store an empty string - it converts them
-		// to null - so add a hack to work around the problem.
-		if (topicVersion.getVersionContent() == null) {
-			topicVersion.setVersionContent("");
-		}
-		int previousTopicVersionId = rs.getInt("previous_topic_version_id");
-		if (previousTopicVersionId > 0) {
-			topicVersion.setPreviousTopicVersionId(previousTopicVersionId);
-		}
-		int userId = rs.getInt("wiki_user_id");
-		if (userId > 0) {
-			topicVersion.setAuthorId(userId);
-		}
-		topicVersion.setCharactersChanged(rs.getInt("characters_changed"));
-		topicVersion.setVersionParamString(rs.getString("version_params"));
-		topicVersion.setEditDate(rs.getTimestamp("edit_date"));
-		topicVersion.setEditType(rs.getInt("edit_type"));
-		topicVersion.setAuthorDisplay(rs.getString("wiki_user_display"));
-		return topicVersion;
-	}
-
-	/**
-	 *
-	 */
-	private WikiFile initWikiFile(ResultSet rs, String virtualWikiName) throws SQLException {
-		WikiFile wikiFile = new WikiFile();
-		wikiFile.setFileId(rs.getInt("file_id"));
-		wikiFile.setAdminOnly(rs.getInt("file_admin_only") != 0);
-		wikiFile.setFileName(rs.getString("file_name"));
-		wikiFile.setVirtualWiki(virtualWikiName);
-		wikiFile.setUrl(rs.getString("file_url"));
-		wikiFile.setTopicId(rs.getInt("topic_id"));
-		wikiFile.setReadOnly(rs.getInt("file_read_only") != 0);
-		wikiFile.setDeleteDate(rs.getTimestamp("delete_date"));
-		wikiFile.setMimeType(rs.getString("mime_type"));
-		wikiFile.setFileSize(rs.getInt("file_size"));
-		return wikiFile;
-	}
-
-	/**
-	 *
-	 */
-	private WikiFileVersion initWikiFileVersion(ResultSet rs) throws SQLException {
-		WikiFileVersion wikiFileVersion = new WikiFileVersion();
-		wikiFileVersion.setFileVersionId(rs.getInt("file_version_id"));
-		wikiFileVersion.setFileId(rs.getInt("file_id"));
-		wikiFileVersion.setUploadComment(rs.getString("upload_comment"));
-		wikiFileVersion.setUrl(rs.getString("file_url"));
-		int userId = rs.getInt("wiki_user_id");
-		if (userId > 0) {
-			wikiFileVersion.setAuthorId(userId);
-		}
-		wikiFileVersion.setUploadDate(rs.getTimestamp("upload_date"));
-		wikiFileVersion.setMimeType(rs.getString("mime_type"));
-		wikiFileVersion.setAuthorDisplay(rs.getString("wiki_user_display"));
-		wikiFileVersion.setFileSize(rs.getInt("file_size"));
-		return wikiFileVersion;
-	}
-
-	/**
-	 *
-	 */
-	private WikiGroup initWikiGroup(ResultSet rs) throws SQLException {
-		WikiGroup wikiGroup = new WikiGroup();
-		wikiGroup.setGroupId(rs.getInt("group_id"));
-		wikiGroup.setName(rs.getString("group_name"));
-		wikiGroup.setDescription(rs.getString("group_description"));
-		return wikiGroup;
-	}
-
-	/**
-	 *
-	 */
-	private WikiUser initWikiUser(ResultSet rs) throws SQLException {
-		String username = rs.getString("login");
-		WikiUser user = new WikiUser(username);
-		user.setUserId(rs.getInt("wiki_user_id"));
-		user.setDisplayName(rs.getString("display_name"));
-		user.setCreateDate(rs.getTimestamp("create_date"));
-		user.setLastLoginDate(rs.getTimestamp("last_login_date"));
-		user.setCreateIpAddress(rs.getString("create_ip_address"));
-		user.setLastLoginIpAddress(rs.getString("last_login_ip_address"));
-		user.setDefaultLocale(rs.getString("default_locale"));
-		user.setEmail(rs.getString("email"));
-		user.setEditor(rs.getString("editor"));
-		user.setSignature(rs.getString("signature"));
-		return user;
-	}
-
-	/**
-	 *
-	 */
-	public void insertCategories(List<Category> categoryList, int virtualWikiId, int topicId, Connection conn) throws SQLException {
-		if (topicId == -1) {
-			throw new SQLException("Invalid topicId passed to method AnsiQueryHandler.insertCategories");
-		}
-		PreparedStatement stmt = null;
-		try {
-			stmt = conn.prepareStatement(STATEMENT_INSERT_CATEGORY);
-			for (Category category : categoryList) {
-				stmt.setInt(1, topicId);
-				stmt.setString(2, category.getName());
-				stmt.setString(3, category.getSortKey());
-				stmt.addBatch();
-			}
-			stmt.executeBatch();
-		} finally {
-			DatabaseConnection.closeStatement(stmt);
-		}
-	}
-
-	/**
-	 *
-	 */
-	public void insertGroupAuthority(int groupId, String authority, Connection conn) throws SQLException {
-		PreparedStatement stmt = null;
-		try {
-			stmt = conn.prepareStatement(STATEMENT_INSERT_GROUP_AUTHORITY);
-			stmt.setInt(1, groupId);
-			stmt.setString(2, authority);
-			stmt.executeUpdate();
-		} finally {
-			DatabaseConnection.closeStatement(stmt);
-		}
-	}
-
-	/**
-	 *
-	 */
-	public void insertGroupMember(String username, int groupId, Connection conn) throws SQLException {
-		PreparedStatement stmt = null;
-		try {
-			int index = 1;
-			if (!this.autoIncrementPrimaryKeys()) {
-				stmt = conn.prepareStatement(STATEMENT_INSERT_GROUP_MEMBER);
-				int groupMemberId = this.nextGroupMemberId(conn);
-				stmt.setInt(index++, groupMemberId);
-			} else {
-				stmt = conn.prepareStatement(STATEMENT_INSERT_GROUP_MEMBER_AUTO_INCREMENT);
-			}
-			stmt.setString(index++, username);
-			stmt.setInt(index++, groupId);
-			stmt.executeUpdate();
-		} finally {
-			DatabaseConnection.closeStatement(stmt);
-		}
-	}
-
-	/**
-	 *
-	 */
-	public void insertLogItem(LogItem logItem, int virtualWikiId, Connection conn) throws SQLException {
-		PreparedStatement stmt = null;
-		try {
-			stmt = conn.prepareStatement(STATEMENT_INSERT_LOG_ITEM);
-			stmt.setTimestamp(1, logItem.getLogDate());
-			stmt.setInt(2, virtualWikiId);
-			if (logItem.getUserId() == null) {
-				stmt.setNull(3, Types.INTEGER);
-			} else {
-				stmt.setInt(3, logItem.getUserId());
-			}
-			stmt.setString(4, logItem.getUserDisplayName());
-			stmt.setInt(5, logItem.getLogType());
-			stmt.setString(6, logItem.getLogComment());
-			stmt.setString(7, logItem.getLogParamString());
-			if (logItem.getTopicId() == null) {
-				stmt.setNull(8, Types.INTEGER);
-			} else {
-				stmt.setInt(8, logItem.getTopicId());
-			}
-			if (logItem.getTopicVersionId() == null) {
-				stmt.setNull(9, Types.INTEGER);
-			} else {
-				stmt.setInt(9, logItem.getTopicVersionId());
-			}
-			stmt.executeUpdate();
-		} finally {
-			DatabaseConnection.closeStatement(stmt);
-		}
-	}
-
-	/**
-	 *
-	 */
-	public void insertRecentChange(RecentChange change, int virtualWikiId, Connection conn) throws SQLException {
-		PreparedStatement stmt = null;
-		try {
-			stmt = conn.prepareStatement(STATEMENT_INSERT_RECENT_CHANGE);
-			if (change.getTopicVersionId() == null) {
-				stmt.setNull(1, Types.INTEGER);
-			} else {
-				stmt.setInt(1, change.getTopicVersionId());
-			}
-			if (change.getPreviousTopicVersionId() == null) {
-				stmt.setNull(2, Types.INTEGER);
-			} else {
-				stmt.setInt(2, change.getPreviousTopicVersionId());
-			}
-			if (change.getTopicId() == null) {
-				stmt.setNull(3, Types.INTEGER);
-			} else {
-				stmt.setInt(3, change.getTopicId());
-			}
-			stmt.setString(4, change.getTopicName());
-			stmt.setTimestamp(5, change.getChangeDate());
-			stmt.setString(6, change.getChangeComment());
-			if (change.getAuthorId() == null) {
-				stmt.setNull(7, Types.INTEGER);
-			} else {
-				stmt.setInt(7, change.getAuthorId());
-			}
-			stmt.setString(8, change.getAuthorName());
-			if (change.getEditType() == null) {
-				stmt.setNull(9, Types.INTEGER);
-			} else {
-				stmt.setInt(9, change.getEditType());
-			}
-			stmt.setInt(10, virtualWikiId);
-			stmt.setString(11, change.getVirtualWiki());
-			if (change.getCharactersChanged() == null) {
-				stmt.setNull(12, Types.INTEGER);
-			} else {
-				stmt.setInt(12, change.getCharactersChanged());
-			}
-			if (change.getLogType() == null) {
-				stmt.setNull(13, Types.INTEGER);
-			} else {
-				stmt.setInt(13, change.getLogType());
-			}
-			stmt.setString(14, change.getParamString());
-			stmt.executeUpdate();
-		} finally {
-			DatabaseConnection.closeStatement(stmt);
-		}
-	}
-
-	/**
-	 *
-	 */
-	public void insertRole(Role role, Connection conn) throws SQLException {
-		PreparedStatement stmt = null;
-		try {
-			stmt = conn.prepareStatement(STATEMENT_INSERT_ROLE);
-			stmt.setString(1, role.getAuthority());
-			stmt.setString(2, role.getDescription());
-			stmt.executeUpdate();
-		} finally {
-			DatabaseConnection.closeStatement(stmt);
-		}
-	}
-
-	/**
-	 *
-	 */
-	public void insertTopic(Topic topic, int virtualWikiId, Connection conn) throws SQLException {
-		PreparedStatement stmt = null;
-		ResultSet rs = null;
-		try {
-			int index = 1;
-			if (!this.autoIncrementPrimaryKeys()) {
-				stmt = conn.prepareStatement(STATEMENT_INSERT_TOPIC);
-				int topicId = this.nextTopicId(conn);
-				topic.setTopicId(topicId);
-				stmt.setInt(index++, topic.getTopicId());
-			} else {
-				stmt = conn.prepareStatement(STATEMENT_INSERT_TOPIC_AUTO_INCREMENT, Statement.RETURN_GENERATED_KEYS);
-			}
-			stmt.setInt(index++, virtualWikiId);
-			stmt.setString(index++, topic.getName());
-			stmt.setInt(index++, topic.getTopicType().id());
-			stmt.setInt(index++, (topic.getReadOnly() ? 1 : 0));
-			if (topic.getCurrentVersionId() == null) {
-				stmt.setNull(index++, Types.INTEGER);
-			} else {
-				stmt.setInt(index++, topic.getCurrentVersionId());
-			}
-			stmt.setTimestamp(index++, topic.getDeleteDate());
-			stmt.setInt(index++, (topic.getAdminOnly() ? 1 : 0));
-			stmt.setString(index++, topic.getRedirectTo());
-			stmt.setInt(index++, topic.getNamespace().getId());
-			stmt.setString(index++, topic.getPageName());
-			stmt.setString(index++, topic.getPageName().toLowerCase());
-			stmt.executeUpdate();
-			if (this.autoIncrementPrimaryKeys()) {
-				rs = stmt.getGeneratedKeys();
-				if (!rs.next()) {
-					throw new SQLException("Unable to determine auto-generated ID for database record");
-				}
-				topic.setTopicId(rs.getInt(1));
-			}
-		} finally {
-			// close only the statement and result set - leave the connection open for further use
-			DatabaseConnection.closeConnection(null, stmt, rs);
-		}
-	}
-
-	/**
-	 *
-	 */
-	public void insertTopicLinks(List<String> links, int topicId, Connection conn) throws SQLException {
-		if (topicId == -1) {
-			throw new SQLException("Invalid topicId passed to method AnsiQueryHandler.insertTopicLinks");
-		}
-		PreparedStatement stmt = null;
-		try {
-			stmt = conn.prepareStatement(STATEMENT_INSERT_TOPIC_LINKS);
-			for (String link : links) {
-				stmt.setInt(1, topicId);
-				stmt.setString(2, link);
-				stmt.addBatch();
-			}
-			stmt.executeBatch();
-		} finally {
-			DatabaseConnection.closeStatement(stmt);
-		}
-	}
-
-	/**
-	 *
-	 */
-	public void insertTopicVersion(TopicVersion topicVersion, Connection conn) throws SQLException {
-		PreparedStatement stmt = null;
-		ResultSet rs = null;
-		try {
-			int index = 1;
-			if (!this.autoIncrementPrimaryKeys()) {
-				stmt = conn.prepareStatement(STATEMENT_INSERT_TOPIC_VERSION);
-				int topicVersionId = this.nextTopicVersionId(conn);
-				topicVersion.setTopicVersionId(topicVersionId);
-				stmt.setInt(index++, topicVersion.getTopicVersionId());
-			} else {
-				stmt = conn.prepareStatement(STATEMENT_INSERT_TOPIC_VERSION_AUTO_INCREMENT, Statement.RETURN_GENERATED_KEYS);
-			}
-			if (topicVersion.getEditDate() == null) {
-				Timestamp editDate = new Timestamp(System.currentTimeMillis());
-				topicVersion.setEditDate(editDate);
-			}
-			stmt.setInt(index++, topicVersion.getTopicId());
-			stmt.setString(index++, topicVersion.getEditComment());
-			stmt.setString(index++, topicVersion.getVersionContent());
-			if (topicVersion.getAuthorId() == null) {
-				stmt.setNull(index++, Types.INTEGER);
-			} else {
-				stmt.setInt(index++, topicVersion.getAuthorId());
-			}
-			stmt.setInt(index++, topicVersion.getEditType());
-			stmt.setString(index++, topicVersion.getAuthorDisplay());
-			stmt.setTimestamp(index++, topicVersion.getEditDate());
-			if (topicVersion.getPreviousTopicVersionId() == null) {
-				stmt.setNull(index++, Types.INTEGER);
-			} else {
-				stmt.setInt(index++, topicVersion.getPreviousTopicVersionId());
-			}
-			stmt.setInt(index++, topicVersion.getCharactersChanged());
-			stmt.setString(index++, topicVersion.getVersionParamString());
-			stmt.executeUpdate();
-			if (this.autoIncrementPrimaryKeys()) {
-				rs = stmt.getGeneratedKeys();
-				if (!rs.next()) {
-					throw new SQLException("Unable to determine auto-generated ID for database record");
-				}
-				topicVersion.setTopicVersionId(rs.getInt(1));
-			}
-		} finally {
-			// close only the statement and result set - leave the connection open for further use
-			DatabaseConnection.closeConnection(null, stmt, rs);
-		}
-	}
-
-	/**
-	 *
-	 */
-	public void insertUserDetails(WikiUserDetails userDetails, Connection conn) throws SQLException {
-		PreparedStatement stmt = null;
-		try {
-			stmt = conn.prepareStatement(STATEMENT_INSERT_USER);
-			stmt.setString(1, userDetails.getUsername());
-			stmt.setString(2, userDetails.getPassword());
-			stmt.executeUpdate();
-		} finally {
-			DatabaseConnection.closeStatement(stmt);
-		}
-	}
-
-	/**
-	 *
-	 */
-	public void insertUserAuthority(String username, String authority, Connection conn) throws SQLException {
-		PreparedStatement stmt = null;
-		try {
-			stmt = conn.prepareStatement(STATEMENT_INSERT_AUTHORITY);
-			stmt.setString(1, username);
-			stmt.setString(2, authority);
-			stmt.executeUpdate();
-		} finally {
-			DatabaseConnection.closeStatement(stmt);
-		}
-	}
-
-	/**
-	 *
-	 */
-	public void insertVirtualWiki(VirtualWiki virtualWiki, Connection conn) throws SQLException {
-		PreparedStatement stmt = null;
-		ResultSet rs = null;
-		try {
-			int index = 1;
-			if (!this.autoIncrementPrimaryKeys()) {
-				stmt = conn.prepareStatement(STATEMENT_INSERT_VIRTUAL_WIKI);
-				int virtualWikiId = this.nextVirtualWikiId(conn);
-				virtualWiki.setVirtualWikiId(virtualWikiId);
-				stmt.setInt(index++, virtualWiki.getVirtualWikiId());
-			} else {
-				stmt = conn.prepareStatement(STATEMENT_INSERT_VIRTUAL_WIKI_AUTO_INCREMENT, Statement.RETURN_GENERATED_KEYS);
-			}
-			stmt.setString(index++, virtualWiki.getName());
-			stmt.setString(index++, virtualWiki.getDefaultTopicName());
-			stmt.executeUpdate();
-			if (this.autoIncrementPrimaryKeys()) {
-				rs = stmt.getGeneratedKeys();
-				if (!rs.next()) {
-					throw new SQLException("Unable to determine auto-generated ID for database record");
-				}
-				virtualWiki.setVirtualWikiId(rs.getInt(1));
-			}
-		} finally {
-			// close only the statement and result set - leave the connection open for further use
-			DatabaseConnection.closeConnection(null, stmt, rs);
-		}
-	}
-
-	/**
-	 *
-	 */
-	public void insertWatchlistEntry(int virtualWikiId, String topicName, int userId, Connection conn) throws SQLException {
-		PreparedStatement stmt = null;
-		try {
-			stmt = conn.prepareStatement(STATEMENT_INSERT_WATCHLIST_ENTRY);
-			stmt.setInt(1, virtualWikiId);
-			stmt.setString(2, topicName);
-			stmt.setInt(3, userId);
-			stmt.executeUpdate();
-		} finally {
-			DatabaseConnection.closeStatement(stmt);
-		}
-	}
-
-	/**
-	 *
-	 */
-	public void insertWikiFile(WikiFile wikiFile, int virtualWikiId, Connection conn) throws SQLException {
-		PreparedStatement stmt = null;
-		ResultSet rs = null;
-		try {
-			int index = 1;
-			if (!this.autoIncrementPrimaryKeys()) {
-				stmt = conn.prepareStatement(STATEMENT_INSERT_WIKI_FILE);
-				int fileId = this.nextWikiFileId(conn);
-				wikiFile.setFileId(fileId);
-				stmt.setInt(index++, wikiFile.getFileId());
-			} else {
-				stmt = conn.prepareStatement(STATEMENT_INSERT_WIKI_FILE_AUTO_INCREMENT, Statement.RETURN_GENERATED_KEYS);
-			}
-			stmt.setInt(index++, virtualWikiId);
-			stmt.setString(index++, wikiFile.getFileName());
-			stmt.setString(index++, wikiFile.getUrl());
-			stmt.setString(index++, wikiFile.getMimeType());
-			stmt.setInt(index++, wikiFile.getTopicId());
-			stmt.setTimestamp(index++, wikiFile.getDeleteDate());
-			stmt.setInt(index++, (wikiFile.getReadOnly() ? 1 : 0));
-			stmt.setInt(index++, (wikiFile.getAdminOnly() ? 1 : 0));
-			stmt.setLong(index++, wikiFile.getFileSize());
-			stmt.executeUpdate();
-			if (this.autoIncrementPrimaryKeys()) {
-				rs = stmt.getGeneratedKeys();
-				if (!rs.next()) {
-					throw new SQLException("Unable to determine auto-generated ID for database record");
-				}
-				wikiFile.setFileId(rs.getInt(1));
-			}
-		} finally {
-			// close only the statement and result set - leave the connection open for further use
-			DatabaseConnection.closeConnection(null, stmt, rs);
-		}
-	}
-
-	/**
-	 *
-	 */
-	public void insertWikiFileVersion(WikiFileVersion wikiFileVersion, Connection conn) throws SQLException {
-		PreparedStatement stmt = null;
-		ResultSet rs = null;
-		try {
-			int index = 1;
-			if (!this.autoIncrementPrimaryKeys()) {
-				stmt = conn.prepareStatement(STATEMENT_INSERT_WIKI_FILE_VERSION);
-				int fileVersionId = this.nextWikiFileVersionId(conn);
-				wikiFileVersion.setFileVersionId(fileVersionId);
-				stmt.setInt(index++, wikiFileVersion.getFileVersionId());
-			} else {
-				stmt = conn.prepareStatement(STATEMENT_INSERT_WIKI_FILE_VERSION_AUTO_INCREMENT, Statement.RETURN_GENERATED_KEYS);
-			}
-			if (wikiFileVersion.getUploadDate() == null) {
-				Timestamp uploadDate = new Timestamp(System.currentTimeMillis());
-				wikiFileVersion.setUploadDate(uploadDate);
-			}
-			stmt.setInt(index++, wikiFileVersion.getFileId());
-			stmt.setString(index++, wikiFileVersion.getUploadComment());
-			stmt.setString(index++, wikiFileVersion.getUrl());
-			if (wikiFileVersion.getAuthorId() == null) {
-				stmt.setNull(index++, Types.INTEGER);
-			} else {
-				stmt.setInt(index++, wikiFileVersion.getAuthorId());
-			}
-			stmt.setString(index++, wikiFileVersion.getAuthorDisplay());
-			stmt.setTimestamp(index++, wikiFileVersion.getUploadDate());
-			stmt.setString(index++, wikiFileVersion.getMimeType());
-			stmt.setLong(index++, wikiFileVersion.getFileSize());
-			stmt.executeUpdate();
-			if (this.autoIncrementPrimaryKeys()) {
-				rs = stmt.getGeneratedKeys();
-				if (!rs.next()) {
-					throw new SQLException("Unable to determine auto-generated ID for database record");
-				}
-				wikiFileVersion.setFileVersionId(rs.getInt(1));
-			}
-		} finally {
-			// close only the statement and result set - leave the connection open for further use
-			DatabaseConnection.closeConnection(null, stmt, rs);
-		}
-	}
-
-	/**
-	 *
-	 */
-	public void insertWikiGroup(WikiGroup group, Connection conn) throws SQLException {
-		PreparedStatement stmt = null;
-		ResultSet rs = null;
-		try {
-			int index = 1;
-			if (!this.autoIncrementPrimaryKeys()) {
-				stmt = conn.prepareStatement(STATEMENT_INSERT_GROUP);
-				int groupId = this.nextWikiGroupId(conn);
-				group.setGroupId(groupId);
-				stmt.setInt(index++, group.getGroupId());
-			} else {
-				stmt = conn.prepareStatement(STATEMENT_INSERT_GROUP_AUTO_INCREMENT, Statement.RETURN_GENERATED_KEYS);
-			}
-			stmt.setString(index++, group.getName());
-			stmt.setString(index++, group.getDescription());
-			stmt.executeUpdate();
-			if (this.autoIncrementPrimaryKeys()) {
-				rs = stmt.getGeneratedKeys();
-				if (!rs.next()) {
-					throw new SQLException("Unable to determine auto-generated ID for database record");
-				}
-				group.setGroupId(rs.getInt(1));
-			}
-		} finally {
-			// close only the statement and result set - leave the connection open for further use
-			DatabaseConnection.closeConnection(null, stmt, rs);
-		}
-	}
-
-	/**
-	 *
-	 */
-	public void insertWikiUser(WikiUser user, Connection conn) throws SQLException {
-		PreparedStatement stmt = null;
-		ResultSet rs = null;
-		try {
-			int index = 1;
-			if (!this.autoIncrementPrimaryKeys()) {
-				stmt = conn.prepareStatement(STATEMENT_INSERT_WIKI_USER);
-				int nextUserId = this.nextWikiUserId(conn);
-				user.setUserId(nextUserId);
-				stmt.setInt(index++, user.getUserId());
-			} else {
-				stmt = conn.prepareStatement(STATEMENT_INSERT_WIKI_USER_AUTO_INCREMENT, Statement.RETURN_GENERATED_KEYS);
-			}
-			stmt.setString(index++, user.getUsername());
-			stmt.setString(index++, user.getDisplayName());
-			stmt.setTimestamp(index++, user.getCreateDate());
-			stmt.setTimestamp(index++, user.getLastLoginDate());
-			stmt.setString(index++, user.getCreateIpAddress());
-			stmt.setString(index++, user.getLastLoginIpAddress());
-			stmt.setString(index++, user.getDefaultLocale());
-			stmt.setString(index++, user.getEmail());
-			stmt.setString(index++, user.getEditor());
-			stmt.setString(index++, user.getSignature());
-			stmt.executeUpdate();
-			if (this.autoIncrementPrimaryKeys()) {
-				rs = stmt.getGeneratedKeys();
-				if (!rs.next()) {
-					throw new SQLException("Unable to determine auto-generated ID for database record");
-				}
-				user.setUserId(rs.getInt(1));
-			}
-		} finally {
-			// close only the statement and result set - leave the connection open for further use
-			DatabaseConnection.closeConnection(null, stmt, rs);
-		}
-	}
-
-	/**
-	 *
-	 */
-	public List<Category> lookupCategoryTopics(int virtualWikiId, String virtualWikiName, String categoryName) throws SQLException {
-		Connection conn = null;
-		PreparedStatement stmt = null;
-		ResultSet rs = null;
-		try {
-			conn = DatabaseConnection.getConnection();
-			stmt = conn.prepareStatement(STATEMENT_SELECT_CATEGORY_TOPICS);
-			// category name must be lowercase since search is case-insensitive
-			categoryName = categoryName.toLowerCase();
-			stmt.setInt(1, virtualWikiId);
-			stmt.setString(2, categoryName);
-			rs = stmt.executeQuery();
-			List<Category> results = new ArrayList<Category>();
-			while (rs.next()) {
-				results.add(this.initCategory(rs, virtualWikiName));
-			}
-			return results;
-		} finally {
-			DatabaseConnection.closeConnection(conn, stmt, rs);
-		}
-	}
-
-	/**
-	 *
-	 */
-	public List<Namespace> lookupNamespaces(Connection conn) throws SQLException {
-		PreparedStatement stmt = null;
-		ResultSet rs = null;
-		Map<Integer, Namespace> namespaces = new TreeMap<Integer, Namespace>();
-		try {
-			stmt = conn.prepareStatement(STATEMENT_SELECT_NAMESPACES);
-			rs = stmt.executeQuery();
-			// because there is no consistent way to sort null keys, get all data and then
-			// create Namespace objects by initializing main namespaces first, then the talk
-			// namespaces that reference the main namespace.
-			Map<Integer, Namespace> talkNamespaces = new HashMap<Integer, Namespace>();
-			while (rs.next()) {
-				int namespaceId = rs.getInt("namespace_id");
-				Namespace namespace = namespaces.get(namespaceId);
-				if (namespace == null) {
-					String namespaceLabel = rs.getString("namespace");
-					namespace = new Namespace(namespaceId, namespaceLabel);
-				}
-				String virtualWiki = rs.getString("virtual_wiki_name");
-				String namespaceTranslation = rs.getString("namespace_translation");
-				if (virtualWiki != null) {
-					namespace.getNamespaceTranslations().put(virtualWiki, namespaceTranslation);
-				}
-				namespaces.put(namespaceId, namespace);
-				int mainNamespaceId = rs.getInt("main_namespace_id");
-				if (!rs.wasNull()) {
-					talkNamespaces.put(mainNamespaceId, namespace);
-				}
-			}
-			for (int mainNamespaceId : talkNamespaces.keySet()) {
-				Namespace mainNamespace = namespaces.get(mainNamespaceId);
-				if (mainNamespace == null) {
-					logger.warning("Invalid namespace reference - bad database data.  Namespace references invalid main namespace with ID " + mainNamespaceId);
-				}
-				Namespace talkNamespace = talkNamespaces.get(mainNamespaceId);
-				talkNamespace.setMainNamespace(mainNamespace);
-				namespaces.put(talkNamespace.getId(), talkNamespace);
-			}
-		} finally {
-			DatabaseConnection.closeConnection(null, stmt, rs);
-		}
-		return new ArrayList<Namespace>(namespaces.values());
-	}
-
-	/**
-	 *
-	 */
-	public Topic lookupTopic(int virtualWikiId, String virtualWikiName, String topicName, Connection conn) throws SQLException {
-		WikiLink wikiLink = LinkUtil.parseWikiLink(virtualWikiName, topicName);
-		if (wikiLink.getNamespace().getId().equals(Namespace.SPECIAL_ID)) {
-			// invalid namespace
-			return null;
-		}
-		boolean closeConnection = (conn == null);
-		PreparedStatement stmt = null;
-		ResultSet rs = null;
-		try {
-			if (conn == null) {
-				conn = DatabaseConnection.getConnection();
-			}
-			String pageName = wikiLink.getArticle();
-			if (wikiLink.isCaseSensitive()) {
-				stmt = conn.prepareStatement(STATEMENT_SELECT_TOPIC);
-			} else {
-				pageName = pageName.toLowerCase();
-				stmt = conn.prepareStatement(STATEMENT_SELECT_TOPIC_LOWER);
-			}
-			stmt.setString(1, pageName);
-			stmt.setInt(2, virtualWikiId);
-			stmt.setInt(3, wikiLink.getNamespace().getId());
-			rs = stmt.executeQuery();
-			return (rs.next()) ? this.initTopic(rs, virtualWikiName) : null;
-		} finally {
-			if (closeConnection) {
-				DatabaseConnection.closeConnection(conn, stmt, rs);
-			} else {
-				// close only the statement and result set - leave the connection open for further use
-				DatabaseConnection.closeConnection(null, stmt, rs);
-			}
-		}
-	}
-
-	/**
-	 *
-	 */
-	public Topic lookupTopicById(int virtualWikiId, String virtualWikiName, int topicId) throws SQLException {
-		Connection conn = null;
-		PreparedStatement stmt = null;
-		ResultSet rs = null;
-		try {
-			conn = DatabaseConnection.getConnection();
-			stmt = conn.prepareStatement(STATEMENT_SELECT_TOPIC_BY_ID);
-			stmt.setInt(1, virtualWikiId);
-			stmt.setInt(2, topicId);
-			rs = stmt.executeQuery();
-			return (rs.next()) ? this.initTopic(rs, virtualWikiName) : null;
-		} finally {
-			DatabaseConnection.closeConnection(conn, stmt, rs);
-		}
-	}
-
-	/**
-	 *
-	 */
-	public Map<Integer, String> lookupTopicByType(int virtualWikiId, TopicType topicType1, TopicType topicType2, int namespaceStart, int namespaceEnd, Pagination pagination) throws SQLException {
-		Connection conn = null;
-		PreparedStatement stmt = null;
-		ResultSet rs = null;
-		try {
-			conn = DatabaseConnection.getConnection();
-			stmt = this.lookupTopicByTypeStatement(conn, virtualWikiId, topicType1, topicType2, namespaceStart, namespaceEnd, pagination);
-			rs = stmt.executeQuery();
-			Map<Integer, String> results = new LinkedHashMap<Integer, String>();
-			while (rs.next()) {
-				results.put(rs.getInt("topic_id"), rs.getString("topic_name"));
-			}
-			return results;
-		} finally {
-			DatabaseConnection.closeConnection(conn, stmt, rs);
-		}
-	}
-
-	/**
-	 *
-	 */
-	protected PreparedStatement lookupTopicByTypeStatement(Connection conn, int virtualWikiId, TopicType topicType1, TopicType topicType2, int namespaceStart, int namespaceEnd, Pagination pagination) throws SQLException {
-		PreparedStatement stmt = conn.prepareStatement(STATEMENT_SELECT_TOPIC_BY_TYPE);
-		stmt.setInt(1, virtualWikiId);
-		stmt.setInt(2, topicType1.id());
-		stmt.setInt(3, topicType2.id());
-		stmt.setInt(4, namespaceStart);
-		stmt.setInt(5, namespaceEnd);
-		stmt.setInt(6, pagination.getNumResults());
-		stmt.setInt(7, pagination.getOffset());
-		return stmt;
-	}
-
-	/**
-	 *
-	 */
-	public int lookupTopicCount(int virtualWikiId, int namespaceStart, int namespaceEnd) throws SQLException {
-		Connection conn = null;
-		PreparedStatement stmt = null;
-		ResultSet rs = null;
-		try {
-			conn = DatabaseConnection.getConnection();
-			stmt = conn.prepareStatement(STATEMENT_SELECT_TOPIC_COUNT);
-			stmt.setInt(1, virtualWikiId);
-			stmt.setInt(2, namespaceStart);
-			stmt.setInt(3, namespaceEnd);
-			rs = stmt.executeQuery();
-			return (rs.next()) ? rs.getInt("topic_count") : 0;
-		} finally {
-			DatabaseConnection.closeConnection(conn, stmt, rs);
-		}
-	}
-
-	/**
-	 *
-	 */
-	public Integer lookupTopicId(int virtualWikiId, String virtualWikiName, String topicName) throws SQLException {
-		WikiLink wikiLink = LinkUtil.parseWikiLink(virtualWikiName, topicName);
-		if (wikiLink.getNamespace().getId().equals(Namespace.SPECIAL_ID)) {
-			// invalid namespace
-			return null;
-		}
-		Connection conn = null;
-		PreparedStatement stmt = null;
-		ResultSet rs = null;
-		try {
-			conn = DatabaseConnection.getConnection();
-			String pageName = wikiLink.getArticle();
-			if (wikiLink.isCaseSensitive()) {
-				stmt = conn.prepareStatement(STATEMENT_SELECT_TOPIC_ID);
-			} else {
-				pageName = pageName.toLowerCase();
-				stmt = conn.prepareStatement(STATEMENT_SELECT_TOPIC_ID_LOWER);
-			}
-			stmt.setString(1, pageName);
-			stmt.setInt(2, virtualWikiId);
-			stmt.setInt(3, wikiLink.getNamespace().getId());
-			rs = stmt.executeQuery();
-			return (rs.next()) ? Integer.valueOf(rs.getInt("topic_id")) : null;
-		} finally {
-			DatabaseConnection.closeConnection(conn, stmt, rs);
-		}
-	}
-
-	/**
-	 *
-	 */
-<<<<<<< HEAD
-	public List<String> lookupTopicLinks(int virtualWikiId, String topicName) throws SQLException {
-		Connection conn = null;
-		PreparedStatement stmt = null;
-		ResultSet rs = null;
-		try {
-			conn = DatabaseConnection.getConnection();
-			stmt = conn.prepareStatement(STATEMENT_SELECT_TOPIC_LINKS);
-			stmt.setInt(1, virtualWikiId);
-			stmt.setString(2, topicName);
-			rs = stmt.executeQuery();
-			List<String> results = new ArrayList<String>();
-			while (rs.next()) {
-				results.add(rs.getString("topic_name"));
-			}
-			return results;
-		} finally {
-			DatabaseConnection.closeConnection(conn, stmt, rs);
-		}
-	}
-
-	/**
-	 *
-	 */
-	public Map<Integer, String> lookupTopicNames(int virtualWikiId, Connection conn) throws SQLException {
-=======
-	public Map<Integer, String> lookupTopicNames(int virtualWikiId, boolean includeDeleted, Connection conn) throws SQLException {
->>>>>>> 969a88bd
-		PreparedStatement stmt = null;
-		ResultSet rs = null;
-		try {
-			stmt = conn.prepareStatement(STATEMENT_SELECT_TOPIC_NAMES);
-			stmt.setInt(1, virtualWikiId);
-			rs = stmt.executeQuery();
-			Map<Integer, String> results = new LinkedHashMap<Integer, String>();
-			while (rs.next()) {
-				if (includeDeleted || rs.getTimestamp("delete_date") == null) {
-					results.put(rs.getInt("topic_id"), rs.getString("topic_name"));
-				}
-			}
-			return results;
-		} finally {
-			// close only the statement and result set - leave the connection open for further use
-			DatabaseConnection.closeConnection(null, stmt, rs);
-		}
-	}
-
-	/**
-	 *
-	 */
-	public TopicVersion lookupTopicVersion(int topicVersionId) throws SQLException {
-		Connection conn = null;
-		PreparedStatement stmt = null;
-		ResultSet rs = null;
-		try {
-			conn = DatabaseConnection.getConnection();
-			stmt = conn.prepareStatement(STATEMENT_SELECT_TOPIC_VERSION);
-			stmt.setInt(1, topicVersionId);
-			rs = stmt.executeQuery();
-			return (rs.next()) ? this.initTopicVersion(rs) : null;
-		} finally {
-			DatabaseConnection.closeConnection(conn, stmt, rs);
-		}
-	}
-
-	/**
-	 *
-	 */
-	public WikiFile lookupWikiFile(int virtualWikiId, String virtualWikiName, int topicId) throws SQLException {
-		Connection conn = null;
-		PreparedStatement stmt = null;
-		ResultSet rs = null;
-		try {
-			conn = DatabaseConnection.getConnection();
-			stmt = conn.prepareStatement(STATEMENT_SELECT_WIKI_FILE);
-			stmt.setInt(1, virtualWikiId);
-			stmt.setInt(2, topicId);
-			rs = stmt.executeQuery();
-			return (rs.next()) ? this.initWikiFile(rs, virtualWikiName) : null;
-		} finally {
-			DatabaseConnection.closeConnection(conn, stmt, rs);
-		}
-	}
-
-	/**
-	 * Return a count of all wiki files currently available on the Wiki.  This
-	 * method excludes deleted files.
-	 *
-	 * @param virtualWikiId The virtual wiki id for the virtual wiki of the files
-	 *  being retrieved.
-	 */
-	public int lookupWikiFileCount(int virtualWikiId) throws SQLException {
-		Connection conn = null;
-		PreparedStatement stmt = null;
-		ResultSet rs = null;
-		try {
-			conn = DatabaseConnection.getConnection();
-			stmt = conn.prepareStatement(STATEMENT_SELECT_WIKI_FILE_COUNT);
-			stmt.setInt(1, virtualWikiId);
-			rs = stmt.executeQuery();
-			return (rs.next()) ? rs.getInt("file_count") : 0;
-		} finally {
-			DatabaseConnection.closeConnection(conn, stmt, rs);
-		}
-	}
-
-	/**
-	 *
-	 */
-	public WikiGroup lookupWikiGroup(String groupName) throws SQLException {
-		Connection conn = null;
-		PreparedStatement stmt = null;
-		ResultSet rs = null;
-		try {
-			conn = DatabaseConnection.getConnection();
-			stmt = conn.prepareStatement(STATEMENT_SELECT_GROUP);
-			stmt.setString(1, groupName);
-			rs = stmt.executeQuery();
-			return (rs.next()) ? this.initWikiGroup(rs) : null;
-		} finally {
-			DatabaseConnection.closeConnection(conn, stmt, rs);
-		}
-	}
-
-	/**
-	 *
-	 */
-	public WikiUser lookupWikiUser(int userId) throws SQLException {
-		Connection conn = null;
-		PreparedStatement stmt = null;
-		ResultSet rs = null;
-		try {
-			conn = DatabaseConnection.getConnection();
-			stmt = conn.prepareStatement(STATEMENT_SELECT_WIKI_USER);
-			stmt.setInt(1, userId);
-			rs = stmt.executeQuery();
-			return (rs.next()) ? this.initWikiUser(rs) : null;
-		} finally {
-			DatabaseConnection.closeConnection(conn, stmt, rs);
-		}
-	}
-
-	/**
-	 *
-	 */
-	public int lookupWikiUser(String username, Connection conn) throws SQLException {
-		PreparedStatement stmt = null;
-		ResultSet rs = null;
-		try {
-			stmt = conn.prepareStatement(STATEMENT_SELECT_WIKI_USER_LOGIN);
-			stmt.setString(1, username);
-			rs = stmt.executeQuery();
-			return (rs.next()) ? rs.getInt("wiki_user_id") : -1;
-		} finally {
-			// close only the statement and result set - leave the connection open for further use
-			DatabaseConnection.closeConnection(null, stmt, rs);
-		}
-	}
-
-	/**
-	 * Return a count of all wiki users.
-	 */
-	public int lookupWikiUserCount() throws SQLException {
-		Connection conn = null;
-		PreparedStatement stmt = null;
-		ResultSet rs = null;
-		try {
-			conn = DatabaseConnection.getConnection();
-			stmt = conn.prepareStatement(STATEMENT_SELECT_WIKI_USER_COUNT);
-			rs = stmt.executeQuery();
-			return (rs.next()) ? rs.getInt("user_count") : 0;
-		} finally {
-			DatabaseConnection.closeConnection(conn, stmt, rs);
-		}
-	}
-
-	/**
-	 *
-	 */
-	public String lookupWikiUserEncryptedPassword(String username) throws SQLException {
-		Connection conn = null;
-		PreparedStatement stmt = null;
-		ResultSet rs = null;
-		try {
-			conn = DatabaseConnection.getConnection();
-			stmt = conn.prepareStatement(STATEMENT_SELECT_WIKI_USER_DETAILS_PASSWORD);
-			stmt.setString(1, username);
-			rs = stmt.executeQuery();
-			return (rs.next()) ? rs.getString("password") : null;
-		} finally {
-			DatabaseConnection.closeConnection(conn, stmt, rs);
-		}
-	}
-
-	/**
-	 *
-	 */
-	public List<String> lookupWikiUsers(Pagination pagination) throws SQLException {
-		Connection conn = null;
-		PreparedStatement stmt = null;
-		ResultSet rs = null;
-		try {
-			conn = DatabaseConnection.getConnection();
-			stmt = this.lookupWikiUsersStatement(conn, pagination);
-			rs = stmt.executeQuery();
-			List<String> results = new ArrayList<String>();
-			while (rs.next()) {
-				results.add(rs.getString("login"));
-			}
-			return results;
-		} finally {
-			DatabaseConnection.closeConnection(conn, stmt, rs);
-		}
-	}
-
-	/**
-	 *
-	 */
-	protected PreparedStatement lookupWikiUsersStatement(Connection conn, Pagination pagination) throws SQLException {
-		PreparedStatement stmt = conn.prepareStatement(STATEMENT_SELECT_WIKI_USERS);
-		stmt.setInt(1, pagination.getNumResults());
-		stmt.setInt(2, pagination.getOffset());
-		return stmt;
-	}
-
-	/**
-	 * Retrieve the next available group member id from the group members table.
-	 *
-	 * @param conn A database connection to use when connecting to the database
-	 *  from this method.
-	 * @return The next available group member id from the group members table.
-	 * @throws SQLException Thrown if any error occurs during method execution.
-	 */
-	private int nextGroupMemberId(Connection conn) throws SQLException {
-		int nextId = DatabaseConnection.executeSequenceQuery(STATEMENT_SELECT_GROUP_MEMBERS_SEQUENCE, "id", conn);
-		// note - this returns the last id in the system, so add one
-		return nextId + 1;
-	}
-
-	/**
-	 * Retrieve the next available topic id from the topic table.
-	 *
-	 * @param conn A database connection to use when connecting to the database
-	 *  from this method.
-	 * @return The next available topic id from the topic table.
-	 * @throws SQLException Thrown if any error occurs during method execution.
-	 */
-	private int nextTopicId(Connection conn) throws SQLException {
-		int nextId = DatabaseConnection.executeSequenceQuery(STATEMENT_SELECT_TOPIC_SEQUENCE, "topic_id", conn);
-		// note - this returns the last id in the system, so add one
-		return nextId + 1;
-	}
-
-	/**
-	 * Retrieve the next available topic version id from the topic version table.
-	 *
-	 * @param conn A database connection to use when connecting to the database
-	 *  from this method.
-	 * @return The next available topic version id from the topic version table.
-	 * @throws SQLException Thrown if any error occurs during method execution.
-	 */
-	private int nextTopicVersionId(Connection conn) throws SQLException {
-		int nextId = DatabaseConnection.executeSequenceQuery(STATEMENT_SELECT_TOPIC_VERSION_SEQUENCE, "topic_version_id", conn);
-		// note - this returns the last id in the system, so add one
-		return nextId + 1;
-	}
-
-	/**
-	 * Retrieve the next available virtual wiki id from the virtual wiki table.
-	 *
-	 * @param conn A database connection to use when connecting to the database
-	 *  from this method.
-	 * @return The next available virtual wiki id from the virtual wiki table.
-	 * @throws SQLException Thrown if any error occurs during method execution.
-	 */
-	private int nextVirtualWikiId(Connection conn) throws SQLException {
-		int nextId = DatabaseConnection.executeSequenceQuery(STATEMENT_SELECT_VIRTUAL_WIKI_SEQUENCE, "virtual_wiki_id", conn);
-		// note - this returns the last id in the system, so add one
-		return nextId + 1;
-	}
-
-	/**
-	 * Retrieve the next available wiki file id from the wiki file table.
-	 *
-	 * @param conn A database connection to use when connecting to the database
-	 *  from this method.
-	 * @return The next available wiki file id from the wiki file table.
-	 * @throws SQLException Thrown if any error occurs during method execution.
-	 */
-	private int nextWikiFileId(Connection conn) throws SQLException {
-		int nextId = DatabaseConnection.executeSequenceQuery(STATEMENT_SELECT_WIKI_FILE_SEQUENCE, "file_id", conn);
-		// note - this returns the last id in the system, so add one
-		return nextId + 1;
-	}
-
-	/**
-	 * Retrieve the next available wiki file version id from the wiki file
-	 * version table.
-	 *
-	 * @param conn A database connection to use when connecting to the database
-	 *  from this method.
-	 * @return The next available wiki file version id from the wiki file
-	 *  version table.
-	 * @throws SQLException Thrown if any error occurs during method execution.
-	 */
-	private int nextWikiFileVersionId(Connection conn) throws SQLException {
-		int nextId = DatabaseConnection.executeSequenceQuery(STATEMENT_SELECT_WIKI_FILE_VERSION_SEQUENCE, "file_version_id", conn);
-		// note - this returns the last id in the system, so add one
-		return nextId + 1;
-	}
-
-	/**
-	 * Retrieve the next available wiki group id from the wiki group table.
-	 *
-	 * @param conn A database connection to use when connecting to the database
-	 *  from this method.
-	 * @return The next available wiki group id from the wiki group table.
-	 * @throws SQLException Thrown if any error occurs during method execution.
-	 */
-	private int nextWikiGroupId(Connection conn) throws SQLException {
-		int nextId = DatabaseConnection.executeSequenceQuery(STATEMENT_SELECT_GROUP_SEQUENCE, "group_id", conn);
-		// note - this returns the last id in the system, so add one
-		return nextId + 1;
-	}
-
-	/**
-	 * Retrieve the next available wiki user id from the wiki user table.
-	 *
-	 * @param conn A database connection to use when connecting to the database
-	 *  from this method.
-	 * @return The next available wiki user id from the wiki user table.
-	 * @throws SQLException Thrown if any error occurs during method execution.
-	 */
-	private int nextWikiUserId(Connection conn) throws SQLException {
-		int nextId = DatabaseConnection.executeSequenceQuery(STATEMENT_SELECT_WIKI_USER_SEQUENCE, "wiki_user_id", conn);
-		// note - this returns the last id in the system, so add one
-		return nextId + 1;
-	}
-
-	/**
-	 *
-	 */
-	public void reloadLogItems(int virtualWikiId, Connection conn) throws SQLException {
-		PreparedStatement stmt = null;
-		try {
-			stmt = conn.prepareStatement(STATEMENT_DELETE_LOG_ITEMS);
-			stmt.setInt(1, virtualWikiId);
-			stmt.executeUpdate();
-			stmt = conn.prepareStatement(STATEMENT_INSERT_LOG_ITEMS_BY_TOPIC_VERSION_TYPE);
-			stmt.setInt(1, LogItem.LOG_TYPE_DELETE);
-			stmt.setString(2, "");
-			stmt.setInt(3, virtualWikiId);
-			stmt.setInt(4, TopicVersion.EDIT_DELETE);
-			stmt.executeUpdate();
-			stmt = conn.prepareStatement(STATEMENT_INSERT_LOG_ITEMS_BY_TOPIC_VERSION_TYPE);
-			stmt.setInt(1, LogItem.LOG_TYPE_DELETE);
-			stmt.setString(2, "|" + TopicVersion.EDIT_UNDELETE);
-			stmt.setInt(3, virtualWikiId);
-			stmt.setInt(4, TopicVersion.EDIT_UNDELETE);
-			stmt.executeUpdate();
-			stmt = conn.prepareStatement(STATEMENT_INSERT_LOG_ITEMS_BY_TOPIC_VERSION_TYPE);
-			stmt.setInt(1, LogItem.LOG_TYPE_PERMISSION);
-			stmt.setString(2, "");
-			stmt.setInt(3, virtualWikiId);
-			stmt.setInt(4, TopicVersion.EDIT_PERMISSION);
-			stmt.executeUpdate();
-			stmt = conn.prepareStatement(STATEMENT_INSERT_LOG_ITEMS_IMPORT);
-			stmt.setInt(1, LogItem.LOG_TYPE_IMPORT);
-			stmt.setInt(2, TopicVersion.EDIT_IMPORT);
-			stmt.setInt(3, virtualWikiId);
-			stmt.setInt(4, TopicVersion.EDIT_IMPORT);
-			stmt.executeUpdate();
-			stmt = conn.prepareStatement(STATEMENT_INSERT_LOG_ITEMS_MOVE);
-			stmt.setInt(1, LogItem.LOG_TYPE_MOVE);
-			stmt.setInt(2, virtualWikiId);
-			stmt.setInt(3, TopicVersion.EDIT_MOVE);
-			stmt.executeUpdate();
-			stmt = conn.prepareStatement(STATEMENT_INSERT_LOG_ITEMS_UPLOAD);
-			stmt.setInt(1, LogItem.LOG_TYPE_UPLOAD);
-			stmt.setInt(2, virtualWikiId);
-			stmt.setInt(3, TopicVersion.EDIT_NORMAL);
-			stmt.executeUpdate();
-			stmt = conn.prepareStatement(STATEMENT_INSERT_LOG_ITEMS_USER);
-			stmt.setInt(1, virtualWikiId);
-			stmt.setInt(2, LogItem.LOG_TYPE_USER_CREATION);
-			stmt.executeUpdate();
-		} finally {
-			DatabaseConnection.closeStatement(stmt);
-		}
-	}
-
-	/**
-	 *
-	 */
-	public void orderTopicVersions(Topic topic, int virtualWikiId, List<Integer> topicVersionIdList) throws SQLException {
-		Connection conn = null;
-		PreparedStatement stmt = null;
-		try {
-			conn = DatabaseConnection.getConnection();
-			conn.setAutoCommit(false);
-			stmt = conn.prepareStatement(STATEMENT_UPDATE_TOPIC_VERSION_PREVIOUS_VERSION_ID);
-			Integer previousTopicVersionId = null;
-			for (int topicVersionId : topicVersionIdList) {
-				if (previousTopicVersionId != null) {
-					stmt.setInt(1, previousTopicVersionId);
-					stmt.setInt(2, topicVersionId);
-					stmt.addBatch();
-				}
-				previousTopicVersionId = topicVersionId;
-			}
-			stmt.executeBatch();
-			TopicVersion topicVersion = this.lookupTopicVersion(previousTopicVersionId);
-			topic.setCurrentVersionId(previousTopicVersionId);
-			topic.setTopicContent(topicVersion.getVersionContent());
-			this.updateTopic(topic, virtualWikiId, conn);
-			conn.commit();
-		} catch (SQLException e) {
-			if (conn != null) {
-				try {
-					conn.rollback();
-				} catch (Exception ex) {}
-			}
-			throw e;
-		} finally {
-			DatabaseConnection.closeConnection(conn, stmt);
-		}
-	}
-
-	/**
-	 *
-	 */
-	public void reloadRecentChanges(Connection conn) throws SQLException {
-		DatabaseConnection.executeUpdate(STATEMENT_DELETE_RECENT_CHANGES, conn);
-		DatabaseConnection.executeUpdate(STATEMENT_INSERT_RECENT_CHANGES_VERSIONS, conn);
-		DatabaseConnection.executeUpdate(STATEMENT_INSERT_RECENT_CHANGES_LOGS, conn);
-	}
-
-	/**
-	 *
-	 */
-	public void updateNamespace(Namespace mainNamespace, Namespace commentsNamespace, Connection conn) throws SQLException {
-		PreparedStatement stmt = null;
-		try {
-			// update if the ID is specified AND a namespace with the same ID already exists
-			boolean isUpdate = (mainNamespace.getId() != null && this.lookupNamespaces(conn).indexOf(mainNamespace) != -1);
-			// if adding determing the namespace ID(s)
-			if (!isUpdate && mainNamespace.getId() == null) {
-				// note - this returns the last id in the system, so add one
-				int nextId = DatabaseConnection.executeSequenceQuery(STATEMENT_SELECT_NAMESPACE_SEQUENCE, "namespace_id", conn);
-				if (nextId < 200) {
-					// for custom namespaces start with IDs of 200 or more to leave room for future expansion
-					nextId = 199;
-				}
-				mainNamespace.setId(nextId + 1);
-				if (commentsNamespace != null) {
-					commentsNamespace.setId(nextId + 2);
-				}
-			}
-			// execute the adds/updates
-			stmt = (isUpdate) ? conn.prepareStatement(STATEMENT_UPDATE_NAMESPACE) : conn.prepareStatement(STATEMENT_INSERT_NAMESPACE);
-			stmt.setString(1, mainNamespace.getDefaultLabel());
-			stmt.setNull(2, Types.INTEGER);
-			stmt.setInt(3, mainNamespace.getId());
-			stmt.addBatch();
-			if (commentsNamespace != null) {
-				stmt.setString(1, commentsNamespace.getDefaultLabel());
-				stmt.setInt(2, commentsNamespace.getMainNamespace().getId());
-				stmt.setInt(3, commentsNamespace.getId());
-				stmt.addBatch();
-			}
-			stmt.executeBatch();
-		} finally {
-			DatabaseConnection.closeStatement(stmt);
-		}
-	}
-
-	/**
-	 *
-	 */
-	public void updateNamespaceTranslations(List<Namespace> namespaces, String virtualWiki, int virtualWikiId, Connection conn) throws SQLException {
-		PreparedStatement stmt = null;
-		try {
-			// delete any existing translation then add the new one
-			stmt = conn.prepareStatement(STATEMENT_DELETE_NAMESPACE_TRANSLATIONS);
-			stmt.setInt(1, virtualWikiId);
-			stmt.executeUpdate();
-			stmt = conn.prepareStatement(STATEMENT_INSERT_NAMESPACE_TRANSLATION);
-			String translatedNamespace;
-			for (Namespace namespace : namespaces) {
-				translatedNamespace = namespace.getLabel(virtualWiki);
-				if (translatedNamespace.equals(namespace.getDefaultLabel())) {
-					continue;
-				}
-				stmt.setInt(1, namespace.getId());
-				stmt.setInt(2, virtualWikiId);
-				stmt.setString(3, translatedNamespace);
-				stmt.addBatch();
-			}
-			stmt.executeBatch();
-		} finally {
-			DatabaseConnection.closeStatement(stmt);
-		}
-	}
-
-	/**
-	 *
-	 */
-	public void updateRole(Role role, Connection conn) throws SQLException {
-		PreparedStatement stmt = null;
-		try {
-			stmt = conn.prepareStatement(STATEMENT_UPDATE_ROLE);
-			stmt.setString(1, role.getDescription());
-			stmt.setString(2, role.getAuthority());
-			stmt.executeUpdate();
-		} finally {
-			DatabaseConnection.closeStatement(stmt);
-		}
-	}
-
-	/**
-	 *
-	 */
-	public void updateTopic(Topic topic, int virtualWikiId, Connection conn) throws SQLException {
-		PreparedStatement stmt = null;
-		try {
-			stmt = conn.prepareStatement(STATEMENT_UPDATE_TOPIC);
-			stmt.setInt(1, virtualWikiId);
-			stmt.setString(2, topic.getName());
-			stmt.setInt(3, topic.getTopicType().id());
-			stmt.setInt(4, (topic.getReadOnly() ? 1 : 0));
-			if (topic.getCurrentVersionId() == null) {
-				stmt.setNull(5, Types.INTEGER);
-			} else {
-				stmt.setInt(5, topic.getCurrentVersionId());
-			}
-			stmt.setTimestamp(6, topic.getDeleteDate());
-			stmt.setInt(7, (topic.getAdminOnly() ? 1 : 0));
-			stmt.setString(8, topic.getRedirectTo());
-			stmt.setInt(9, topic.getNamespace().getId());
-			stmt.setString(10, topic.getPageName());
-			stmt.setString(11, topic.getPageName().toLowerCase());
-			stmt.setInt(12, topic.getTopicId());
-			stmt.executeUpdate();
-		} finally {
-			DatabaseConnection.closeStatement(stmt);
-		}
-	}
-
-	/**
-	 *
-	 */
-	public void updateTopicNamespaces(List<Topic> topics, Connection conn) throws SQLException {
-		PreparedStatement stmt = null;
-		try {
-			stmt = conn.prepareStatement(STATEMENT_UPDATE_TOPIC_NAMESPACE);
-			for (Topic topic : topics) {
-				stmt.setInt(1, topic.getNamespace().getId());
-				stmt.setString(2, topic.getPageName());
-				stmt.setString(3, topic.getPageName().toLowerCase());
-				stmt.setInt(4, topic.getTopicId());
-				stmt.addBatch();
-			}
-			stmt.executeBatch();
-		} finally {
-			DatabaseConnection.closeStatement(stmt);
-		}
-	}
-
-	/**
-	 *
-	 */
-	public void updateUserDetails(WikiUserDetails userDetails, Connection conn) throws SQLException {
-		PreparedStatement stmt = null;
-		try {
-			stmt = conn.prepareStatement(STATEMENT_UPDATE_USER);
-			stmt.setString(1, userDetails.getPassword());
-			stmt.setInt(2, 1);
-			stmt.setString(3, userDetails.getUsername());
-			stmt.executeUpdate();
-		} finally {
-			DatabaseConnection.closeStatement(stmt);
-		}
-	}
-
-	/**
-	 *
-	 */
-	public void updateVirtualWiki(VirtualWiki virtualWiki, Connection conn) throws SQLException {
-		PreparedStatement stmt = null;
-		try {
-			stmt = conn.prepareStatement(STATEMENT_UPDATE_VIRTUAL_WIKI);
-			stmt.setString(1, virtualWiki.getDefaultTopicName());
-			stmt.setInt(2, virtualWiki.getVirtualWikiId());
-			stmt.executeUpdate();
-		} finally {
-			DatabaseConnection.closeStatement(stmt);
-		}
-	}
-
-	/**
-	 *
-	 */
-	public void updateWikiFile(WikiFile wikiFile, int virtualWikiId, Connection conn) throws SQLException {
-		PreparedStatement stmt = null;
-		try {
-			stmt = conn.prepareStatement(STATEMENT_UPDATE_WIKI_FILE);
-			stmt.setInt(1, virtualWikiId);
-			stmt.setString(2, wikiFile.getFileName());
-			stmt.setString(3, wikiFile.getUrl());
-			stmt.setString(4, wikiFile.getMimeType());
-			stmt.setInt(5, wikiFile.getTopicId());
-			stmt.setTimestamp(6, wikiFile.getDeleteDate());
-			stmt.setInt(7, (wikiFile.getReadOnly() ? 1 : 0));
-			stmt.setInt(8, (wikiFile.getAdminOnly() ? 1 : 0));
-			stmt.setLong(9, wikiFile.getFileSize());
-			stmt.setInt(10, wikiFile.getFileId());
-			stmt.executeUpdate();
-		} finally {
-			DatabaseConnection.closeStatement(stmt);
-		}
-	}
-
-	/**
-	 *
-	 */
-	public void updateWikiGroup(WikiGroup group, Connection conn) throws SQLException {
-		PreparedStatement stmt = null;
-		try {
-			stmt = conn.prepareStatement(STATEMENT_UPDATE_GROUP);
-			stmt.setString(1, group.getName());
-			stmt.setString(2, group.getDescription());
-			stmt.setInt(3, group.getGroupId());
-			stmt.executeUpdate();
-		} finally {
-			DatabaseConnection.closeStatement(stmt);
-		}
-	}
-
-	/**
-	 *
-	 */
-	public void updateWikiUser(WikiUser user, Connection conn) throws SQLException {
-		PreparedStatement stmt = null;
-		try {
-			stmt = conn.prepareStatement(STATEMENT_UPDATE_WIKI_USER);
-			stmt.setString(1, user.getUsername());
-			stmt.setString(2, user.getDisplayName());
-			stmt.setTimestamp(3, user.getLastLoginDate());
-			stmt.setString(4, user.getLastLoginIpAddress());
-			stmt.setString(5, user.getDefaultLocale());
-			stmt.setString(6, user.getEmail());
-			stmt.setString(7, user.getEditor());
-			stmt.setString(8, user.getSignature());
-			stmt.setInt(9, user.getUserId());
-			stmt.executeUpdate();
-		} finally {
-			DatabaseConnection.closeStatement(stmt);
-		}
-	}
-}
+/**
+ * Licensed under the GNU LESSER GENERAL PUBLIC LICENSE, version 2.1, dated February 1999.
+ *
+ * This program is free software; you can redistribute it and/or modify
+ * it under the terms of the latest version of the GNU Lesser General
+ * Public License as published by the Free Software Foundation;
+ *
+ * This program is distributed in the hope that it will be useful,
+ * but WITHOUT ANY WARRANTY; without even the implied warranty of
+ * MERCHANTABILITY or FITNESS FOR A PARTICULAR PURPOSE.  See the
+ * GNU Lesser General Public License for more details.
+ *
+ * You should have received a copy of the GNU Lesser General Public License
+ * along with this program (LICENSE.txt); if not, write to the Free Software
+ * Foundation, Inc., 59 Temple Place - Suite 330, Boston, MA  02111-1307, USA.
+ */
+package org.jamwiki.db;
+
+import java.sql.Connection;
+import java.sql.PreparedStatement;
+import java.sql.ResultSet;
+import java.sql.SQLException;
+import java.sql.Statement;
+import java.sql.Timestamp;
+import java.sql.Types;
+import java.util.ArrayList;
+import java.util.HashMap;
+import java.util.LinkedHashMap;
+import java.util.List;
+import java.util.Map;
+import java.util.TreeMap;
+import java.util.Properties;
+import org.apache.commons.lang.StringUtils;
+import org.jamwiki.Environment;
+import org.jamwiki.model.Category;
+import org.jamwiki.model.LogItem;
+import org.jamwiki.model.Namespace;
+import org.jamwiki.model.RecentChange;
+import org.jamwiki.model.Role;
+import org.jamwiki.model.RoleMap;
+import org.jamwiki.model.Topic;
+import org.jamwiki.model.TopicType;
+import org.jamwiki.model.TopicVersion;
+import org.jamwiki.model.VirtualWiki;
+import org.jamwiki.model.WikiFile;
+import org.jamwiki.model.WikiFileVersion;
+import org.jamwiki.model.WikiGroup;
+import org.jamwiki.model.WikiUser;
+import org.jamwiki.model.WikiUserDetails;
+import org.jamwiki.utils.LinkUtil;
+import org.jamwiki.utils.Pagination;
+import org.jamwiki.utils.WikiLink;
+import org.jamwiki.utils.WikiLogger;
+
+/**
+ * Default implementation of the QueryHandler implementation for retrieving, inserting,
+ * and updating data in the database.  This method uses ANSI SQL and should therefore
+ * work with any fully ANSI-compliant database.
+ */
+public class AnsiQueryHandler implements QueryHandler {
+
+	private static final WikiLogger logger = WikiLogger.getLogger(AnsiQueryHandler.class.getName());
+	protected static final String SQL_PROPERTY_FILE_NAME = "sql.ansi.properties";
+
+	protected static String STATEMENT_CONNECTION_VALIDATION_QUERY = null;
+	protected static String STATEMENT_CREATE_AUTHORITIES_TABLE = null;
+	protected static String STATEMENT_CREATE_CATEGORY_TABLE = null;
+	protected static String STATEMENT_CREATE_GROUP_AUTHORITIES_TABLE = null;
+	protected static String STATEMENT_CREATE_GROUP_MEMBERS_TABLE = null;
+	protected static String STATEMENT_CREATE_GROUP_TABLE = null;
+	protected static String STATEMENT_CREATE_LOG_TABLE = null;
+	protected static String STATEMENT_CREATE_NAMESPACE_TABLE = null;
+	protected static String STATEMENT_CREATE_NAMESPACE_TRANSLATION_TABLE = null;
+	protected static String STATEMENT_CREATE_RECENT_CHANGE_TABLE = null;
+	protected static String STATEMENT_CREATE_ROLE_TABLE = null;
+	protected static String STATEMENT_CREATE_TOPIC_CURRENT_VERSION_CONSTRAINT = null;
+	protected static String STATEMENT_CREATE_TOPIC_TABLE = null;
+	protected static String STATEMENT_CREATE_TOPIC_LINKS_TABLE = null;
+	protected static String STATEMENT_CREATE_TOPIC_LINKS_INDEX = null;
+	protected static String STATEMENT_CREATE_TOPIC_PAGE_NAME_INDEX = null;
+	protected static String STATEMENT_CREATE_TOPIC_PAGE_NAME_LOWER_INDEX = null;
+	protected static String STATEMENT_CREATE_TOPIC_VERSION_TABLE = null;
+	protected static String STATEMENT_CREATE_TOPIC_VERSION_TOPIC_INDEX = null;
+	protected static String STATEMENT_CREATE_USERS_TABLE = null;
+	protected static String STATEMENT_CREATE_VIRTUAL_WIKI_TABLE = null;
+	protected static String STATEMENT_CREATE_WATCHLIST_TABLE = null;
+	protected static String STATEMENT_CREATE_WIKI_FILE_TABLE = null;
+	protected static String STATEMENT_CREATE_WIKI_FILE_VERSION_TABLE = null;
+	protected static String STATEMENT_CREATE_WIKI_USER_TABLE = null;
+	protected static String STATEMENT_CREATE_WIKI_USER_LOGIN_INDEX = null;
+	protected static String STATEMENT_DELETE_AUTHORITIES = null;
+	protected static String STATEMENT_DELETE_GROUP_AUTHORITIES = null;
+	protected static String STATEMENT_DELETE_LOG_ITEMS = null;
+	protected static String STATEMENT_DELETE_NAMESPACE_TRANSLATIONS = null;
+	protected static String STATEMENT_DELETE_RECENT_CHANGES = null;
+	protected static String STATEMENT_DELETE_RECENT_CHANGES_TOPIC = null;
+	protected static String STATEMENT_DELETE_TOPIC_CATEGORIES = null;
+	protected static String STATEMENT_DELETE_TOPIC_LINKS = null;
+	protected static String STATEMENT_DELETE_WATCHLIST_ENTRY = null;
+	protected static String STATEMENT_DROP_AUTHORITIES_TABLE = null;
+	protected static String STATEMENT_DROP_CATEGORY_TABLE = null;
+	protected static String STATEMENT_DROP_GROUP_AUTHORITIES_TABLE = null;
+	protected static String STATEMENT_DROP_GROUP_MEMBERS_TABLE = null;
+	protected static String STATEMENT_DROP_GROUP_TABLE = null;
+	protected static String STATEMENT_DROP_LOG_TABLE = null;
+	protected static String STATEMENT_DROP_NAMESPACE_TABLE = null;
+	protected static String STATEMENT_DROP_NAMESPACE_TRANSLATION_TABLE = null;
+	protected static String STATEMENT_DROP_RECENT_CHANGE_TABLE = null;
+	protected static String STATEMENT_DROP_ROLE_TABLE = null;
+	protected static String STATEMENT_DROP_TOPIC_CURRENT_VERSION_CONSTRAINT = null;
+	protected static String STATEMENT_DROP_TOPIC_TABLE = null;
+	protected static String STATEMENT_DROP_TOPIC_LINKS_TABLE = null;
+	protected static String STATEMENT_DROP_TOPIC_LINKS_INDEX = null;
+	protected static String STATEMENT_DROP_TOPIC_PAGE_NAME_INDEX = null;
+	protected static String STATEMENT_DROP_TOPIC_PAGE_NAME_LOWER_INDEX = null;
+	protected static String STATEMENT_DROP_TOPIC_VERSION_TABLE = null;
+	protected static String STATEMENT_DROP_TOPIC_VERSION_TOPIC_INDEX = null;
+	protected static String STATEMENT_DROP_USERS_TABLE = null;
+	protected static String STATEMENT_DROP_VIRTUAL_WIKI_TABLE = null;
+	protected static String STATEMENT_DROP_WATCHLIST_TABLE = null;
+	protected static String STATEMENT_DROP_WIKI_FILE_TABLE = null;
+	protected static String STATEMENT_DROP_WIKI_FILE_VERSION_TABLE = null;
+	protected static String STATEMENT_DROP_WIKI_USER_TABLE = null;
+	protected static String STATEMENT_DROP_WIKI_USER_LOGIN_INDEX = null;
+	protected static String STATEMENT_INSERT_AUTHORITY = null;
+	protected static String STATEMENT_INSERT_CATEGORY = null;
+	protected static String STATEMENT_INSERT_GROUP = null;
+	protected static String STATEMENT_INSERT_GROUP_AUTO_INCREMENT = null;
+	protected static String STATEMENT_INSERT_GROUP_AUTHORITY = null;
+	protected static String STATEMENT_INSERT_GROUP_MEMBER = null;
+	protected static String STATEMENT_INSERT_GROUP_MEMBER_AUTO_INCREMENT = null;
+	protected static String STATEMENT_INSERT_LOG_ITEM = null;
+	protected static String STATEMENT_INSERT_LOG_ITEMS_BY_TOPIC_VERSION_TYPE = null;
+	protected static String STATEMENT_INSERT_LOG_ITEMS_IMPORT = null;
+	protected static String STATEMENT_INSERT_LOG_ITEMS_MOVE = null;
+	protected static String STATEMENT_INSERT_LOG_ITEMS_UPLOAD = null;
+	protected static String STATEMENT_INSERT_LOG_ITEMS_USER = null;
+	protected static String STATEMENT_INSERT_NAMESPACE = null;
+	protected static String STATEMENT_INSERT_NAMESPACE_TRANSLATION = null;
+	protected static String STATEMENT_INSERT_RECENT_CHANGE = null;
+	protected static String STATEMENT_INSERT_RECENT_CHANGES_LOGS = null;
+	protected static String STATEMENT_INSERT_RECENT_CHANGES_VERSIONS = null;
+	protected static String STATEMENT_INSERT_ROLE = null;
+	protected static String STATEMENT_INSERT_TOPIC = null;
+	protected static String STATEMENT_INSERT_TOPIC_AUTO_INCREMENT = null;
+	protected static String STATEMENT_INSERT_TOPIC_LINKS = null;
+	protected static String STATEMENT_INSERT_TOPIC_VERSION = null;
+	protected static String STATEMENT_INSERT_TOPIC_VERSION_AUTO_INCREMENT = null;
+	protected static String STATEMENT_INSERT_USER = null;
+	protected static String STATEMENT_INSERT_VIRTUAL_WIKI = null;
+	protected static String STATEMENT_INSERT_VIRTUAL_WIKI_AUTO_INCREMENT = null;
+	protected static String STATEMENT_INSERT_WATCHLIST_ENTRY = null;
+	protected static String STATEMENT_INSERT_WIKI_FILE = null;
+	protected static String STATEMENT_INSERT_WIKI_FILE_AUTO_INCREMENT = null;
+	protected static String STATEMENT_INSERT_WIKI_FILE_VERSION = null;
+	protected static String STATEMENT_INSERT_WIKI_FILE_VERSION_AUTO_INCREMENT = null;
+	protected static String STATEMENT_INSERT_WIKI_USER = null;
+	protected static String STATEMENT_INSERT_WIKI_USER_AUTO_INCREMENT = null;
+	protected static String STATEMENT_SELECT_AUTHORITIES_AUTHORITY = null;
+	protected static String STATEMENT_SELECT_AUTHORITIES_LOGIN = null;
+	protected static String STATEMENT_SELECT_AUTHORITIES_USER = null;
+	protected static String STATEMENT_SELECT_CATEGORIES = null;
+	protected static String STATEMENT_SELECT_CATEGORY_TOPICS = null;
+	protected static String STATEMENT_SELECT_GROUP = null;
+	protected static String STATEMENT_SELECT_GROUP_AUTHORITIES = null;
+	protected static String STATEMENT_SELECT_GROUPS_AUTHORITIES = null;
+	protected static String STATEMENT_SELECT_GROUP_MEMBERS_SEQUENCE = null;
+	protected static String STATEMENT_SELECT_GROUP_SEQUENCE = null;
+	protected static String STATEMENT_SELECT_LOG_ITEMS = null;
+	protected static String STATEMENT_SELECT_LOG_ITEMS_BY_TYPE = null;
+	protected static String STATEMENT_SELECT_NAMESPACE_SEQUENCE = null;
+	protected static String STATEMENT_SELECT_NAMESPACES = null;
+	protected static String STATEMENT_SELECT_RECENT_CHANGES = null;
+	protected static String STATEMENT_SELECT_ROLES = null;
+	protected static String STATEMENT_SELECT_TOPIC_BY_ID = null;
+	protected static String STATEMENT_SELECT_TOPIC_BY_TYPE = null;
+	protected static String STATEMENT_SELECT_TOPIC_COUNT = null;
+	protected static String STATEMENT_SELECT_TOPIC = null;
+	protected static String STATEMENT_SELECT_TOPIC_HISTORY = null;
+	protected static String STATEMENT_SELECT_TOPIC_ID = null;
+	protected static String STATEMENT_SELECT_TOPIC_ID_LOWER = null;
+	protected static String STATEMENT_SELECT_TOPIC_LINKS = null;
+	protected static String STATEMENT_SELECT_TOPIC_LOWER = null;
+	protected static String STATEMENT_SELECT_TOPIC_NAMES = null;
+	protected static String STATEMENT_SELECT_TOPICS_ADMIN = null;
+	protected static String STATEMENT_SELECT_TOPIC_SEQUENCE = null;
+	protected static String STATEMENT_SELECT_TOPIC_VERSION = null;
+	protected static String STATEMENT_SELECT_TOPIC_VERSION_SEQUENCE = null;
+	protected static String STATEMENT_SELECT_USERS_AUTHENTICATION = null;
+	protected static String STATEMENT_SELECT_VIRTUAL_WIKIS = null;
+	protected static String STATEMENT_SELECT_VIRTUAL_WIKI_SEQUENCE = null;
+	protected static String STATEMENT_SELECT_WATCHLIST = null;
+	protected static String STATEMENT_SELECT_WATCHLIST_CHANGES = null;
+	protected static String STATEMENT_SELECT_WIKI_FILE = null;
+	protected static String STATEMENT_SELECT_WIKI_FILE_COUNT = null;
+	protected static String STATEMENT_SELECT_WIKI_FILE_SEQUENCE = null;
+	protected static String STATEMENT_SELECT_WIKI_FILE_VERSION_SEQUENCE = null;
+	protected static String STATEMENT_SELECT_WIKI_FILE_VERSIONS = null;
+	protected static String STATEMENT_SELECT_WIKI_USER = null;
+	protected static String STATEMENT_SELECT_WIKI_USER_CHANGES_ANONYMOUS = null;
+	protected static String STATEMENT_SELECT_WIKI_USER_CHANGES_LOGIN = null;
+	protected static String STATEMENT_SELECT_WIKI_USER_COUNT = null;
+	protected static String STATEMENT_SELECT_WIKI_USER_DETAILS_PASSWORD = null;
+	protected static String STATEMENT_SELECT_WIKI_USER_LOGIN = null;
+	protected static String STATEMENT_SELECT_WIKI_USER_SEQUENCE = null;
+	protected static String STATEMENT_SELECT_WIKI_USERS = null;
+	protected static String STATEMENT_UPDATE_GROUP = null;
+	protected static String STATEMENT_UPDATE_ROLE = null;
+	protected static String STATEMENT_UPDATE_NAMESPACE = null;
+	protected static String STATEMENT_UPDATE_TOPIC = null;
+	protected static String STATEMENT_UPDATE_TOPIC_NAMESPACE = null;
+	protected static String STATEMENT_UPDATE_TOPIC_VERSION_PREVIOUS_VERSION_ID = null;
+	protected static String STATEMENT_UPDATE_USER = null;
+	protected static String STATEMENT_UPDATE_VIRTUAL_WIKI = null;
+	protected static String STATEMENT_UPDATE_WIKI_FILE = null;
+	protected static String STATEMENT_UPDATE_WIKI_USER = null;
+	private Properties props = null;
+
+	/**
+	 *
+	 */
+	protected AnsiQueryHandler() {
+		props = Environment.loadProperties(SQL_PROPERTY_FILE_NAME);
+		this.init(props);
+	}
+
+	/**
+	 *
+	 */
+	public boolean authenticateUser(String username, String encryptedPassword, Connection conn) throws SQLException {
+		PreparedStatement stmt = null;
+		try {
+			stmt = conn.prepareStatement(STATEMENT_SELECT_USERS_AUTHENTICATION);
+			stmt.setString(1, username);
+			stmt.setString(2, encryptedPassword);
+			return (stmt.executeQuery().next());
+		} finally {
+			DatabaseConnection.closeStatement(stmt);
+		}
+	}
+
+	/**
+	 *
+	 */
+	public boolean autoIncrementPrimaryKeys() {
+		return false;
+	}
+
+	/**
+	 *
+	 */
+	public String connectionValidationQuery() {
+		return STATEMENT_CONNECTION_VALIDATION_QUERY;
+	}
+
+	/**
+	 *
+	 */
+	public void createTables(Connection conn) throws SQLException {
+		DatabaseConnection.executeUpdate(STATEMENT_CREATE_VIRTUAL_WIKI_TABLE, conn);
+		DatabaseConnection.executeUpdate(STATEMENT_CREATE_USERS_TABLE, conn);
+		DatabaseConnection.executeUpdate(STATEMENT_CREATE_WIKI_USER_TABLE, conn);
+		DatabaseConnection.executeUpdate(STATEMENT_CREATE_WIKI_USER_LOGIN_INDEX, conn);
+		DatabaseConnection.executeUpdate(STATEMENT_CREATE_NAMESPACE_TABLE, conn);
+		DatabaseConnection.executeUpdate(STATEMENT_CREATE_NAMESPACE_TRANSLATION_TABLE, conn);
+		DatabaseConnection.executeUpdate(STATEMENT_CREATE_TOPIC_TABLE, conn);
+		DatabaseConnection.executeUpdate(STATEMENT_CREATE_TOPIC_PAGE_NAME_INDEX, conn);
+		DatabaseConnection.executeUpdate(STATEMENT_CREATE_TOPIC_PAGE_NAME_LOWER_INDEX, conn);
+		DatabaseConnection.executeUpdate(STATEMENT_CREATE_TOPIC_VERSION_TABLE, conn);
+		DatabaseConnection.executeUpdate(STATEMENT_CREATE_TOPIC_VERSION_TOPIC_INDEX, conn);
+		DatabaseConnection.executeUpdate(STATEMENT_CREATE_TOPIC_CURRENT_VERSION_CONSTRAINT, conn);
+		DatabaseConnection.executeUpdate(STATEMENT_CREATE_TOPIC_LINKS_TABLE, conn);
+		DatabaseConnection.executeUpdate(STATEMENT_CREATE_TOPIC_LINKS_INDEX, conn);
+		DatabaseConnection.executeUpdate(STATEMENT_CREATE_WIKI_FILE_TABLE, conn);
+		DatabaseConnection.executeUpdate(STATEMENT_CREATE_WIKI_FILE_VERSION_TABLE, conn);
+		DatabaseConnection.executeUpdate(STATEMENT_CREATE_CATEGORY_TABLE, conn);
+		DatabaseConnection.executeUpdate(STATEMENT_CREATE_GROUP_TABLE, conn);
+		DatabaseConnection.executeUpdate(STATEMENT_CREATE_GROUP_MEMBERS_TABLE, conn);
+		DatabaseConnection.executeUpdate(STATEMENT_CREATE_ROLE_TABLE, conn);
+		DatabaseConnection.executeUpdate(STATEMENT_CREATE_AUTHORITIES_TABLE, conn);
+		DatabaseConnection.executeUpdate(STATEMENT_CREATE_GROUP_AUTHORITIES_TABLE, conn);
+		DatabaseConnection.executeUpdate(STATEMENT_CREATE_LOG_TABLE, conn);
+		DatabaseConnection.executeUpdate(STATEMENT_CREATE_RECENT_CHANGE_TABLE, conn);
+		DatabaseConnection.executeUpdate(STATEMENT_CREATE_WATCHLIST_TABLE, conn);
+	}
+
+	/**
+	 *
+	 */
+	public void deleteGroupAuthorities(int groupId, Connection conn) throws SQLException {
+		PreparedStatement stmt = null;
+		try {
+			stmt = conn.prepareStatement(STATEMENT_DELETE_GROUP_AUTHORITIES);
+			stmt.setInt(1, groupId);
+			stmt.executeUpdate();
+		} finally {
+			DatabaseConnection.closeStatement(stmt);
+		}
+	}
+
+	/**
+	 *
+	 */
+	public void deleteRecentChanges(int topicId, Connection conn) throws SQLException {
+		PreparedStatement stmt = null;
+		try {
+			stmt = conn.prepareStatement(STATEMENT_DELETE_RECENT_CHANGES_TOPIC);
+			stmt.setInt(1, topicId);
+			stmt.executeUpdate();
+		} finally {
+			DatabaseConnection.closeStatement(stmt);
+		}
+	}
+
+	/**
+	 *
+	 */
+	public void deleteTopicCategories(int childTopicId, Connection conn) throws SQLException {
+		PreparedStatement stmt = null;
+		try {
+			stmt = conn.prepareStatement(STATEMENT_DELETE_TOPIC_CATEGORIES);
+			stmt.setInt(1, childTopicId);
+			stmt.executeUpdate();
+		} finally {
+			DatabaseConnection.closeStatement(stmt);
+		}
+	}
+
+	/**
+	 *
+	 */
+	public void deleteTopicLinks(int topicId, Connection conn) throws SQLException {
+		PreparedStatement stmt = null;
+		try {
+			stmt = conn.prepareStatement(STATEMENT_DELETE_TOPIC_LINKS);
+			stmt.setInt(1, topicId);
+			stmt.executeUpdate();
+		} finally {
+			DatabaseConnection.closeStatement(stmt);
+		}
+	}
+
+	/**
+	 *
+	 */
+	public void deleteUserAuthorities(String username, Connection conn) throws SQLException {
+		PreparedStatement stmt = null;
+		try {
+			stmt = conn.prepareStatement(STATEMENT_DELETE_AUTHORITIES);
+			stmt.setString(1, username);
+			stmt.executeUpdate();
+		} finally {
+			DatabaseConnection.closeStatement(stmt);
+		}
+	}
+
+	/**
+	 *
+	 */
+	public void deleteWatchlistEntry(int virtualWikiId, String topicName, int userId, Connection conn) throws SQLException {
+		PreparedStatement stmt = null;
+		try {
+			stmt = conn.prepareStatement(STATEMENT_DELETE_WATCHLIST_ENTRY);
+			stmt.setInt(1, virtualWikiId);
+			stmt.setString(2, topicName);
+			stmt.setInt(3, userId);
+			stmt.executeUpdate();
+		} finally {
+			DatabaseConnection.closeStatement(stmt);
+		}
+	}
+
+	/**
+	 *
+	 */
+	public void dropTables(Connection conn) {
+		// note that this method is called during creation failures, so be careful to
+		// catch errors that might result from a partial failure during install.  also
+		// note that the coding style violation here is intentional since it makes the
+		// actual work of the method more obvious.
+		try {
+			DatabaseConnection.executeUpdate(STATEMENT_DROP_WATCHLIST_TABLE, conn);
+		} catch (SQLException e) { logger.severe(e.getMessage()); }
+		try {
+			DatabaseConnection.executeUpdate(STATEMENT_DROP_RECENT_CHANGE_TABLE, conn);
+		} catch (SQLException e) { logger.severe(e.getMessage()); }
+		try {
+			DatabaseConnection.executeUpdate(STATEMENT_DROP_LOG_TABLE, conn);
+		} catch (SQLException e) { logger.severe(e.getMessage()); }
+		try {
+			DatabaseConnection.executeUpdate(STATEMENT_DROP_GROUP_AUTHORITIES_TABLE, conn);
+		} catch (SQLException e) { logger.severe(e.getMessage()); }
+		try {
+			DatabaseConnection.executeUpdate(STATEMENT_DROP_AUTHORITIES_TABLE, conn);
+		} catch (SQLException e) { logger.severe(e.getMessage()); }
+		try {
+			DatabaseConnection.executeUpdate(STATEMENT_DROP_ROLE_TABLE, conn);
+		} catch (SQLException e) { logger.severe(e.getMessage()); }
+		try {
+			DatabaseConnection.executeUpdate(STATEMENT_DROP_GROUP_MEMBERS_TABLE, conn);
+		} catch (SQLException e) { logger.severe(e.getMessage()); }
+		try {
+			DatabaseConnection.executeUpdate(STATEMENT_DROP_GROUP_TABLE, conn);
+		} catch (SQLException e) { logger.severe(e.getMessage()); }
+		try {
+			DatabaseConnection.executeUpdate(STATEMENT_DROP_CATEGORY_TABLE, conn);
+		} catch (SQLException e) { logger.severe(e.getMessage()); }
+		try {
+			DatabaseConnection.executeUpdate(STATEMENT_DROP_WIKI_FILE_VERSION_TABLE, conn);
+		} catch (SQLException e) { logger.severe(e.getMessage()); }
+		try {
+			DatabaseConnection.executeUpdate(STATEMENT_DROP_WIKI_FILE_TABLE, conn);
+		} catch (SQLException e) { logger.severe(e.getMessage()); }
+		try {
+			DatabaseConnection.executeUpdate(STATEMENT_DROP_TOPIC_LINKS_INDEX, conn);
+		} catch (SQLException e) { logger.severe(e.getMessage()); }
+		try {
+			DatabaseConnection.executeUpdate(STATEMENT_DROP_TOPIC_LINKS_TABLE, conn);
+		} catch (SQLException e) { logger.severe(e.getMessage()); }
+		try {
+			DatabaseConnection.executeUpdate(STATEMENT_DROP_TOPIC_CURRENT_VERSION_CONSTRAINT, conn);
+		} catch (SQLException e) { logger.severe(e.getMessage()); }
+		try {
+			DatabaseConnection.executeUpdate(STATEMENT_DROP_TOPIC_VERSION_TOPIC_INDEX, conn);
+		} catch (SQLException e) { logger.severe(e.getMessage()); }
+		try {
+			DatabaseConnection.executeUpdate(STATEMENT_DROP_TOPIC_VERSION_TABLE, conn);
+		} catch (SQLException e) { logger.severe(e.getMessage()); }
+		try {
+			DatabaseConnection.executeUpdate(STATEMENT_DROP_TOPIC_PAGE_NAME_LOWER_INDEX, conn);
+		} catch (SQLException e) { logger.severe(e.getMessage()); }
+		try {
+			DatabaseConnection.executeUpdate(STATEMENT_DROP_TOPIC_PAGE_NAME_INDEX, conn);
+		} catch (SQLException e) { logger.severe(e.getMessage()); }
+		try {
+			DatabaseConnection.executeUpdate(STATEMENT_DROP_TOPIC_TABLE, conn);
+		} catch (SQLException e) { logger.severe(e.getMessage()); }
+		try {
+			DatabaseConnection.executeUpdate(STATEMENT_DROP_NAMESPACE_TRANSLATION_TABLE, conn);
+		} catch (SQLException e) { logger.severe(e.getMessage()); }
+		try {
+			DatabaseConnection.executeUpdate(STATEMENT_DROP_NAMESPACE_TABLE, conn);
+		} catch (SQLException e) { logger.severe(e.getMessage()); }
+		try {
+			DatabaseConnection.executeUpdate(STATEMENT_DROP_WIKI_USER_LOGIN_INDEX, conn);
+		} catch (SQLException e) { logger.severe(e.getMessage()); }
+		try {
+			DatabaseConnection.executeUpdate(STATEMENT_DROP_WIKI_USER_TABLE, conn);
+		} catch (SQLException e) { logger.severe(e.getMessage()); }
+		try {
+			DatabaseConnection.executeUpdate(STATEMENT_DROP_USERS_TABLE, conn);
+		} catch (SQLException e) { logger.severe(e.getMessage()); }
+		try {
+			DatabaseConnection.executeUpdate(STATEMENT_DROP_VIRTUAL_WIKI_TABLE, conn);
+		} catch (SQLException e) { logger.severe(e.getMessage()); }
+	}
+
+	/**
+	 *
+	 */
+	public void executeUpgradeQuery(String prop, Connection conn) throws SQLException {
+		String sql = this.props.getProperty(prop);
+		if (sql == null) {
+			throw new SQLException("No property found for " + prop);
+		}
+		PreparedStatement stmt = null;
+		try {
+			stmt = conn.prepareStatement(sql);
+			stmt.executeQuery();
+		} finally {
+			DatabaseConnection.closeStatement(stmt);
+		}
+	}
+
+	/**
+	 *
+	 */
+	public void executeUpgradeUpdate(String prop, Connection conn) throws SQLException {
+		String sql = this.props.getProperty(prop);
+		if (sql == null) {
+			throw new SQLException("No property found for " + prop);
+		}
+		PreparedStatement stmt = null;
+		try {
+			stmt = conn.prepareStatement(sql);
+			stmt.executeUpdate();
+		} finally {
+			DatabaseConnection.closeStatement(stmt);
+		}
+	}
+
+	/**
+	 * Return a simple query, that if successfully run indicates that JAMWiki
+	 * tables have been initialized in the database.
+	 *
+	 * @return Returns a simple query that, if successfully run, indicates
+	 *  that JAMWiki tables have been set up in the database.
+	 */
+	public String existenceValidationQuery() {
+		return STATEMENT_SELECT_VIRTUAL_WIKIS;
+	}
+
+	/**
+	 *
+	 */
+	public List<WikiFileVersion> getAllWikiFileVersions(WikiFile wikiFile, boolean descending) throws SQLException {
+		Connection conn = null;
+		PreparedStatement stmt = null;
+		ResultSet rs = null;
+		try {
+			conn = DatabaseConnection.getConnection();
+			stmt = conn.prepareStatement(STATEMENT_SELECT_WIKI_FILE_VERSIONS);
+			// FIXME - sort order ignored
+			stmt.setInt(1, wikiFile.getFileId());
+			rs = stmt.executeQuery();
+			List<WikiFileVersion> fileVersions = new ArrayList<WikiFileVersion>();
+			while (rs.next()) {
+				fileVersions.add(this.initWikiFileVersion(rs));
+			}
+			return fileVersions;
+		} finally {
+			DatabaseConnection.closeConnection(conn, stmt, rs);
+		}
+	}
+
+	/**
+	 *
+	 */
+	public List<Category> getCategories(int virtualWikiId, String virtualWikiName, Pagination pagination) throws SQLException {
+		Connection conn = null;
+		PreparedStatement stmt = null;
+		ResultSet rs = null;
+		try {
+			conn = DatabaseConnection.getConnection();
+			stmt = this.getCategoriesStatement(conn, virtualWikiId, virtualWikiName, pagination);
+			rs = stmt.executeQuery();
+			List<Category> results = new ArrayList<Category>();
+			while (rs.next()) {
+				Category category = new Category();
+				category.setName(rs.getString("category_name"));
+				// child topic name not initialized since it is not needed
+				category.setVirtualWiki(virtualWikiName);
+				category.setSortKey(rs.getString("sort_key"));
+				// topic type not initialized since it is not needed
+				results.add(category);
+			}
+			return results;
+		} finally {
+			DatabaseConnection.closeConnection(conn, stmt, rs);
+		}
+	}
+
+	/**
+	 *
+	 */
+	protected PreparedStatement getCategoriesStatement(Connection conn, int virtualWikiId, String virtualWikiName, Pagination pagination) throws SQLException {
+		PreparedStatement stmt = conn.prepareStatement(STATEMENT_SELECT_CATEGORIES);
+		stmt.setInt(1, virtualWikiId);
+		stmt.setInt(2, pagination.getNumResults());
+		stmt.setInt(3, pagination.getOffset());
+		return stmt;
+	}
+
+	/**
+	 *
+	 */
+	public List<LogItem> getLogItems(int virtualWikiId, String virtualWikiName, int logType, Pagination pagination, boolean descending) throws SQLException {
+		Connection conn = null;
+		PreparedStatement stmt = null;
+		ResultSet rs = null;
+		List<LogItem> logItems = new ArrayList<LogItem>();
+		try {
+			conn = DatabaseConnection.getConnection();
+			stmt = this.getLogItemsStatement(conn, virtualWikiId, virtualWikiName, logType, pagination, descending);
+			// FIXME - sort order ignored
+			rs = stmt.executeQuery();
+			while (rs.next()) {
+				logItems.add(this.initLogItem(rs, virtualWikiName));
+			}
+			return logItems;
+		} finally {
+			DatabaseConnection.closeConnection(conn, stmt, rs);
+		}
+	}
+
+	/**
+	 *
+	 */
+	protected PreparedStatement getLogItemsStatement(Connection conn, int virtualWikiId, String virtualWikiName, int logType, Pagination pagination, boolean descending) throws SQLException {
+		int index = 1;
+		PreparedStatement stmt = null;
+		if (logType == -1) {
+			stmt = conn.prepareStatement(STATEMENT_SELECT_LOG_ITEMS);
+		} else {
+			stmt = conn.prepareStatement(STATEMENT_SELECT_LOG_ITEMS_BY_TYPE);
+			stmt.setInt(index++, logType);
+		}
+		stmt.setInt(index++, virtualWikiId);
+		stmt.setInt(index++, pagination.getNumResults());
+		stmt.setInt(index++, pagination.getOffset());
+		return stmt;
+	}
+
+	/**
+	 *
+	 */
+	public List<RecentChange> getRecentChanges(String virtualWiki, Pagination pagination, boolean descending) throws SQLException {
+		Connection conn = null;
+		PreparedStatement stmt = null;
+		ResultSet rs = null;
+		try {
+			conn = DatabaseConnection.getConnection();
+			stmt = this.getRecentChangesStatement(conn, virtualWiki, pagination, descending);
+			// FIXME - sort order ignored
+			rs = stmt.executeQuery();
+			List<RecentChange> recentChanges = new ArrayList<RecentChange>();
+			while (rs.next()) {
+				recentChanges.add(this.initRecentChange(rs));
+			}
+			return recentChanges;
+		} finally {
+			DatabaseConnection.closeConnection(conn, stmt, rs);
+		}
+	}
+
+	/**
+	 *
+	 */
+	protected PreparedStatement getRecentChangesStatement(Connection conn, String virtualWiki, Pagination pagination, boolean descending) throws SQLException {
+		PreparedStatement stmt = conn.prepareStatement(STATEMENT_SELECT_RECENT_CHANGES);
+		stmt.setString(1, virtualWiki);
+		stmt.setInt(2, pagination.getNumResults());
+		stmt.setInt(3, pagination.getOffset());
+		return stmt;
+	}
+
+	/**
+	 *
+	 */
+	public List<RoleMap> getRoleMapByLogin(String loginFragment) throws SQLException {
+		if (StringUtils.isBlank(loginFragment)) {
+			return new ArrayList<RoleMap>();
+		}
+		Connection conn = null;
+		PreparedStatement stmt = null;
+		ResultSet rs = null;
+		try {
+			conn = DatabaseConnection.getConnection();
+			stmt = conn.prepareStatement(STATEMENT_SELECT_AUTHORITIES_LOGIN);
+			loginFragment = '%' + loginFragment.toLowerCase() + '%';
+			stmt.setString(1, loginFragment);
+			rs = stmt.executeQuery();
+			LinkedHashMap<Integer, RoleMap> roleMaps = new LinkedHashMap<Integer, RoleMap>();
+			while (rs.next()) {
+				Integer userId = rs.getInt("wiki_user_id");
+				RoleMap roleMap = new RoleMap();
+				if (roleMaps.containsKey(userId)) {
+					roleMap = roleMaps.get(userId);
+				} else {
+					roleMap.setUserId(userId);
+					roleMap.setUserLogin(rs.getString("username"));
+				}
+				roleMap.addRole(rs.getString("authority"));
+				roleMaps.put(userId, roleMap);
+			}
+			return new ArrayList<RoleMap>(roleMaps.values());
+		} finally {
+			DatabaseConnection.closeConnection(conn, stmt, rs);
+		}
+	}
+
+	/**
+	 *
+	 */
+	public List<RoleMap> getRoleMapByRole(String authority) throws SQLException {
+		Connection conn = null;
+		PreparedStatement stmt = null;
+		ResultSet rs = null;
+		try {
+			conn = DatabaseConnection.getConnection();
+			stmt = conn.prepareStatement(STATEMENT_SELECT_AUTHORITIES_AUTHORITY);
+			stmt.setString(1, authority);
+			stmt.setString(2, authority);
+			rs = stmt.executeQuery();
+			LinkedHashMap<String, RoleMap> roleMaps = new LinkedHashMap<String, RoleMap>();
+			while (rs.next()) {
+				int userId = rs.getInt("wiki_user_id");
+				int groupId = rs.getInt("group_id");
+				RoleMap roleMap = new RoleMap();
+				String key = userId + "|" + groupId;
+				if (roleMaps.containsKey(key)) {
+					roleMap = roleMaps.get(key);
+				} else {
+					if (userId > 0) {
+						roleMap.setUserId(userId);
+						roleMap.setUserLogin(rs.getString("username"));
+					}
+					if (groupId > 0) {
+						roleMap.setGroupId(groupId);
+						roleMap.setGroupName(rs.getString("group_name"));
+					}
+				}
+				roleMap.addRole(rs.getString("authority"));
+				roleMaps.put(key, roleMap);
+			}
+			return new ArrayList<RoleMap>(roleMaps.values());
+		} finally {
+			DatabaseConnection.closeConnection(conn, stmt, rs);
+		}
+	}
+
+	/**
+	 *
+	 */
+	public List<Role> getRoleMapGroup(String groupName) throws SQLException {
+		Connection conn = null;
+		PreparedStatement stmt = null;
+		ResultSet rs = null;
+		try {
+			conn = DatabaseConnection.getConnection();
+			stmt = conn.prepareStatement(STATEMENT_SELECT_GROUP_AUTHORITIES);
+			stmt.setString(1, groupName);
+			rs = stmt.executeQuery();
+			List<Role> roles = new ArrayList<Role>();
+			while (rs.next()) {
+				roles.add(this.initRole(rs));
+			}
+			return roles;
+		} finally {
+			DatabaseConnection.closeConnection(conn, stmt, rs);
+		}
+	}
+
+	/**
+	 *
+	 */
+	public List<RoleMap> getRoleMapGroups() throws SQLException {
+		Connection conn = null;
+		PreparedStatement stmt = null;
+		ResultSet rs = null;
+		try {
+			conn = DatabaseConnection.getConnection();
+			stmt = conn.prepareStatement(STATEMENT_SELECT_GROUPS_AUTHORITIES);
+			rs = stmt.executeQuery();
+			LinkedHashMap<Integer, RoleMap> roleMaps = new LinkedHashMap<Integer, RoleMap>();
+			while (rs.next()) {
+				Integer groupId = rs.getInt("group_id");
+				RoleMap roleMap = new RoleMap();
+				if (roleMaps.containsKey(groupId)) {
+					roleMap = roleMaps.get(groupId);
+				} else {
+					roleMap.setGroupId(groupId);
+					roleMap.setGroupName(rs.getString("group_name"));
+				}
+				roleMap.addRole(rs.getString("authority"));
+				roleMaps.put(groupId, roleMap);
+			}
+			return new ArrayList<RoleMap>(roleMaps.values());
+		} finally {
+			DatabaseConnection.closeConnection(conn, stmt, rs);
+		}
+	}
+
+	/**
+	 *
+	 */
+	public List<Role> getRoleMapUser(String login) throws SQLException {
+		Connection conn = null;
+		PreparedStatement stmt = null;
+		ResultSet rs = null;
+		try {
+			conn = DatabaseConnection.getConnection();
+			stmt = conn.prepareStatement(STATEMENT_SELECT_AUTHORITIES_USER);
+			stmt.setString(1, login);
+			rs = stmt.executeQuery();
+			List<Role> roles = new ArrayList<Role>();
+			while (rs.next()) {
+				roles.add(this.initRole(rs));
+			}
+			return roles;
+		} finally {
+			DatabaseConnection.closeConnection(conn, stmt, rs);
+		}
+	}
+
+	/**
+	 *
+	 */
+	public List<Role> getRoles() throws SQLException {
+		Connection conn = null;
+		PreparedStatement stmt = null;
+		ResultSet rs = null;
+		try {
+			conn = DatabaseConnection.getConnection();
+			stmt = conn.prepareStatement(STATEMENT_SELECT_ROLES);
+			rs = stmt.executeQuery();
+			List<Role> roles = new ArrayList<Role>();
+			while (rs.next()) {
+				roles.add(this.initRole(rs));
+			}
+			return roles;
+		} finally {
+			DatabaseConnection.closeConnection(conn, stmt, rs);
+		}
+	}
+
+	/**
+	 *
+	 */
+	public List<RecentChange> getTopicHistory(int topicId, Pagination pagination, boolean descending) throws SQLException {
+		Connection conn = null;
+		PreparedStatement stmt = null;
+		ResultSet rs = null;
+		try {
+			conn = DatabaseConnection.getConnection();
+			stmt = getTopicHistoryStatement(conn, topicId, pagination, descending);
+			// FIXME - sort order ignored
+			rs = stmt.executeQuery();
+			List<RecentChange> recentChanges = new ArrayList<RecentChange>();
+			while (rs.next()) {
+				recentChanges.add(this.initRecentChange(rs));
+			}
+			return recentChanges;
+		} finally {
+			DatabaseConnection.closeConnection(conn, stmt, rs);
+		}
+	}
+
+	/**
+	 *
+	 */
+	protected PreparedStatement getTopicHistoryStatement(Connection conn, int topicId, Pagination pagination, boolean descending) throws SQLException {
+		PreparedStatement stmt = conn.prepareStatement(STATEMENT_SELECT_TOPIC_HISTORY);
+		stmt.setInt(1, topicId);
+		stmt.setInt(2, pagination.getNumResults());
+		stmt.setInt(3, pagination.getOffset());
+		return stmt;
+	}
+
+	/**
+	 *
+	 */
+	public List<String> getTopicsAdmin(int virtualWikiId, Pagination pagination) throws SQLException {
+		Connection conn = null;
+		PreparedStatement stmt = null;
+		ResultSet rs = null;
+		try {
+			conn = DatabaseConnection.getConnection();
+			stmt = this.getTopicsAdminStatement(conn, virtualWikiId, pagination);
+			rs = stmt.executeQuery();
+			List<String> results = new ArrayList<String>();
+			while (rs.next()) {
+				results.add(rs.getString("topic_name"));
+			}
+			return results;
+		} finally {
+			DatabaseConnection.closeConnection(conn, stmt, rs);
+		}
+	}
+
+	/**
+	 *
+	 */
+	protected PreparedStatement getTopicsAdminStatement(Connection conn, int virtualWikiId, Pagination pagination) throws SQLException {
+		PreparedStatement stmt = conn.prepareStatement(STATEMENT_SELECT_TOPICS_ADMIN);
+		stmt.setInt(1, virtualWikiId);
+		stmt.setInt(2, pagination.getNumResults());
+		stmt.setInt(3, pagination.getOffset());
+		return stmt;
+	}
+
+	/**
+	 *
+	 */
+	public List<RecentChange> getUserContributionsByLogin(String virtualWiki, String login, Pagination pagination, boolean descending) throws SQLException {
+		Connection conn = null;
+		PreparedStatement stmt = null;
+		ResultSet rs = null;
+		try {
+			conn = DatabaseConnection.getConnection();
+			stmt = this.getUserContributionsByLoginStatement(conn, virtualWiki, login, pagination, descending);
+			// FIXME - sort order ignored
+			rs = stmt.executeQuery();
+			List<RecentChange> recentChanges = new ArrayList<RecentChange>();
+			while (rs.next()) {
+				recentChanges.add(this.initRecentChange(rs));
+			}
+			return recentChanges;
+		} finally {
+			DatabaseConnection.closeConnection(conn, stmt, rs);
+		}
+	}
+
+	/**
+	 *
+	 */
+	protected PreparedStatement getUserContributionsByLoginStatement(Connection conn, String virtualWiki, String login, Pagination pagination, boolean descending) throws SQLException {
+		PreparedStatement stmt = conn.prepareStatement(STATEMENT_SELECT_WIKI_USER_CHANGES_LOGIN);
+		stmt.setString(1, virtualWiki);
+		stmt.setString(2, login);
+		stmt.setInt(3, pagination.getNumResults());
+		stmt.setInt(4, pagination.getOffset());
+		return stmt;
+	}
+
+	/**
+	 *
+	 */
+	public List<RecentChange> getUserContributionsByUserDisplay(String virtualWiki, String userDisplay, Pagination pagination, boolean descending) throws SQLException {
+		Connection conn = null;
+		PreparedStatement stmt = null;
+		ResultSet rs = null;
+		try {
+			conn = DatabaseConnection.getConnection();
+			stmt = this.getUserContributionsByUserDisplayStatement(conn, virtualWiki, userDisplay, pagination, descending);
+			// FIXME - sort order ignored
+			rs = stmt.executeQuery();
+			List<RecentChange> recentChanges = new ArrayList<RecentChange>();
+			while (rs.next()) {
+				recentChanges.add(this.initRecentChange(rs));
+			}
+			return recentChanges;
+		} finally {
+			DatabaseConnection.closeConnection(conn, stmt, rs);
+		}
+	}
+
+	/**
+	 *
+	 */
+	protected PreparedStatement getUserContributionsByUserDisplayStatement(Connection conn, String virtualWiki, String userDisplay, Pagination pagination, boolean descending) throws SQLException {
+		PreparedStatement stmt = conn.prepareStatement(STATEMENT_SELECT_WIKI_USER_CHANGES_ANONYMOUS);
+		stmt.setString(1, virtualWiki);
+		stmt.setString(2, userDisplay);
+		stmt.setInt(3, pagination.getNumResults());
+		stmt.setInt(4, pagination.getOffset());
+		return stmt;
+	}
+
+	/**
+	 *
+	 */
+	public List<VirtualWiki> getVirtualWikis(Connection conn) throws SQLException {
+		PreparedStatement stmt = null;
+		ResultSet rs = null;
+		try {
+			stmt = conn.prepareStatement(STATEMENT_SELECT_VIRTUAL_WIKIS);
+			rs = stmt.executeQuery();
+			List<VirtualWiki> results = new ArrayList<VirtualWiki>();
+			while (rs.next()) {
+				VirtualWiki virtualWiki = new VirtualWiki();
+				virtualWiki.setVirtualWikiId(rs.getInt("virtual_wiki_id"));
+				virtualWiki.setName(rs.getString("virtual_wiki_name"));
+				virtualWiki.setDefaultTopicName(rs.getString("default_topic_name"));
+				results.add(virtualWiki);
+			}
+			return results;
+		} finally {
+			// close only the statement and result set - leave the connection open for further use
+			DatabaseConnection.closeConnection(null, stmt, rs);
+		}
+	}
+
+	/**
+	 *
+	 */
+	public List<String> getWatchlist(int virtualWikiId, int userId) throws SQLException {
+		Connection conn = null;
+		PreparedStatement stmt = null;
+		ResultSet rs = null;
+		try {
+			conn = DatabaseConnection.getConnection();
+			stmt = conn.prepareStatement(STATEMENT_SELECT_WATCHLIST);
+			stmt.setInt(1, virtualWikiId);
+			stmt.setInt(2, userId);
+			rs = stmt.executeQuery();
+			List<String> watchedTopicNames = new ArrayList<String>();
+			while (rs.next()) {
+				watchedTopicNames.add(rs.getString("topic_name"));
+			}
+			return watchedTopicNames;
+		} finally {
+			DatabaseConnection.closeConnection(conn, stmt, rs);
+		}
+	}
+
+	/**
+	 *
+	 */
+	public List<RecentChange> getWatchlist(int virtualWikiId, int userId, Pagination pagination) throws SQLException {
+		Connection conn = null;
+		PreparedStatement stmt = null;
+		ResultSet rs = null;
+		try {
+			conn = DatabaseConnection.getConnection();
+			stmt = this.getWatchlistStatement(conn, virtualWikiId, userId, pagination);
+			rs = stmt.executeQuery();
+			List<RecentChange> recentChanges = new ArrayList<RecentChange>();
+			while (rs.next()) {
+				recentChanges.add(this.initRecentChange(rs));
+			}
+			return recentChanges;
+		} finally {
+			DatabaseConnection.closeConnection(conn, stmt, rs);
+		}
+	}
+
+	/**
+	 *
+	 */
+	protected PreparedStatement getWatchlistStatement(Connection conn, int virtualWikiId, int userId, Pagination pagination) throws SQLException {
+		PreparedStatement stmt = conn.prepareStatement(STATEMENT_SELECT_WATCHLIST_CHANGES);
+		stmt.setInt(1, virtualWikiId);
+		stmt.setInt(2, userId);
+		stmt.setInt(3, pagination.getNumResults());
+		stmt.setInt(4, pagination.getOffset());
+		return stmt;
+	}
+
+	/**
+	 *
+	 */
+	protected void init(Properties properties) {
+		this.props = properties;
+		STATEMENT_CONNECTION_VALIDATION_QUERY    = props.getProperty("STATEMENT_CONNECTION_VALIDATION_QUERY");
+		STATEMENT_CREATE_GROUP_TABLE             = props.getProperty("STATEMENT_CREATE_GROUP_TABLE");
+		STATEMENT_CREATE_NAMESPACE_TABLE         = props.getProperty("STATEMENT_CREATE_NAMESPACE_TABLE");
+		STATEMENT_CREATE_NAMESPACE_TRANSLATION_TABLE = props.getProperty("STATEMENT_CREATE_NAMESPACE_TRANSLATION_TABLE");
+		STATEMENT_CREATE_ROLE_TABLE              = props.getProperty("STATEMENT_CREATE_ROLE_TABLE");
+		STATEMENT_CREATE_VIRTUAL_WIKI_TABLE      = props.getProperty("STATEMENT_CREATE_VIRTUAL_WIKI_TABLE");
+		STATEMENT_CREATE_WIKI_USER_TABLE         = props.getProperty("STATEMENT_CREATE_WIKI_USER_TABLE");
+		STATEMENT_CREATE_WIKI_USER_LOGIN_INDEX   = props.getProperty("STATEMENT_CREATE_WIKI_USER_LOGIN_INDEX");
+		STATEMENT_CREATE_TOPIC_CURRENT_VERSION_CONSTRAINT = props.getProperty("STATEMENT_CREATE_TOPIC_CURRENT_VERSION_CONSTRAINT");
+		STATEMENT_CREATE_TOPIC_TABLE             = props.getProperty("STATEMENT_CREATE_TOPIC_TABLE");
+		STATEMENT_CREATE_TOPIC_LINKS_TABLE       = props.getProperty("STATEMENT_CREATE_TOPIC_LINKS_TABLE");
+		STATEMENT_CREATE_TOPIC_LINKS_INDEX       = props.getProperty("STATEMENT_CREATE_TOPIC_LINKS_INDEX");
+		STATEMENT_CREATE_TOPIC_PAGE_NAME_INDEX   = props.getProperty("STATEMENT_CREATE_TOPIC_PAGE_NAME_INDEX");
+		STATEMENT_CREATE_TOPIC_PAGE_NAME_LOWER_INDEX = props.getProperty("STATEMENT_CREATE_TOPIC_PAGE_NAME_LOWER_INDEX");
+		STATEMENT_CREATE_TOPIC_VERSION_TABLE     = props.getProperty("STATEMENT_CREATE_TOPIC_VERSION_TABLE");
+		STATEMENT_CREATE_TOPIC_VERSION_TOPIC_INDEX = props.getProperty("STATEMENT_CREATE_TOPIC_VERSION_TOPIC_INDEX");
+		STATEMENT_CREATE_USERS_TABLE             = props.getProperty("STATEMENT_CREATE_USERS_TABLE");
+		STATEMENT_CREATE_WIKI_FILE_TABLE         = props.getProperty("STATEMENT_CREATE_WIKI_FILE_TABLE");
+		STATEMENT_CREATE_WIKI_FILE_VERSION_TABLE = props.getProperty("STATEMENT_CREATE_WIKI_FILE_VERSION_TABLE");
+		STATEMENT_CREATE_AUTHORITIES_TABLE       = props.getProperty("STATEMENT_CREATE_AUTHORITIES_TABLE");
+		STATEMENT_CREATE_CATEGORY_TABLE          = props.getProperty("STATEMENT_CREATE_CATEGORY_TABLE");
+		STATEMENT_CREATE_GROUP_AUTHORITIES_TABLE = props.getProperty("STATEMENT_CREATE_GROUP_AUTHORITIES_TABLE");
+		STATEMENT_CREATE_GROUP_MEMBERS_TABLE     = props.getProperty("STATEMENT_CREATE_GROUP_MEMBERS_TABLE");
+		STATEMENT_CREATE_LOG_TABLE               = props.getProperty("STATEMENT_CREATE_LOG_TABLE");
+		STATEMENT_CREATE_RECENT_CHANGE_TABLE     = props.getProperty("STATEMENT_CREATE_RECENT_CHANGE_TABLE");
+		STATEMENT_CREATE_WATCHLIST_TABLE         = props.getProperty("STATEMENT_CREATE_WATCHLIST_TABLE");
+		STATEMENT_DELETE_AUTHORITIES             = props.getProperty("STATEMENT_DELETE_AUTHORITIES");
+		STATEMENT_DELETE_GROUP_AUTHORITIES       = props.getProperty("STATEMENT_DELETE_GROUP_AUTHORITIES");
+		STATEMENT_DELETE_LOG_ITEMS               = props.getProperty("STATEMENT_DELETE_LOG_ITEMS");
+		STATEMENT_DELETE_NAMESPACE_TRANSLATIONS  = props.getProperty("STATEMENT_DELETE_NAMESPACE_TRANSLATIONS");
+		STATEMENT_DELETE_RECENT_CHANGES          = props.getProperty("STATEMENT_DELETE_RECENT_CHANGES");
+		STATEMENT_DELETE_RECENT_CHANGES_TOPIC    = props.getProperty("STATEMENT_DELETE_RECENT_CHANGES_TOPIC");
+		STATEMENT_DELETE_TOPIC_CATEGORIES        = props.getProperty("STATEMENT_DELETE_TOPIC_CATEGORIES");
+		STATEMENT_DELETE_TOPIC_LINKS             = props.getProperty("STATEMENT_DELETE_TOPIC_LINKS");
+		STATEMENT_DELETE_WATCHLIST_ENTRY         = props.getProperty("STATEMENT_DELETE_WATCHLIST_ENTRY");
+		STATEMENT_DROP_AUTHORITIES_TABLE         = props.getProperty("STATEMENT_DROP_AUTHORITIES_TABLE");
+		STATEMENT_DROP_CATEGORY_TABLE            = props.getProperty("STATEMENT_DROP_CATEGORY_TABLE");
+		STATEMENT_DROP_GROUP_AUTHORITIES_TABLE   = props.getProperty("STATEMENT_DROP_GROUP_AUTHORITIES_TABLE");
+		STATEMENT_DROP_GROUP_MEMBERS_TABLE       = props.getProperty("STATEMENT_DROP_GROUP_MEMBERS_TABLE");
+		STATEMENT_DROP_GROUP_TABLE               = props.getProperty("STATEMENT_DROP_GROUP_TABLE");
+		STATEMENT_DROP_LOG_TABLE                 = props.getProperty("STATEMENT_DROP_LOG_TABLE");
+		STATEMENT_DROP_NAMESPACE_TABLE           = props.getProperty("STATEMENT_DROP_NAMESPACE_TABLE");
+		STATEMENT_DROP_NAMESPACE_TRANSLATION_TABLE = props.getProperty("STATEMENT_DROP_NAMESPACE_TRANSLATION_TABLE");
+		STATEMENT_DROP_RECENT_CHANGE_TABLE       = props.getProperty("STATEMENT_DROP_RECENT_CHANGE_TABLE");
+		STATEMENT_DROP_ROLE_TABLE                = props.getProperty("STATEMENT_DROP_ROLE_TABLE");
+		STATEMENT_DROP_TOPIC_CURRENT_VERSION_CONSTRAINT = props.getProperty("STATEMENT_DROP_TOPIC_CURRENT_VERSION_CONSTRAINT");
+		STATEMENT_DROP_TOPIC_TABLE               = props.getProperty("STATEMENT_DROP_TOPIC_TABLE");
+		STATEMENT_DROP_TOPIC_LINKS_INDEX         = props.getProperty("STATEMENT_DROP_TOPIC_LINKS_INDEX");
+		STATEMENT_DROP_TOPIC_LINKS_TABLE         = props.getProperty("STATEMENT_DROP_TOPIC_LINKS_TABLE");
+		STATEMENT_DROP_TOPIC_PAGE_NAME_INDEX     = props.getProperty("STATEMENT_DROP_TOPIC_PAGE_NAME_INDEX");
+		STATEMENT_DROP_TOPIC_PAGE_NAME_LOWER_INDEX = props.getProperty("STATEMENT_DROP_TOPIC_PAGE_NAME_LOWER_INDEX");
+		STATEMENT_DROP_TOPIC_VERSION_TABLE       = props.getProperty("STATEMENT_DROP_TOPIC_VERSION_TABLE");
+		STATEMENT_DROP_TOPIC_VERSION_TOPIC_INDEX = props.getProperty("STATEMENT_DROP_TOPIC_VERSION_TOPIC_INDEX");
+		STATEMENT_DROP_USERS_TABLE               = props.getProperty("STATEMENT_DROP_USERS_TABLE");
+		STATEMENT_DROP_VIRTUAL_WIKI_TABLE        = props.getProperty("STATEMENT_DROP_VIRTUAL_WIKI_TABLE");
+		STATEMENT_DROP_WATCHLIST_TABLE           = props.getProperty("STATEMENT_DROP_WATCHLIST_TABLE");
+		STATEMENT_DROP_WIKI_USER_LOGIN_INDEX     = props.getProperty("STATEMENT_DROP_WIKI_USER_LOGIN_INDEX");
+		STATEMENT_DROP_WIKI_USER_TABLE           = props.getProperty("STATEMENT_DROP_WIKI_USER_TABLE");
+		STATEMENT_DROP_WIKI_FILE_TABLE           = props.getProperty("STATEMENT_DROP_WIKI_FILE_TABLE");
+		STATEMENT_DROP_WIKI_FILE_VERSION_TABLE   = props.getProperty("STATEMENT_DROP_WIKI_FILE_VERSION_TABLE");
+		STATEMENT_INSERT_AUTHORITY               = props.getProperty("STATEMENT_INSERT_AUTHORITY");
+		STATEMENT_INSERT_CATEGORY                = props.getProperty("STATEMENT_INSERT_CATEGORY");
+		STATEMENT_INSERT_GROUP                   = props.getProperty("STATEMENT_INSERT_GROUP");
+		STATEMENT_INSERT_GROUP_AUTO_INCREMENT    = props.getProperty("STATEMENT_INSERT_GROUP_AUTO_INCREMENT");
+		STATEMENT_INSERT_GROUP_AUTHORITY         = props.getProperty("STATEMENT_INSERT_GROUP_AUTHORITY");
+		STATEMENT_INSERT_GROUP_MEMBER            = props.getProperty("STATEMENT_INSERT_GROUP_MEMBER");
+		STATEMENT_INSERT_GROUP_MEMBER_AUTO_INCREMENT = props.getProperty("STATEMENT_INSERT_GROUP_MEMBER_AUTO_INCREMENT");
+		STATEMENT_INSERT_LOG_ITEM                = props.getProperty("STATEMENT_INSERT_LOG_ITEM");
+		STATEMENT_INSERT_LOG_ITEMS_BY_TOPIC_VERSION_TYPE = props.getProperty("STATEMENT_INSERT_LOG_ITEMS_BY_TOPIC_VERSION_TYPE");
+		STATEMENT_INSERT_LOG_ITEMS_IMPORT        = props.getProperty("STATEMENT_INSERT_LOG_ITEMS_IMPORT");
+		STATEMENT_INSERT_LOG_ITEMS_MOVE          = props.getProperty("STATEMENT_INSERT_LOG_ITEMS_MOVE");
+		STATEMENT_INSERT_LOG_ITEMS_UPLOAD        = props.getProperty("STATEMENT_INSERT_LOG_ITEMS_UPLOAD");
+		STATEMENT_INSERT_LOG_ITEMS_USER          = props.getProperty("STATEMENT_INSERT_LOG_ITEMS_USER");
+		STATEMENT_INSERT_NAMESPACE               = props.getProperty("STATEMENT_INSERT_NAMESPACE");
+		STATEMENT_INSERT_NAMESPACE_TRANSLATION   = props.getProperty("STATEMENT_INSERT_NAMESPACE_TRANSLATION");
+		STATEMENT_INSERT_RECENT_CHANGE           = props.getProperty("STATEMENT_INSERT_RECENT_CHANGE");
+		STATEMENT_INSERT_RECENT_CHANGES_LOGS     = props.getProperty("STATEMENT_INSERT_RECENT_CHANGES_LOGS");
+		STATEMENT_INSERT_RECENT_CHANGES_VERSIONS = props.getProperty("STATEMENT_INSERT_RECENT_CHANGES_VERSIONS");
+		STATEMENT_INSERT_ROLE                    = props.getProperty("STATEMENT_INSERT_ROLE");
+		STATEMENT_INSERT_TOPIC                   = props.getProperty("STATEMENT_INSERT_TOPIC");
+		STATEMENT_INSERT_TOPIC_AUTO_INCREMENT    = props.getProperty("STATEMENT_INSERT_TOPIC_AUTO_INCREMENT");
+		STATEMENT_INSERT_TOPIC_LINKS             = props.getProperty("STATEMENT_INSERT_TOPIC_LINKS");
+		STATEMENT_INSERT_TOPIC_VERSION           = props.getProperty("STATEMENT_INSERT_TOPIC_VERSION");
+		STATEMENT_INSERT_TOPIC_VERSION_AUTO_INCREMENT = props.getProperty("STATEMENT_INSERT_TOPIC_VERSION_AUTO_INCREMENT");
+		STATEMENT_INSERT_USER                    = props.getProperty("STATEMENT_INSERT_USER");
+		STATEMENT_INSERT_VIRTUAL_WIKI            = props.getProperty("STATEMENT_INSERT_VIRTUAL_WIKI");
+		STATEMENT_INSERT_VIRTUAL_WIKI_AUTO_INCREMENT = props.getProperty("STATEMENT_INSERT_VIRTUAL_WIKI_AUTO_INCREMENT");
+		STATEMENT_INSERT_WATCHLIST_ENTRY         = props.getProperty("STATEMENT_INSERT_WATCHLIST_ENTRY");
+		STATEMENT_INSERT_WIKI_FILE               = props.getProperty("STATEMENT_INSERT_WIKI_FILE");
+		STATEMENT_INSERT_WIKI_FILE_AUTO_INCREMENT = props.getProperty("STATEMENT_INSERT_WIKI_FILE_AUTO_INCREMENT");
+		STATEMENT_INSERT_WIKI_FILE_VERSION       = props.getProperty("STATEMENT_INSERT_WIKI_FILE_VERSION");
+		STATEMENT_INSERT_WIKI_FILE_VERSION_AUTO_INCREMENT = props.getProperty("STATEMENT_INSERT_WIKI_FILE_VERSION_AUTO_INCREMENT");
+		STATEMENT_INSERT_WIKI_USER               = props.getProperty("STATEMENT_INSERT_WIKI_USER");
+		STATEMENT_INSERT_WIKI_USER_AUTO_INCREMENT = props.getProperty("STATEMENT_INSERT_WIKI_USER_AUTO_INCREMENT");
+		STATEMENT_SELECT_AUTHORITIES_AUTHORITY   = props.getProperty("STATEMENT_SELECT_AUTHORITIES_AUTHORITY");
+		STATEMENT_SELECT_AUTHORITIES_LOGIN       = props.getProperty("STATEMENT_SELECT_AUTHORITIES_LOGIN");
+		STATEMENT_SELECT_AUTHORITIES_USER        = props.getProperty("STATEMENT_SELECT_AUTHORITIES_USER");
+		STATEMENT_SELECT_CATEGORIES              = props.getProperty("STATEMENT_SELECT_CATEGORIES");
+		STATEMENT_SELECT_CATEGORY_TOPICS         = props.getProperty("STATEMENT_SELECT_CATEGORY_TOPICS");
+		STATEMENT_SELECT_GROUP                   = props.getProperty("STATEMENT_SELECT_GROUP");
+		STATEMENT_SELECT_GROUP_AUTHORITIES       = props.getProperty("STATEMENT_SELECT_GROUP_AUTHORITIES");
+		STATEMENT_SELECT_GROUPS_AUTHORITIES      = props.getProperty("STATEMENT_SELECT_GROUPS_AUTHORITIES");
+		STATEMENT_SELECT_GROUP_MEMBERS_SEQUENCE  = props.getProperty("STATEMENT_SELECT_GROUP_MEMBERS_SEQUENCE");
+		STATEMENT_SELECT_GROUP_SEQUENCE          = props.getProperty("STATEMENT_SELECT_GROUP_SEQUENCE");
+		STATEMENT_SELECT_LOG_ITEMS               = props.getProperty("STATEMENT_SELECT_LOG_ITEMS");
+		STATEMENT_SELECT_LOG_ITEMS_BY_TYPE       = props.getProperty("STATEMENT_SELECT_LOG_ITEMS_BY_TYPE");
+		STATEMENT_SELECT_NAMESPACE_SEQUENCE      = props.getProperty("STATEMENT_SELECT_NAMESPACE_SEQUENCE");
+		STATEMENT_SELECT_NAMESPACES              = props.getProperty("STATEMENT_SELECT_NAMESPACES");
+		STATEMENT_SELECT_RECENT_CHANGES          = props.getProperty("STATEMENT_SELECT_RECENT_CHANGES");
+		STATEMENT_SELECT_ROLES                   = props.getProperty("STATEMENT_SELECT_ROLES");
+		STATEMENT_SELECT_TOPIC_BY_ID             = props.getProperty("STATEMENT_SELECT_TOPIC_BY_ID");
+		STATEMENT_SELECT_TOPIC_BY_TYPE           = props.getProperty("STATEMENT_SELECT_TOPIC_BY_TYPE");
+		STATEMENT_SELECT_TOPIC_COUNT             = props.getProperty("STATEMENT_SELECT_TOPIC_COUNT");
+		STATEMENT_SELECT_TOPIC                   = props.getProperty("STATEMENT_SELECT_TOPIC");
+		STATEMENT_SELECT_TOPIC_HISTORY           = props.getProperty("STATEMENT_SELECT_TOPIC_HISTORY");
+		STATEMENT_SELECT_TOPIC_ID                = props.getProperty("STATEMENT_SELECT_TOPIC_ID");
+		STATEMENT_SELECT_TOPIC_ID_LOWER          = props.getProperty("STATEMENT_SELECT_TOPIC_ID_LOWER");
+		STATEMENT_SELECT_TOPIC_LINKS             = props.getProperty("STATEMENT_SELECT_TOPIC_LINKS");
+		STATEMENT_SELECT_TOPIC_LOWER             = props.getProperty("STATEMENT_SELECT_TOPIC_LOWER");
+		STATEMENT_SELECT_TOPIC_NAMES             = props.getProperty("STATEMENT_SELECT_TOPIC_NAMES");
+		STATEMENT_SELECT_TOPICS_ADMIN            = props.getProperty("STATEMENT_SELECT_TOPICS_ADMIN");
+		STATEMENT_SELECT_TOPIC_SEQUENCE          = props.getProperty("STATEMENT_SELECT_TOPIC_SEQUENCE");
+		STATEMENT_SELECT_TOPIC_VERSION           = props.getProperty("STATEMENT_SELECT_TOPIC_VERSION");
+		STATEMENT_SELECT_TOPIC_VERSION_SEQUENCE  = props.getProperty("STATEMENT_SELECT_TOPIC_VERSION_SEQUENCE");
+		STATEMENT_SELECT_USERS_AUTHENTICATION    = props.getProperty("STATEMENT_SELECT_USERS_AUTHENTICATION");
+		STATEMENT_SELECT_VIRTUAL_WIKIS           = props.getProperty("STATEMENT_SELECT_VIRTUAL_WIKIS");
+		STATEMENT_SELECT_VIRTUAL_WIKI_SEQUENCE   = props.getProperty("STATEMENT_SELECT_VIRTUAL_WIKI_SEQUENCE");
+		STATEMENT_SELECT_WATCHLIST               = props.getProperty("STATEMENT_SELECT_WATCHLIST");
+		STATEMENT_SELECT_WATCHLIST_CHANGES       = props.getProperty("STATEMENT_SELECT_WATCHLIST_CHANGES");
+		STATEMENT_SELECT_WIKI_FILE               = props.getProperty("STATEMENT_SELECT_WIKI_FILE");
+		STATEMENT_SELECT_WIKI_FILE_COUNT         = props.getProperty("STATEMENT_SELECT_WIKI_FILE_COUNT");
+		STATEMENT_SELECT_WIKI_FILE_SEQUENCE      = props.getProperty("STATEMENT_SELECT_WIKI_FILE_SEQUENCE");
+		STATEMENT_SELECT_WIKI_FILE_VERSION_SEQUENCE = props.getProperty("STATEMENT_SELECT_WIKI_FILE_VERSION_SEQUENCE");
+		STATEMENT_SELECT_WIKI_FILE_VERSIONS      = props.getProperty("STATEMENT_SELECT_WIKI_FILE_VERSIONS");
+		STATEMENT_SELECT_WIKI_USER               = props.getProperty("STATEMENT_SELECT_WIKI_USER");
+		STATEMENT_SELECT_WIKI_USER_CHANGES_ANONYMOUS = props.getProperty("STATEMENT_SELECT_WIKI_USER_CHANGES_ANONYMOUS");
+		STATEMENT_SELECT_WIKI_USER_CHANGES_LOGIN = props.getProperty("STATEMENT_SELECT_WIKI_USER_CHANGES_LOGIN");
+		STATEMENT_SELECT_WIKI_USER_COUNT         = props.getProperty("STATEMENT_SELECT_WIKI_USER_COUNT");
+		STATEMENT_SELECT_WIKI_USER_DETAILS_PASSWORD = props.getProperty("STATEMENT_SELECT_WIKI_USER_DETAILS_PASSWORD");
+		STATEMENT_SELECT_WIKI_USER_LOGIN         = props.getProperty("STATEMENT_SELECT_WIKI_USER_LOGIN");
+		STATEMENT_SELECT_WIKI_USER_SEQUENCE      = props.getProperty("STATEMENT_SELECT_WIKI_USER_SEQUENCE");
+		STATEMENT_SELECT_WIKI_USERS              = props.getProperty("STATEMENT_SELECT_WIKI_USERS");
+		STATEMENT_UPDATE_GROUP                   = props.getProperty("STATEMENT_UPDATE_GROUP");
+		STATEMENT_UPDATE_NAMESPACE               = props.getProperty("STATEMENT_UPDATE_NAMESPACE");
+		STATEMENT_UPDATE_TOPIC_NAMESPACE         = props.getProperty("STATEMENT_UPDATE_TOPIC_NAMESPACE");
+		STATEMENT_UPDATE_ROLE                    = props.getProperty("STATEMENT_UPDATE_ROLE");
+		STATEMENT_UPDATE_TOPIC                   = props.getProperty("STATEMENT_UPDATE_TOPIC");
+		STATEMENT_UPDATE_TOPIC_VERSION_PREVIOUS_VERSION_ID = props.getProperty("STATEMENT_UPDATE_TOPIC_VERSION_PREVIOUS_VERSION_ID");
+		STATEMENT_UPDATE_USER                    = props.getProperty("STATEMENT_UPDATE_USER");
+		STATEMENT_UPDATE_VIRTUAL_WIKI            = props.getProperty("STATEMENT_UPDATE_VIRTUAL_WIKI");
+		STATEMENT_UPDATE_WIKI_FILE               = props.getProperty("STATEMENT_UPDATE_WIKI_FILE");
+		STATEMENT_UPDATE_WIKI_USER               = props.getProperty("STATEMENT_UPDATE_WIKI_USER");
+	}
+
+	/**
+	 *
+	 */
+	private Category initCategory(ResultSet rs, String virtualWikiName) throws SQLException {
+		Category category = new Category();
+		category.setName("category_name");
+		category.setVirtualWiki(virtualWikiName);
+		category.setChildTopicName(rs.getString("topic_name"));
+		category.setSortKey(rs.getString("sort_key"));
+		category.setTopicType(TopicType.findTopicType(rs.getInt("topic_type")));
+		return category;
+	}
+
+	/**
+	 *
+	 */
+	private LogItem initLogItem(ResultSet rs, String virtualWikiName) throws SQLException {
+		LogItem logItem = new LogItem();
+		int userId = rs.getInt("wiki_user_id");
+		if (userId > 0) {
+			logItem.setUserId(userId);
+		}
+		logItem.setUserDisplayName(rs.getString("display_name"));
+		int topicId = rs.getInt("topic_id");
+		if (topicId > 0) {
+			logItem.setTopicId(topicId);
+		}
+		int topicVersionId = rs.getInt("topic_version_id");
+		if (topicVersionId > 0) {
+			logItem.setTopicVersionId(topicVersionId);
+		}
+		logItem.setLogDate(rs.getTimestamp("log_date"));
+		logItem.setLogComment(rs.getString("log_comment"));
+		logItem.setLogParamString(rs.getString("log_params"));
+		logItem.setLogType(rs.getInt("log_type"));
+		logItem.setVirtualWiki(virtualWikiName);
+		return logItem;
+	}
+
+	/**
+	 *
+	 */
+	private RecentChange initRecentChange(ResultSet rs) throws SQLException {
+		RecentChange change = new RecentChange();
+		int topicVersionId = rs.getInt("topic_version_id");
+		if (topicVersionId > 0) {
+			change.setTopicVersionId(topicVersionId);
+		}
+		int previousTopicVersionId = rs.getInt("previous_topic_version_id");
+		if (previousTopicVersionId > 0) {
+			change.setPreviousTopicVersionId(previousTopicVersionId);
+		}
+		int topicId = rs.getInt("topic_id");
+		if (topicId > 0) {
+			change.setTopicId(topicId);
+		}
+		change.setTopicName(rs.getString("topic_name"));
+		change.setCharactersChanged(rs.getInt("characters_changed"));
+		change.setChangeDate(rs.getTimestamp("change_date"));
+		change.setChangeComment(rs.getString("change_comment"));
+		int userId = rs.getInt("wiki_user_id");
+		if (userId > 0) {
+			change.setAuthorId(userId);
+		}
+		change.setAuthorName(rs.getString("display_name"));
+		int editType = rs.getInt("edit_type");
+		if (editType > 0) {
+			change.setEditType(editType);
+			change.initChangeWikiMessageForVersion(editType, rs.getString("log_params"));
+		}
+		int logType = rs.getInt("log_type");
+		if (logType > 0) {
+			change.setLogType(logType);
+			change.initChangeWikiMessageForLog(logType, rs.getString("log_params"));
+		}
+		change.setVirtualWiki(rs.getString("virtual_wiki_name"));
+		return change;
+	}
+
+	/**
+	 *
+	 */
+	private Role initRole(ResultSet rs) throws SQLException {
+		Role role = new Role(rs.getString("role_name"));
+		role.setDescription(rs.getString("role_description"));
+		return role;
+	}
+
+	/**
+	 *
+	 */
+	private Topic initTopic(ResultSet rs, String virtualWikiName) throws SQLException {
+		// if a topic by this name has been deleted then there will be
+		// multiple results.  the first will be a non-deleted topic (if
+		// one exists), otherwise the last is the most recently deleted
+		// topic.
+		if (rs.getTimestamp("delete_date") != null) {
+			while (!rs.isLast()) {
+				// go to the last result - do not use rs.last() since result set may be FORWARD_ONLY
+				rs.next();
+			}
+		}
+		Topic topic = new Topic(virtualWikiName, rs.getString("topic_name"));
+		topic.setAdminOnly(rs.getInt("topic_admin_only") != 0);
+		int currentVersionId = rs.getInt("current_version_id");
+		if (currentVersionId > 0) {
+			topic.setCurrentVersionId(currentVersionId);
+		}
+		topic.setTopicContent(rs.getString("version_content"));
+		// FIXME - Oracle cannot store an empty string - it converts them
+		// to null - so add a hack to work around the problem.
+		if (topic.getTopicContent() == null) {
+			topic.setTopicContent("");
+		}
+		topic.setTopicId(rs.getInt("topic_id"));
+		topic.setReadOnly(rs.getInt("topic_read_only") != 0);
+		topic.setDeleteDate(rs.getTimestamp("delete_date"));
+		topic.setTopicType(TopicType.findTopicType(rs.getInt("topic_type")));
+		topic.setRedirectTo(rs.getString("redirect_to"));
+		return topic;
+	}
+
+	/**
+	 *
+	 */
+	private TopicVersion initTopicVersion(ResultSet rs) throws SQLException {
+		TopicVersion topicVersion = new TopicVersion();
+		topicVersion.setTopicVersionId(rs.getInt("topic_version_id"));
+		topicVersion.setTopicId(rs.getInt("topic_id"));
+		topicVersion.setEditComment(rs.getString("edit_comment"));
+		topicVersion.setVersionContent(rs.getString("version_content"));
+		// FIXME - Oracle cannot store an empty string - it converts them
+		// to null - so add a hack to work around the problem.
+		if (topicVersion.getVersionContent() == null) {
+			topicVersion.setVersionContent("");
+		}
+		int previousTopicVersionId = rs.getInt("previous_topic_version_id");
+		if (previousTopicVersionId > 0) {
+			topicVersion.setPreviousTopicVersionId(previousTopicVersionId);
+		}
+		int userId = rs.getInt("wiki_user_id");
+		if (userId > 0) {
+			topicVersion.setAuthorId(userId);
+		}
+		topicVersion.setCharactersChanged(rs.getInt("characters_changed"));
+		topicVersion.setVersionParamString(rs.getString("version_params"));
+		topicVersion.setEditDate(rs.getTimestamp("edit_date"));
+		topicVersion.setEditType(rs.getInt("edit_type"));
+		topicVersion.setAuthorDisplay(rs.getString("wiki_user_display"));
+		return topicVersion;
+	}
+
+	/**
+	 *
+	 */
+	private WikiFile initWikiFile(ResultSet rs, String virtualWikiName) throws SQLException {
+		WikiFile wikiFile = new WikiFile();
+		wikiFile.setFileId(rs.getInt("file_id"));
+		wikiFile.setAdminOnly(rs.getInt("file_admin_only") != 0);
+		wikiFile.setFileName(rs.getString("file_name"));
+		wikiFile.setVirtualWiki(virtualWikiName);
+		wikiFile.setUrl(rs.getString("file_url"));
+		wikiFile.setTopicId(rs.getInt("topic_id"));
+		wikiFile.setReadOnly(rs.getInt("file_read_only") != 0);
+		wikiFile.setDeleteDate(rs.getTimestamp("delete_date"));
+		wikiFile.setMimeType(rs.getString("mime_type"));
+		wikiFile.setFileSize(rs.getInt("file_size"));
+		return wikiFile;
+	}
+
+	/**
+	 *
+	 */
+	private WikiFileVersion initWikiFileVersion(ResultSet rs) throws SQLException {
+		WikiFileVersion wikiFileVersion = new WikiFileVersion();
+		wikiFileVersion.setFileVersionId(rs.getInt("file_version_id"));
+		wikiFileVersion.setFileId(rs.getInt("file_id"));
+		wikiFileVersion.setUploadComment(rs.getString("upload_comment"));
+		wikiFileVersion.setUrl(rs.getString("file_url"));
+		int userId = rs.getInt("wiki_user_id");
+		if (userId > 0) {
+			wikiFileVersion.setAuthorId(userId);
+		}
+		wikiFileVersion.setUploadDate(rs.getTimestamp("upload_date"));
+		wikiFileVersion.setMimeType(rs.getString("mime_type"));
+		wikiFileVersion.setAuthorDisplay(rs.getString("wiki_user_display"));
+		wikiFileVersion.setFileSize(rs.getInt("file_size"));
+		return wikiFileVersion;
+	}
+
+	/**
+	 *
+	 */
+	private WikiGroup initWikiGroup(ResultSet rs) throws SQLException {
+		WikiGroup wikiGroup = new WikiGroup();
+		wikiGroup.setGroupId(rs.getInt("group_id"));
+		wikiGroup.setName(rs.getString("group_name"));
+		wikiGroup.setDescription(rs.getString("group_description"));
+		return wikiGroup;
+	}
+
+	/**
+	 *
+	 */
+	private WikiUser initWikiUser(ResultSet rs) throws SQLException {
+		String username = rs.getString("login");
+		WikiUser user = new WikiUser(username);
+		user.setUserId(rs.getInt("wiki_user_id"));
+		user.setDisplayName(rs.getString("display_name"));
+		user.setCreateDate(rs.getTimestamp("create_date"));
+		user.setLastLoginDate(rs.getTimestamp("last_login_date"));
+		user.setCreateIpAddress(rs.getString("create_ip_address"));
+		user.setLastLoginIpAddress(rs.getString("last_login_ip_address"));
+		user.setDefaultLocale(rs.getString("default_locale"));
+		user.setEmail(rs.getString("email"));
+		user.setEditor(rs.getString("editor"));
+		user.setSignature(rs.getString("signature"));
+		return user;
+	}
+
+	/**
+	 *
+	 */
+	public void insertCategories(List<Category> categoryList, int virtualWikiId, int topicId, Connection conn) throws SQLException {
+		if (topicId == -1) {
+			throw new SQLException("Invalid topicId passed to method AnsiQueryHandler.insertCategories");
+		}
+		PreparedStatement stmt = null;
+		try {
+			stmt = conn.prepareStatement(STATEMENT_INSERT_CATEGORY);
+			for (Category category : categoryList) {
+				stmt.setInt(1, topicId);
+				stmt.setString(2, category.getName());
+				stmt.setString(3, category.getSortKey());
+				stmt.addBatch();
+			}
+			stmt.executeBatch();
+		} finally {
+			DatabaseConnection.closeStatement(stmt);
+		}
+	}
+
+	/**
+	 *
+	 */
+	public void insertGroupAuthority(int groupId, String authority, Connection conn) throws SQLException {
+		PreparedStatement stmt = null;
+		try {
+			stmt = conn.prepareStatement(STATEMENT_INSERT_GROUP_AUTHORITY);
+			stmt.setInt(1, groupId);
+			stmt.setString(2, authority);
+			stmt.executeUpdate();
+		} finally {
+			DatabaseConnection.closeStatement(stmt);
+		}
+	}
+
+	/**
+	 *
+	 */
+	public void insertGroupMember(String username, int groupId, Connection conn) throws SQLException {
+		PreparedStatement stmt = null;
+		try {
+			int index = 1;
+			if (!this.autoIncrementPrimaryKeys()) {
+				stmt = conn.prepareStatement(STATEMENT_INSERT_GROUP_MEMBER);
+				int groupMemberId = this.nextGroupMemberId(conn);
+				stmt.setInt(index++, groupMemberId);
+			} else {
+				stmt = conn.prepareStatement(STATEMENT_INSERT_GROUP_MEMBER_AUTO_INCREMENT);
+			}
+			stmt.setString(index++, username);
+			stmt.setInt(index++, groupId);
+			stmt.executeUpdate();
+		} finally {
+			DatabaseConnection.closeStatement(stmt);
+		}
+	}
+
+	/**
+	 *
+	 */
+	public void insertLogItem(LogItem logItem, int virtualWikiId, Connection conn) throws SQLException {
+		PreparedStatement stmt = null;
+		try {
+			stmt = conn.prepareStatement(STATEMENT_INSERT_LOG_ITEM);
+			stmt.setTimestamp(1, logItem.getLogDate());
+			stmt.setInt(2, virtualWikiId);
+			if (logItem.getUserId() == null) {
+				stmt.setNull(3, Types.INTEGER);
+			} else {
+				stmt.setInt(3, logItem.getUserId());
+			}
+			stmt.setString(4, logItem.getUserDisplayName());
+			stmt.setInt(5, logItem.getLogType());
+			stmt.setString(6, logItem.getLogComment());
+			stmt.setString(7, logItem.getLogParamString());
+			if (logItem.getTopicId() == null) {
+				stmt.setNull(8, Types.INTEGER);
+			} else {
+				stmt.setInt(8, logItem.getTopicId());
+			}
+			if (logItem.getTopicVersionId() == null) {
+				stmt.setNull(9, Types.INTEGER);
+			} else {
+				stmt.setInt(9, logItem.getTopicVersionId());
+			}
+			stmt.executeUpdate();
+		} finally {
+			DatabaseConnection.closeStatement(stmt);
+		}
+	}
+
+	/**
+	 *
+	 */
+	public void insertRecentChange(RecentChange change, int virtualWikiId, Connection conn) throws SQLException {
+		PreparedStatement stmt = null;
+		try {
+			stmt = conn.prepareStatement(STATEMENT_INSERT_RECENT_CHANGE);
+			if (change.getTopicVersionId() == null) {
+				stmt.setNull(1, Types.INTEGER);
+			} else {
+				stmt.setInt(1, change.getTopicVersionId());
+			}
+			if (change.getPreviousTopicVersionId() == null) {
+				stmt.setNull(2, Types.INTEGER);
+			} else {
+				stmt.setInt(2, change.getPreviousTopicVersionId());
+			}
+			if (change.getTopicId() == null) {
+				stmt.setNull(3, Types.INTEGER);
+			} else {
+				stmt.setInt(3, change.getTopicId());
+			}
+			stmt.setString(4, change.getTopicName());
+			stmt.setTimestamp(5, change.getChangeDate());
+			stmt.setString(6, change.getChangeComment());
+			if (change.getAuthorId() == null) {
+				stmt.setNull(7, Types.INTEGER);
+			} else {
+				stmt.setInt(7, change.getAuthorId());
+			}
+			stmt.setString(8, change.getAuthorName());
+			if (change.getEditType() == null) {
+				stmt.setNull(9, Types.INTEGER);
+			} else {
+				stmt.setInt(9, change.getEditType());
+			}
+			stmt.setInt(10, virtualWikiId);
+			stmt.setString(11, change.getVirtualWiki());
+			if (change.getCharactersChanged() == null) {
+				stmt.setNull(12, Types.INTEGER);
+			} else {
+				stmt.setInt(12, change.getCharactersChanged());
+			}
+			if (change.getLogType() == null) {
+				stmt.setNull(13, Types.INTEGER);
+			} else {
+				stmt.setInt(13, change.getLogType());
+			}
+			stmt.setString(14, change.getParamString());
+			stmt.executeUpdate();
+		} finally {
+			DatabaseConnection.closeStatement(stmt);
+		}
+	}
+
+	/**
+	 *
+	 */
+	public void insertRole(Role role, Connection conn) throws SQLException {
+		PreparedStatement stmt = null;
+		try {
+			stmt = conn.prepareStatement(STATEMENT_INSERT_ROLE);
+			stmt.setString(1, role.getAuthority());
+			stmt.setString(2, role.getDescription());
+			stmt.executeUpdate();
+		} finally {
+			DatabaseConnection.closeStatement(stmt);
+		}
+	}
+
+	/**
+	 *
+	 */
+	public void insertTopic(Topic topic, int virtualWikiId, Connection conn) throws SQLException {
+		PreparedStatement stmt = null;
+		ResultSet rs = null;
+		try {
+			int index = 1;
+			if (!this.autoIncrementPrimaryKeys()) {
+				stmt = conn.prepareStatement(STATEMENT_INSERT_TOPIC);
+				int topicId = this.nextTopicId(conn);
+				topic.setTopicId(topicId);
+				stmt.setInt(index++, topic.getTopicId());
+			} else {
+				stmt = conn.prepareStatement(STATEMENT_INSERT_TOPIC_AUTO_INCREMENT, Statement.RETURN_GENERATED_KEYS);
+			}
+			stmt.setInt(index++, virtualWikiId);
+			stmt.setString(index++, topic.getName());
+			stmt.setInt(index++, topic.getTopicType().id());
+			stmt.setInt(index++, (topic.getReadOnly() ? 1 : 0));
+			if (topic.getCurrentVersionId() == null) {
+				stmt.setNull(index++, Types.INTEGER);
+			} else {
+				stmt.setInt(index++, topic.getCurrentVersionId());
+			}
+			stmt.setTimestamp(index++, topic.getDeleteDate());
+			stmt.setInt(index++, (topic.getAdminOnly() ? 1 : 0));
+			stmt.setString(index++, topic.getRedirectTo());
+			stmt.setInt(index++, topic.getNamespace().getId());
+			stmt.setString(index++, topic.getPageName());
+			stmt.setString(index++, topic.getPageName().toLowerCase());
+			stmt.executeUpdate();
+			if (this.autoIncrementPrimaryKeys()) {
+				rs = stmt.getGeneratedKeys();
+				if (!rs.next()) {
+					throw new SQLException("Unable to determine auto-generated ID for database record");
+				}
+				topic.setTopicId(rs.getInt(1));
+			}
+		} finally {
+			// close only the statement and result set - leave the connection open for further use
+			DatabaseConnection.closeConnection(null, stmt, rs);
+		}
+	}
+
+	/**
+	 *
+	 */
+	public void insertTopicLinks(List<String> links, int topicId, Connection conn) throws SQLException {
+		if (topicId == -1) {
+			throw new SQLException("Invalid topicId passed to method AnsiQueryHandler.insertTopicLinks");
+		}
+		PreparedStatement stmt = null;
+		try {
+			stmt = conn.prepareStatement(STATEMENT_INSERT_TOPIC_LINKS);
+			for (String link : links) {
+				stmt.setInt(1, topicId);
+				stmt.setString(2, link);
+				stmt.addBatch();
+			}
+			stmt.executeBatch();
+		} finally {
+			DatabaseConnection.closeStatement(stmt);
+		}
+	}
+
+	/**
+	 *
+	 */
+	public void insertTopicVersion(TopicVersion topicVersion, Connection conn) throws SQLException {
+		PreparedStatement stmt = null;
+		ResultSet rs = null;
+		try {
+			int index = 1;
+			if (!this.autoIncrementPrimaryKeys()) {
+				stmt = conn.prepareStatement(STATEMENT_INSERT_TOPIC_VERSION);
+				int topicVersionId = this.nextTopicVersionId(conn);
+				topicVersion.setTopicVersionId(topicVersionId);
+				stmt.setInt(index++, topicVersion.getTopicVersionId());
+			} else {
+				stmt = conn.prepareStatement(STATEMENT_INSERT_TOPIC_VERSION_AUTO_INCREMENT, Statement.RETURN_GENERATED_KEYS);
+			}
+			if (topicVersion.getEditDate() == null) {
+				Timestamp editDate = new Timestamp(System.currentTimeMillis());
+				topicVersion.setEditDate(editDate);
+			}
+			stmt.setInt(index++, topicVersion.getTopicId());
+			stmt.setString(index++, topicVersion.getEditComment());
+			stmt.setString(index++, topicVersion.getVersionContent());
+			if (topicVersion.getAuthorId() == null) {
+				stmt.setNull(index++, Types.INTEGER);
+			} else {
+				stmt.setInt(index++, topicVersion.getAuthorId());
+			}
+			stmt.setInt(index++, topicVersion.getEditType());
+			stmt.setString(index++, topicVersion.getAuthorDisplay());
+			stmt.setTimestamp(index++, topicVersion.getEditDate());
+			if (topicVersion.getPreviousTopicVersionId() == null) {
+				stmt.setNull(index++, Types.INTEGER);
+			} else {
+				stmt.setInt(index++, topicVersion.getPreviousTopicVersionId());
+			}
+			stmt.setInt(index++, topicVersion.getCharactersChanged());
+			stmt.setString(index++, topicVersion.getVersionParamString());
+			stmt.executeUpdate();
+			if (this.autoIncrementPrimaryKeys()) {
+				rs = stmt.getGeneratedKeys();
+				if (!rs.next()) {
+					throw new SQLException("Unable to determine auto-generated ID for database record");
+				}
+				topicVersion.setTopicVersionId(rs.getInt(1));
+			}
+		} finally {
+			// close only the statement and result set - leave the connection open for further use
+			DatabaseConnection.closeConnection(null, stmt, rs);
+		}
+	}
+
+	/**
+	 *
+	 */
+	public void insertUserDetails(WikiUserDetails userDetails, Connection conn) throws SQLException {
+		PreparedStatement stmt = null;
+		try {
+			stmt = conn.prepareStatement(STATEMENT_INSERT_USER);
+			stmt.setString(1, userDetails.getUsername());
+			stmt.setString(2, userDetails.getPassword());
+			stmt.executeUpdate();
+		} finally {
+			DatabaseConnection.closeStatement(stmt);
+		}
+	}
+
+	/**
+	 *
+	 */
+	public void insertUserAuthority(String username, String authority, Connection conn) throws SQLException {
+		PreparedStatement stmt = null;
+		try {
+			stmt = conn.prepareStatement(STATEMENT_INSERT_AUTHORITY);
+			stmt.setString(1, username);
+			stmt.setString(2, authority);
+			stmt.executeUpdate();
+		} finally {
+			DatabaseConnection.closeStatement(stmt);
+		}
+	}
+
+	/**
+	 *
+	 */
+	public void insertVirtualWiki(VirtualWiki virtualWiki, Connection conn) throws SQLException {
+		PreparedStatement stmt = null;
+		ResultSet rs = null;
+		try {
+			int index = 1;
+			if (!this.autoIncrementPrimaryKeys()) {
+				stmt = conn.prepareStatement(STATEMENT_INSERT_VIRTUAL_WIKI);
+				int virtualWikiId = this.nextVirtualWikiId(conn);
+				virtualWiki.setVirtualWikiId(virtualWikiId);
+				stmt.setInt(index++, virtualWiki.getVirtualWikiId());
+			} else {
+				stmt = conn.prepareStatement(STATEMENT_INSERT_VIRTUAL_WIKI_AUTO_INCREMENT, Statement.RETURN_GENERATED_KEYS);
+			}
+			stmt.setString(index++, virtualWiki.getName());
+			stmt.setString(index++, virtualWiki.getDefaultTopicName());
+			stmt.executeUpdate();
+			if (this.autoIncrementPrimaryKeys()) {
+				rs = stmt.getGeneratedKeys();
+				if (!rs.next()) {
+					throw new SQLException("Unable to determine auto-generated ID for database record");
+				}
+				virtualWiki.setVirtualWikiId(rs.getInt(1));
+			}
+		} finally {
+			// close only the statement and result set - leave the connection open for further use
+			DatabaseConnection.closeConnection(null, stmt, rs);
+		}
+	}
+
+	/**
+	 *
+	 */
+	public void insertWatchlistEntry(int virtualWikiId, String topicName, int userId, Connection conn) throws SQLException {
+		PreparedStatement stmt = null;
+		try {
+			stmt = conn.prepareStatement(STATEMENT_INSERT_WATCHLIST_ENTRY);
+			stmt.setInt(1, virtualWikiId);
+			stmt.setString(2, topicName);
+			stmt.setInt(3, userId);
+			stmt.executeUpdate();
+		} finally {
+			DatabaseConnection.closeStatement(stmt);
+		}
+	}
+
+	/**
+	 *
+	 */
+	public void insertWikiFile(WikiFile wikiFile, int virtualWikiId, Connection conn) throws SQLException {
+		PreparedStatement stmt = null;
+		ResultSet rs = null;
+		try {
+			int index = 1;
+			if (!this.autoIncrementPrimaryKeys()) {
+				stmt = conn.prepareStatement(STATEMENT_INSERT_WIKI_FILE);
+				int fileId = this.nextWikiFileId(conn);
+				wikiFile.setFileId(fileId);
+				stmt.setInt(index++, wikiFile.getFileId());
+			} else {
+				stmt = conn.prepareStatement(STATEMENT_INSERT_WIKI_FILE_AUTO_INCREMENT, Statement.RETURN_GENERATED_KEYS);
+			}
+			stmt.setInt(index++, virtualWikiId);
+			stmt.setString(index++, wikiFile.getFileName());
+			stmt.setString(index++, wikiFile.getUrl());
+			stmt.setString(index++, wikiFile.getMimeType());
+			stmt.setInt(index++, wikiFile.getTopicId());
+			stmt.setTimestamp(index++, wikiFile.getDeleteDate());
+			stmt.setInt(index++, (wikiFile.getReadOnly() ? 1 : 0));
+			stmt.setInt(index++, (wikiFile.getAdminOnly() ? 1 : 0));
+			stmt.setLong(index++, wikiFile.getFileSize());
+			stmt.executeUpdate();
+			if (this.autoIncrementPrimaryKeys()) {
+				rs = stmt.getGeneratedKeys();
+				if (!rs.next()) {
+					throw new SQLException("Unable to determine auto-generated ID for database record");
+				}
+				wikiFile.setFileId(rs.getInt(1));
+			}
+		} finally {
+			// close only the statement and result set - leave the connection open for further use
+			DatabaseConnection.closeConnection(null, stmt, rs);
+		}
+	}
+
+	/**
+	 *
+	 */
+	public void insertWikiFileVersion(WikiFileVersion wikiFileVersion, Connection conn) throws SQLException {
+		PreparedStatement stmt = null;
+		ResultSet rs = null;
+		try {
+			int index = 1;
+			if (!this.autoIncrementPrimaryKeys()) {
+				stmt = conn.prepareStatement(STATEMENT_INSERT_WIKI_FILE_VERSION);
+				int fileVersionId = this.nextWikiFileVersionId(conn);
+				wikiFileVersion.setFileVersionId(fileVersionId);
+				stmt.setInt(index++, wikiFileVersion.getFileVersionId());
+			} else {
+				stmt = conn.prepareStatement(STATEMENT_INSERT_WIKI_FILE_VERSION_AUTO_INCREMENT, Statement.RETURN_GENERATED_KEYS);
+			}
+			if (wikiFileVersion.getUploadDate() == null) {
+				Timestamp uploadDate = new Timestamp(System.currentTimeMillis());
+				wikiFileVersion.setUploadDate(uploadDate);
+			}
+			stmt.setInt(index++, wikiFileVersion.getFileId());
+			stmt.setString(index++, wikiFileVersion.getUploadComment());
+			stmt.setString(index++, wikiFileVersion.getUrl());
+			if (wikiFileVersion.getAuthorId() == null) {
+				stmt.setNull(index++, Types.INTEGER);
+			} else {
+				stmt.setInt(index++, wikiFileVersion.getAuthorId());
+			}
+			stmt.setString(index++, wikiFileVersion.getAuthorDisplay());
+			stmt.setTimestamp(index++, wikiFileVersion.getUploadDate());
+			stmt.setString(index++, wikiFileVersion.getMimeType());
+			stmt.setLong(index++, wikiFileVersion.getFileSize());
+			stmt.executeUpdate();
+			if (this.autoIncrementPrimaryKeys()) {
+				rs = stmt.getGeneratedKeys();
+				if (!rs.next()) {
+					throw new SQLException("Unable to determine auto-generated ID for database record");
+				}
+				wikiFileVersion.setFileVersionId(rs.getInt(1));
+			}
+		} finally {
+			// close only the statement and result set - leave the connection open for further use
+			DatabaseConnection.closeConnection(null, stmt, rs);
+		}
+	}
+
+	/**
+	 *
+	 */
+	public void insertWikiGroup(WikiGroup group, Connection conn) throws SQLException {
+		PreparedStatement stmt = null;
+		ResultSet rs = null;
+		try {
+			int index = 1;
+			if (!this.autoIncrementPrimaryKeys()) {
+				stmt = conn.prepareStatement(STATEMENT_INSERT_GROUP);
+				int groupId = this.nextWikiGroupId(conn);
+				group.setGroupId(groupId);
+				stmt.setInt(index++, group.getGroupId());
+			} else {
+				stmt = conn.prepareStatement(STATEMENT_INSERT_GROUP_AUTO_INCREMENT, Statement.RETURN_GENERATED_KEYS);
+			}
+			stmt.setString(index++, group.getName());
+			stmt.setString(index++, group.getDescription());
+			stmt.executeUpdate();
+			if (this.autoIncrementPrimaryKeys()) {
+				rs = stmt.getGeneratedKeys();
+				if (!rs.next()) {
+					throw new SQLException("Unable to determine auto-generated ID for database record");
+				}
+				group.setGroupId(rs.getInt(1));
+			}
+		} finally {
+			// close only the statement and result set - leave the connection open for further use
+			DatabaseConnection.closeConnection(null, stmt, rs);
+		}
+	}
+
+	/**
+	 *
+	 */
+	public void insertWikiUser(WikiUser user, Connection conn) throws SQLException {
+		PreparedStatement stmt = null;
+		ResultSet rs = null;
+		try {
+			int index = 1;
+			if (!this.autoIncrementPrimaryKeys()) {
+				stmt = conn.prepareStatement(STATEMENT_INSERT_WIKI_USER);
+				int nextUserId = this.nextWikiUserId(conn);
+				user.setUserId(nextUserId);
+				stmt.setInt(index++, user.getUserId());
+			} else {
+				stmt = conn.prepareStatement(STATEMENT_INSERT_WIKI_USER_AUTO_INCREMENT, Statement.RETURN_GENERATED_KEYS);
+			}
+			stmt.setString(index++, user.getUsername());
+			stmt.setString(index++, user.getDisplayName());
+			stmt.setTimestamp(index++, user.getCreateDate());
+			stmt.setTimestamp(index++, user.getLastLoginDate());
+			stmt.setString(index++, user.getCreateIpAddress());
+			stmt.setString(index++, user.getLastLoginIpAddress());
+			stmt.setString(index++, user.getDefaultLocale());
+			stmt.setString(index++, user.getEmail());
+			stmt.setString(index++, user.getEditor());
+			stmt.setString(index++, user.getSignature());
+			stmt.executeUpdate();
+			if (this.autoIncrementPrimaryKeys()) {
+				rs = stmt.getGeneratedKeys();
+				if (!rs.next()) {
+					throw new SQLException("Unable to determine auto-generated ID for database record");
+				}
+				user.setUserId(rs.getInt(1));
+			}
+		} finally {
+			// close only the statement and result set - leave the connection open for further use
+			DatabaseConnection.closeConnection(null, stmt, rs);
+		}
+	}
+
+	/**
+	 *
+	 */
+	public List<Category> lookupCategoryTopics(int virtualWikiId, String virtualWikiName, String categoryName) throws SQLException {
+		Connection conn = null;
+		PreparedStatement stmt = null;
+		ResultSet rs = null;
+		try {
+			conn = DatabaseConnection.getConnection();
+			stmt = conn.prepareStatement(STATEMENT_SELECT_CATEGORY_TOPICS);
+			// category name must be lowercase since search is case-insensitive
+			categoryName = categoryName.toLowerCase();
+			stmt.setInt(1, virtualWikiId);
+			stmt.setString(2, categoryName);
+			rs = stmt.executeQuery();
+			List<Category> results = new ArrayList<Category>();
+			while (rs.next()) {
+				results.add(this.initCategory(rs, virtualWikiName));
+			}
+			return results;
+		} finally {
+			DatabaseConnection.closeConnection(conn, stmt, rs);
+		}
+	}
+
+	/**
+	 *
+	 */
+	public List<Namespace> lookupNamespaces(Connection conn) throws SQLException {
+		PreparedStatement stmt = null;
+		ResultSet rs = null;
+		Map<Integer, Namespace> namespaces = new TreeMap<Integer, Namespace>();
+		try {
+			stmt = conn.prepareStatement(STATEMENT_SELECT_NAMESPACES);
+			rs = stmt.executeQuery();
+			// because there is no consistent way to sort null keys, get all data and then
+			// create Namespace objects by initializing main namespaces first, then the talk
+			// namespaces that reference the main namespace.
+			Map<Integer, Namespace> talkNamespaces = new HashMap<Integer, Namespace>();
+			while (rs.next()) {
+				int namespaceId = rs.getInt("namespace_id");
+				Namespace namespace = namespaces.get(namespaceId);
+				if (namespace == null) {
+					String namespaceLabel = rs.getString("namespace");
+					namespace = new Namespace(namespaceId, namespaceLabel);
+				}
+				String virtualWiki = rs.getString("virtual_wiki_name");
+				String namespaceTranslation = rs.getString("namespace_translation");
+				if (virtualWiki != null) {
+					namespace.getNamespaceTranslations().put(virtualWiki, namespaceTranslation);
+				}
+				namespaces.put(namespaceId, namespace);
+				int mainNamespaceId = rs.getInt("main_namespace_id");
+				if (!rs.wasNull()) {
+					talkNamespaces.put(mainNamespaceId, namespace);
+				}
+			}
+			for (int mainNamespaceId : talkNamespaces.keySet()) {
+				Namespace mainNamespace = namespaces.get(mainNamespaceId);
+				if (mainNamespace == null) {
+					logger.warning("Invalid namespace reference - bad database data.  Namespace references invalid main namespace with ID " + mainNamespaceId);
+				}
+				Namespace talkNamespace = talkNamespaces.get(mainNamespaceId);
+				talkNamespace.setMainNamespace(mainNamespace);
+				namespaces.put(talkNamespace.getId(), talkNamespace);
+			}
+		} finally {
+			DatabaseConnection.closeConnection(null, stmt, rs);
+		}
+		return new ArrayList<Namespace>(namespaces.values());
+	}
+
+	/**
+	 *
+	 */
+	public Topic lookupTopic(int virtualWikiId, String virtualWikiName, String topicName, Connection conn) throws SQLException {
+		WikiLink wikiLink = LinkUtil.parseWikiLink(virtualWikiName, topicName);
+		if (wikiLink.getNamespace().getId().equals(Namespace.SPECIAL_ID)) {
+			// invalid namespace
+			return null;
+		}
+		boolean closeConnection = (conn == null);
+		PreparedStatement stmt = null;
+		ResultSet rs = null;
+		try {
+			if (conn == null) {
+				conn = DatabaseConnection.getConnection();
+			}
+			String pageName = wikiLink.getArticle();
+			if (wikiLink.isCaseSensitive()) {
+				stmt = conn.prepareStatement(STATEMENT_SELECT_TOPIC);
+			} else {
+				pageName = pageName.toLowerCase();
+				stmt = conn.prepareStatement(STATEMENT_SELECT_TOPIC_LOWER);
+			}
+			stmt.setString(1, pageName);
+			stmt.setInt(2, virtualWikiId);
+			stmt.setInt(3, wikiLink.getNamespace().getId());
+			rs = stmt.executeQuery();
+			return (rs.next()) ? this.initTopic(rs, virtualWikiName) : null;
+		} finally {
+			if (closeConnection) {
+				DatabaseConnection.closeConnection(conn, stmt, rs);
+			} else {
+				// close only the statement and result set - leave the connection open for further use
+				DatabaseConnection.closeConnection(null, stmt, rs);
+			}
+		}
+	}
+
+	/**
+	 *
+	 */
+	public Topic lookupTopicById(int virtualWikiId, String virtualWikiName, int topicId) throws SQLException {
+		Connection conn = null;
+		PreparedStatement stmt = null;
+		ResultSet rs = null;
+		try {
+			conn = DatabaseConnection.getConnection();
+			stmt = conn.prepareStatement(STATEMENT_SELECT_TOPIC_BY_ID);
+			stmt.setInt(1, virtualWikiId);
+			stmt.setInt(2, topicId);
+			rs = stmt.executeQuery();
+			return (rs.next()) ? this.initTopic(rs, virtualWikiName) : null;
+		} finally {
+			DatabaseConnection.closeConnection(conn, stmt, rs);
+		}
+	}
+
+	/**
+	 *
+	 */
+	public Map<Integer, String> lookupTopicByType(int virtualWikiId, TopicType topicType1, TopicType topicType2, int namespaceStart, int namespaceEnd, Pagination pagination) throws SQLException {
+		Connection conn = null;
+		PreparedStatement stmt = null;
+		ResultSet rs = null;
+		try {
+			conn = DatabaseConnection.getConnection();
+			stmt = this.lookupTopicByTypeStatement(conn, virtualWikiId, topicType1, topicType2, namespaceStart, namespaceEnd, pagination);
+			rs = stmt.executeQuery();
+			Map<Integer, String> results = new LinkedHashMap<Integer, String>();
+			while (rs.next()) {
+				results.put(rs.getInt("topic_id"), rs.getString("topic_name"));
+			}
+			return results;
+		} finally {
+			DatabaseConnection.closeConnection(conn, stmt, rs);
+		}
+	}
+
+	/**
+	 *
+	 */
+	protected PreparedStatement lookupTopicByTypeStatement(Connection conn, int virtualWikiId, TopicType topicType1, TopicType topicType2, int namespaceStart, int namespaceEnd, Pagination pagination) throws SQLException {
+		PreparedStatement stmt = conn.prepareStatement(STATEMENT_SELECT_TOPIC_BY_TYPE);
+		stmt.setInt(1, virtualWikiId);
+		stmt.setInt(2, topicType1.id());
+		stmt.setInt(3, topicType2.id());
+		stmt.setInt(4, namespaceStart);
+		stmt.setInt(5, namespaceEnd);
+		stmt.setInt(6, pagination.getNumResults());
+		stmt.setInt(7, pagination.getOffset());
+		return stmt;
+	}
+
+	/**
+	 *
+	 */
+	public int lookupTopicCount(int virtualWikiId, int namespaceStart, int namespaceEnd) throws SQLException {
+		Connection conn = null;
+		PreparedStatement stmt = null;
+		ResultSet rs = null;
+		try {
+			conn = DatabaseConnection.getConnection();
+			stmt = conn.prepareStatement(STATEMENT_SELECT_TOPIC_COUNT);
+			stmt.setInt(1, virtualWikiId);
+			stmt.setInt(2, namespaceStart);
+			stmt.setInt(3, namespaceEnd);
+			rs = stmt.executeQuery();
+			return (rs.next()) ? rs.getInt("topic_count") : 0;
+		} finally {
+			DatabaseConnection.closeConnection(conn, stmt, rs);
+		}
+	}
+
+	/**
+	 *
+	 */
+	public Integer lookupTopicId(int virtualWikiId, String virtualWikiName, String topicName) throws SQLException {
+		WikiLink wikiLink = LinkUtil.parseWikiLink(virtualWikiName, topicName);
+		if (wikiLink.getNamespace().getId().equals(Namespace.SPECIAL_ID)) {
+			// invalid namespace
+			return null;
+		}
+		Connection conn = null;
+		PreparedStatement stmt = null;
+		ResultSet rs = null;
+		try {
+			conn = DatabaseConnection.getConnection();
+			String pageName = wikiLink.getArticle();
+			if (wikiLink.isCaseSensitive()) {
+				stmt = conn.prepareStatement(STATEMENT_SELECT_TOPIC_ID);
+			} else {
+				pageName = pageName.toLowerCase();
+				stmt = conn.prepareStatement(STATEMENT_SELECT_TOPIC_ID_LOWER);
+			}
+			stmt.setString(1, pageName);
+			stmt.setInt(2, virtualWikiId);
+			stmt.setInt(3, wikiLink.getNamespace().getId());
+			rs = stmt.executeQuery();
+			return (rs.next()) ? Integer.valueOf(rs.getInt("topic_id")) : null;
+		} finally {
+			DatabaseConnection.closeConnection(conn, stmt, rs);
+		}
+	}
+
+	/**
+	 *
+	 */
+	public List<String> lookupTopicLinks(int virtualWikiId, String topicName) throws SQLException {
+		Connection conn = null;
+		PreparedStatement stmt = null;
+		ResultSet rs = null;
+		try {
+			conn = DatabaseConnection.getConnection();
+			stmt = conn.prepareStatement(STATEMENT_SELECT_TOPIC_LINKS);
+			stmt.setInt(1, virtualWikiId);
+			stmt.setString(2, topicName);
+			rs = stmt.executeQuery();
+			List<String> results = new ArrayList<String>();
+			while (rs.next()) {
+				results.add(rs.getString("topic_name"));
+			}
+			return results;
+		} finally {
+			DatabaseConnection.closeConnection(conn, stmt, rs);
+		}
+	}
+
+	/**
+	 *
+	 */
+	public Map<Integer, String> lookupTopicNames(int virtualWikiId, boolean includeDeleted, Connection conn) throws SQLException {
+		PreparedStatement stmt = null;
+		ResultSet rs = null;
+		try {
+			stmt = conn.prepareStatement(STATEMENT_SELECT_TOPIC_NAMES);
+			stmt.setInt(1, virtualWikiId);
+			rs = stmt.executeQuery();
+			Map<Integer, String> results = new LinkedHashMap<Integer, String>();
+			while (rs.next()) {
+				if (includeDeleted || rs.getTimestamp("delete_date") == null) {
+					results.put(rs.getInt("topic_id"), rs.getString("topic_name"));
+				}
+			}
+			return results;
+		} finally {
+			// close only the statement and result set - leave the connection open for further use
+			DatabaseConnection.closeConnection(null, stmt, rs);
+		}
+	}
+
+	/**
+	 *
+	 */
+	public TopicVersion lookupTopicVersion(int topicVersionId) throws SQLException {
+		Connection conn = null;
+		PreparedStatement stmt = null;
+		ResultSet rs = null;
+		try {
+			conn = DatabaseConnection.getConnection();
+			stmt = conn.prepareStatement(STATEMENT_SELECT_TOPIC_VERSION);
+			stmt.setInt(1, topicVersionId);
+			rs = stmt.executeQuery();
+			return (rs.next()) ? this.initTopicVersion(rs) : null;
+		} finally {
+			DatabaseConnection.closeConnection(conn, stmt, rs);
+		}
+	}
+
+	/**
+	 *
+	 */
+	public WikiFile lookupWikiFile(int virtualWikiId, String virtualWikiName, int topicId) throws SQLException {
+		Connection conn = null;
+		PreparedStatement stmt = null;
+		ResultSet rs = null;
+		try {
+			conn = DatabaseConnection.getConnection();
+			stmt = conn.prepareStatement(STATEMENT_SELECT_WIKI_FILE);
+			stmt.setInt(1, virtualWikiId);
+			stmt.setInt(2, topicId);
+			rs = stmt.executeQuery();
+			return (rs.next()) ? this.initWikiFile(rs, virtualWikiName) : null;
+		} finally {
+			DatabaseConnection.closeConnection(conn, stmt, rs);
+		}
+	}
+
+	/**
+	 * Return a count of all wiki files currently available on the Wiki.  This
+	 * method excludes deleted files.
+	 *
+	 * @param virtualWikiId The virtual wiki id for the virtual wiki of the files
+	 *  being retrieved.
+	 */
+	public int lookupWikiFileCount(int virtualWikiId) throws SQLException {
+		Connection conn = null;
+		PreparedStatement stmt = null;
+		ResultSet rs = null;
+		try {
+			conn = DatabaseConnection.getConnection();
+			stmt = conn.prepareStatement(STATEMENT_SELECT_WIKI_FILE_COUNT);
+			stmt.setInt(1, virtualWikiId);
+			rs = stmt.executeQuery();
+			return (rs.next()) ? rs.getInt("file_count") : 0;
+		} finally {
+			DatabaseConnection.closeConnection(conn, stmt, rs);
+		}
+	}
+
+	/**
+	 *
+	 */
+	public WikiGroup lookupWikiGroup(String groupName) throws SQLException {
+		Connection conn = null;
+		PreparedStatement stmt = null;
+		ResultSet rs = null;
+		try {
+			conn = DatabaseConnection.getConnection();
+			stmt = conn.prepareStatement(STATEMENT_SELECT_GROUP);
+			stmt.setString(1, groupName);
+			rs = stmt.executeQuery();
+			return (rs.next()) ? this.initWikiGroup(rs) : null;
+		} finally {
+			DatabaseConnection.closeConnection(conn, stmt, rs);
+		}
+	}
+
+	/**
+	 *
+	 */
+	public WikiUser lookupWikiUser(int userId) throws SQLException {
+		Connection conn = null;
+		PreparedStatement stmt = null;
+		ResultSet rs = null;
+		try {
+			conn = DatabaseConnection.getConnection();
+			stmt = conn.prepareStatement(STATEMENT_SELECT_WIKI_USER);
+			stmt.setInt(1, userId);
+			rs = stmt.executeQuery();
+			return (rs.next()) ? this.initWikiUser(rs) : null;
+		} finally {
+			DatabaseConnection.closeConnection(conn, stmt, rs);
+		}
+	}
+
+	/**
+	 *
+	 */
+	public int lookupWikiUser(String username, Connection conn) throws SQLException {
+		PreparedStatement stmt = null;
+		ResultSet rs = null;
+		try {
+			stmt = conn.prepareStatement(STATEMENT_SELECT_WIKI_USER_LOGIN);
+			stmt.setString(1, username);
+			rs = stmt.executeQuery();
+			return (rs.next()) ? rs.getInt("wiki_user_id") : -1;
+		} finally {
+			// close only the statement and result set - leave the connection open for further use
+			DatabaseConnection.closeConnection(null, stmt, rs);
+		}
+	}
+
+	/**
+	 * Return a count of all wiki users.
+	 */
+	public int lookupWikiUserCount() throws SQLException {
+		Connection conn = null;
+		PreparedStatement stmt = null;
+		ResultSet rs = null;
+		try {
+			conn = DatabaseConnection.getConnection();
+			stmt = conn.prepareStatement(STATEMENT_SELECT_WIKI_USER_COUNT);
+			rs = stmt.executeQuery();
+			return (rs.next()) ? rs.getInt("user_count") : 0;
+		} finally {
+			DatabaseConnection.closeConnection(conn, stmt, rs);
+		}
+	}
+
+	/**
+	 *
+	 */
+	public String lookupWikiUserEncryptedPassword(String username) throws SQLException {
+		Connection conn = null;
+		PreparedStatement stmt = null;
+		ResultSet rs = null;
+		try {
+			conn = DatabaseConnection.getConnection();
+			stmt = conn.prepareStatement(STATEMENT_SELECT_WIKI_USER_DETAILS_PASSWORD);
+			stmt.setString(1, username);
+			rs = stmt.executeQuery();
+			return (rs.next()) ? rs.getString("password") : null;
+		} finally {
+			DatabaseConnection.closeConnection(conn, stmt, rs);
+		}
+	}
+
+	/**
+	 *
+	 */
+	public List<String> lookupWikiUsers(Pagination pagination) throws SQLException {
+		Connection conn = null;
+		PreparedStatement stmt = null;
+		ResultSet rs = null;
+		try {
+			conn = DatabaseConnection.getConnection();
+			stmt = this.lookupWikiUsersStatement(conn, pagination);
+			rs = stmt.executeQuery();
+			List<String> results = new ArrayList<String>();
+			while (rs.next()) {
+				results.add(rs.getString("login"));
+			}
+			return results;
+		} finally {
+			DatabaseConnection.closeConnection(conn, stmt, rs);
+		}
+	}
+
+	/**
+	 *
+	 */
+	protected PreparedStatement lookupWikiUsersStatement(Connection conn, Pagination pagination) throws SQLException {
+		PreparedStatement stmt = conn.prepareStatement(STATEMENT_SELECT_WIKI_USERS);
+		stmt.setInt(1, pagination.getNumResults());
+		stmt.setInt(2, pagination.getOffset());
+		return stmt;
+	}
+
+	/**
+	 * Retrieve the next available group member id from the group members table.
+	 *
+	 * @param conn A database connection to use when connecting to the database
+	 *  from this method.
+	 * @return The next available group member id from the group members table.
+	 * @throws SQLException Thrown if any error occurs during method execution.
+	 */
+	private int nextGroupMemberId(Connection conn) throws SQLException {
+		int nextId = DatabaseConnection.executeSequenceQuery(STATEMENT_SELECT_GROUP_MEMBERS_SEQUENCE, "id", conn);
+		// note - this returns the last id in the system, so add one
+		return nextId + 1;
+	}
+
+	/**
+	 * Retrieve the next available topic id from the topic table.
+	 *
+	 * @param conn A database connection to use when connecting to the database
+	 *  from this method.
+	 * @return The next available topic id from the topic table.
+	 * @throws SQLException Thrown if any error occurs during method execution.
+	 */
+	private int nextTopicId(Connection conn) throws SQLException {
+		int nextId = DatabaseConnection.executeSequenceQuery(STATEMENT_SELECT_TOPIC_SEQUENCE, "topic_id", conn);
+		// note - this returns the last id in the system, so add one
+		return nextId + 1;
+	}
+
+	/**
+	 * Retrieve the next available topic version id from the topic version table.
+	 *
+	 * @param conn A database connection to use when connecting to the database
+	 *  from this method.
+	 * @return The next available topic version id from the topic version table.
+	 * @throws SQLException Thrown if any error occurs during method execution.
+	 */
+	private int nextTopicVersionId(Connection conn) throws SQLException {
+		int nextId = DatabaseConnection.executeSequenceQuery(STATEMENT_SELECT_TOPIC_VERSION_SEQUENCE, "topic_version_id", conn);
+		// note - this returns the last id in the system, so add one
+		return nextId + 1;
+	}
+
+	/**
+	 * Retrieve the next available virtual wiki id from the virtual wiki table.
+	 *
+	 * @param conn A database connection to use when connecting to the database
+	 *  from this method.
+	 * @return The next available virtual wiki id from the virtual wiki table.
+	 * @throws SQLException Thrown if any error occurs during method execution.
+	 */
+	private int nextVirtualWikiId(Connection conn) throws SQLException {
+		int nextId = DatabaseConnection.executeSequenceQuery(STATEMENT_SELECT_VIRTUAL_WIKI_SEQUENCE, "virtual_wiki_id", conn);
+		// note - this returns the last id in the system, so add one
+		return nextId + 1;
+	}
+
+	/**
+	 * Retrieve the next available wiki file id from the wiki file table.
+	 *
+	 * @param conn A database connection to use when connecting to the database
+	 *  from this method.
+	 * @return The next available wiki file id from the wiki file table.
+	 * @throws SQLException Thrown if any error occurs during method execution.
+	 */
+	private int nextWikiFileId(Connection conn) throws SQLException {
+		int nextId = DatabaseConnection.executeSequenceQuery(STATEMENT_SELECT_WIKI_FILE_SEQUENCE, "file_id", conn);
+		// note - this returns the last id in the system, so add one
+		return nextId + 1;
+	}
+
+	/**
+	 * Retrieve the next available wiki file version id from the wiki file
+	 * version table.
+	 *
+	 * @param conn A database connection to use when connecting to the database
+	 *  from this method.
+	 * @return The next available wiki file version id from the wiki file
+	 *  version table.
+	 * @throws SQLException Thrown if any error occurs during method execution.
+	 */
+	private int nextWikiFileVersionId(Connection conn) throws SQLException {
+		int nextId = DatabaseConnection.executeSequenceQuery(STATEMENT_SELECT_WIKI_FILE_VERSION_SEQUENCE, "file_version_id", conn);
+		// note - this returns the last id in the system, so add one
+		return nextId + 1;
+	}
+
+	/**
+	 * Retrieve the next available wiki group id from the wiki group table.
+	 *
+	 * @param conn A database connection to use when connecting to the database
+	 *  from this method.
+	 * @return The next available wiki group id from the wiki group table.
+	 * @throws SQLException Thrown if any error occurs during method execution.
+	 */
+	private int nextWikiGroupId(Connection conn) throws SQLException {
+		int nextId = DatabaseConnection.executeSequenceQuery(STATEMENT_SELECT_GROUP_SEQUENCE, "group_id", conn);
+		// note - this returns the last id in the system, so add one
+		return nextId + 1;
+	}
+
+	/**
+	 * Retrieve the next available wiki user id from the wiki user table.
+	 *
+	 * @param conn A database connection to use when connecting to the database
+	 *  from this method.
+	 * @return The next available wiki user id from the wiki user table.
+	 * @throws SQLException Thrown if any error occurs during method execution.
+	 */
+	private int nextWikiUserId(Connection conn) throws SQLException {
+		int nextId = DatabaseConnection.executeSequenceQuery(STATEMENT_SELECT_WIKI_USER_SEQUENCE, "wiki_user_id", conn);
+		// note - this returns the last id in the system, so add one
+		return nextId + 1;
+	}
+
+	/**
+	 *
+	 */
+	public void reloadLogItems(int virtualWikiId, Connection conn) throws SQLException {
+		PreparedStatement stmt = null;
+		try {
+			stmt = conn.prepareStatement(STATEMENT_DELETE_LOG_ITEMS);
+			stmt.setInt(1, virtualWikiId);
+			stmt.executeUpdate();
+			stmt = conn.prepareStatement(STATEMENT_INSERT_LOG_ITEMS_BY_TOPIC_VERSION_TYPE);
+			stmt.setInt(1, LogItem.LOG_TYPE_DELETE);
+			stmt.setString(2, "");
+			stmt.setInt(3, virtualWikiId);
+			stmt.setInt(4, TopicVersion.EDIT_DELETE);
+			stmt.executeUpdate();
+			stmt = conn.prepareStatement(STATEMENT_INSERT_LOG_ITEMS_BY_TOPIC_VERSION_TYPE);
+			stmt.setInt(1, LogItem.LOG_TYPE_DELETE);
+			stmt.setString(2, "|" + TopicVersion.EDIT_UNDELETE);
+			stmt.setInt(3, virtualWikiId);
+			stmt.setInt(4, TopicVersion.EDIT_UNDELETE);
+			stmt.executeUpdate();
+			stmt = conn.prepareStatement(STATEMENT_INSERT_LOG_ITEMS_BY_TOPIC_VERSION_TYPE);
+			stmt.setInt(1, LogItem.LOG_TYPE_PERMISSION);
+			stmt.setString(2, "");
+			stmt.setInt(3, virtualWikiId);
+			stmt.setInt(4, TopicVersion.EDIT_PERMISSION);
+			stmt.executeUpdate();
+			stmt = conn.prepareStatement(STATEMENT_INSERT_LOG_ITEMS_IMPORT);
+			stmt.setInt(1, LogItem.LOG_TYPE_IMPORT);
+			stmt.setInt(2, TopicVersion.EDIT_IMPORT);
+			stmt.setInt(3, virtualWikiId);
+			stmt.setInt(4, TopicVersion.EDIT_IMPORT);
+			stmt.executeUpdate();
+			stmt = conn.prepareStatement(STATEMENT_INSERT_LOG_ITEMS_MOVE);
+			stmt.setInt(1, LogItem.LOG_TYPE_MOVE);
+			stmt.setInt(2, virtualWikiId);
+			stmt.setInt(3, TopicVersion.EDIT_MOVE);
+			stmt.executeUpdate();
+			stmt = conn.prepareStatement(STATEMENT_INSERT_LOG_ITEMS_UPLOAD);
+			stmt.setInt(1, LogItem.LOG_TYPE_UPLOAD);
+			stmt.setInt(2, virtualWikiId);
+			stmt.setInt(3, TopicVersion.EDIT_NORMAL);
+			stmt.executeUpdate();
+			stmt = conn.prepareStatement(STATEMENT_INSERT_LOG_ITEMS_USER);
+			stmt.setInt(1, virtualWikiId);
+			stmt.setInt(2, LogItem.LOG_TYPE_USER_CREATION);
+			stmt.executeUpdate();
+		} finally {
+			DatabaseConnection.closeStatement(stmt);
+		}
+	}
+
+	/**
+	 *
+	 */
+	public void orderTopicVersions(Topic topic, int virtualWikiId, List<Integer> topicVersionIdList) throws SQLException {
+		Connection conn = null;
+		PreparedStatement stmt = null;
+		try {
+			conn = DatabaseConnection.getConnection();
+			conn.setAutoCommit(false);
+			stmt = conn.prepareStatement(STATEMENT_UPDATE_TOPIC_VERSION_PREVIOUS_VERSION_ID);
+			Integer previousTopicVersionId = null;
+			for (int topicVersionId : topicVersionIdList) {
+				if (previousTopicVersionId != null) {
+					stmt.setInt(1, previousTopicVersionId);
+					stmt.setInt(2, topicVersionId);
+					stmt.addBatch();
+				}
+				previousTopicVersionId = topicVersionId;
+			}
+			stmt.executeBatch();
+			TopicVersion topicVersion = this.lookupTopicVersion(previousTopicVersionId);
+			topic.setCurrentVersionId(previousTopicVersionId);
+			topic.setTopicContent(topicVersion.getVersionContent());
+			this.updateTopic(topic, virtualWikiId, conn);
+			conn.commit();
+		} catch (SQLException e) {
+			if (conn != null) {
+				try {
+					conn.rollback();
+				} catch (Exception ex) {}
+			}
+			throw e;
+		} finally {
+			DatabaseConnection.closeConnection(conn, stmt);
+		}
+	}
+
+	/**
+	 *
+	 */
+	public void reloadRecentChanges(Connection conn) throws SQLException {
+		DatabaseConnection.executeUpdate(STATEMENT_DELETE_RECENT_CHANGES, conn);
+		DatabaseConnection.executeUpdate(STATEMENT_INSERT_RECENT_CHANGES_VERSIONS, conn);
+		DatabaseConnection.executeUpdate(STATEMENT_INSERT_RECENT_CHANGES_LOGS, conn);
+	}
+
+	/**
+	 *
+	 */
+	public void updateNamespace(Namespace mainNamespace, Namespace commentsNamespace, Connection conn) throws SQLException {
+		PreparedStatement stmt = null;
+		try {
+			// update if the ID is specified AND a namespace with the same ID already exists
+			boolean isUpdate = (mainNamespace.getId() != null && this.lookupNamespaces(conn).indexOf(mainNamespace) != -1);
+			// if adding determing the namespace ID(s)
+			if (!isUpdate && mainNamespace.getId() == null) {
+				// note - this returns the last id in the system, so add one
+				int nextId = DatabaseConnection.executeSequenceQuery(STATEMENT_SELECT_NAMESPACE_SEQUENCE, "namespace_id", conn);
+				if (nextId < 200) {
+					// for custom namespaces start with IDs of 200 or more to leave room for future expansion
+					nextId = 199;
+				}
+				mainNamespace.setId(nextId + 1);
+				if (commentsNamespace != null) {
+					commentsNamespace.setId(nextId + 2);
+				}
+			}
+			// execute the adds/updates
+			stmt = (isUpdate) ? conn.prepareStatement(STATEMENT_UPDATE_NAMESPACE) : conn.prepareStatement(STATEMENT_INSERT_NAMESPACE);
+			stmt.setString(1, mainNamespace.getDefaultLabel());
+			stmt.setNull(2, Types.INTEGER);
+			stmt.setInt(3, mainNamespace.getId());
+			stmt.addBatch();
+			if (commentsNamespace != null) {
+				stmt.setString(1, commentsNamespace.getDefaultLabel());
+				stmt.setInt(2, commentsNamespace.getMainNamespace().getId());
+				stmt.setInt(3, commentsNamespace.getId());
+				stmt.addBatch();
+			}
+			stmt.executeBatch();
+		} finally {
+			DatabaseConnection.closeStatement(stmt);
+		}
+	}
+
+	/**
+	 *
+	 */
+	public void updateNamespaceTranslations(List<Namespace> namespaces, String virtualWiki, int virtualWikiId, Connection conn) throws SQLException {
+		PreparedStatement stmt = null;
+		try {
+			// delete any existing translation then add the new one
+			stmt = conn.prepareStatement(STATEMENT_DELETE_NAMESPACE_TRANSLATIONS);
+			stmt.setInt(1, virtualWikiId);
+			stmt.executeUpdate();
+			stmt = conn.prepareStatement(STATEMENT_INSERT_NAMESPACE_TRANSLATION);
+			String translatedNamespace;
+			for (Namespace namespace : namespaces) {
+				translatedNamespace = namespace.getLabel(virtualWiki);
+				if (translatedNamespace.equals(namespace.getDefaultLabel())) {
+					continue;
+				}
+				stmt.setInt(1, namespace.getId());
+				stmt.setInt(2, virtualWikiId);
+				stmt.setString(3, translatedNamespace);
+				stmt.addBatch();
+			}
+			stmt.executeBatch();
+		} finally {
+			DatabaseConnection.closeStatement(stmt);
+		}
+	}
+
+	/**
+	 *
+	 */
+	public void updateRole(Role role, Connection conn) throws SQLException {
+		PreparedStatement stmt = null;
+		try {
+			stmt = conn.prepareStatement(STATEMENT_UPDATE_ROLE);
+			stmt.setString(1, role.getDescription());
+			stmt.setString(2, role.getAuthority());
+			stmt.executeUpdate();
+		} finally {
+			DatabaseConnection.closeStatement(stmt);
+		}
+	}
+
+	/**
+	 *
+	 */
+	public void updateTopic(Topic topic, int virtualWikiId, Connection conn) throws SQLException {
+		PreparedStatement stmt = null;
+		try {
+			stmt = conn.prepareStatement(STATEMENT_UPDATE_TOPIC);
+			stmt.setInt(1, virtualWikiId);
+			stmt.setString(2, topic.getName());
+			stmt.setInt(3, topic.getTopicType().id());
+			stmt.setInt(4, (topic.getReadOnly() ? 1 : 0));
+			if (topic.getCurrentVersionId() == null) {
+				stmt.setNull(5, Types.INTEGER);
+			} else {
+				stmt.setInt(5, topic.getCurrentVersionId());
+			}
+			stmt.setTimestamp(6, topic.getDeleteDate());
+			stmt.setInt(7, (topic.getAdminOnly() ? 1 : 0));
+			stmt.setString(8, topic.getRedirectTo());
+			stmt.setInt(9, topic.getNamespace().getId());
+			stmt.setString(10, topic.getPageName());
+			stmt.setString(11, topic.getPageName().toLowerCase());
+			stmt.setInt(12, topic.getTopicId());
+			stmt.executeUpdate();
+		} finally {
+			DatabaseConnection.closeStatement(stmt);
+		}
+	}
+
+	/**
+	 *
+	 */
+	public void updateTopicNamespaces(List<Topic> topics, Connection conn) throws SQLException {
+		PreparedStatement stmt = null;
+		try {
+			stmt = conn.prepareStatement(STATEMENT_UPDATE_TOPIC_NAMESPACE);
+			for (Topic topic : topics) {
+				stmt.setInt(1, topic.getNamespace().getId());
+				stmt.setString(2, topic.getPageName());
+				stmt.setString(3, topic.getPageName().toLowerCase());
+				stmt.setInt(4, topic.getTopicId());
+				stmt.addBatch();
+			}
+			stmt.executeBatch();
+		} finally {
+			DatabaseConnection.closeStatement(stmt);
+		}
+	}
+
+	/**
+	 *
+	 */
+	public void updateUserDetails(WikiUserDetails userDetails, Connection conn) throws SQLException {
+		PreparedStatement stmt = null;
+		try {
+			stmt = conn.prepareStatement(STATEMENT_UPDATE_USER);
+			stmt.setString(1, userDetails.getPassword());
+			stmt.setInt(2, 1);
+			stmt.setString(3, userDetails.getUsername());
+			stmt.executeUpdate();
+		} finally {
+			DatabaseConnection.closeStatement(stmt);
+		}
+	}
+
+	/**
+	 *
+	 */
+	public void updateVirtualWiki(VirtualWiki virtualWiki, Connection conn) throws SQLException {
+		PreparedStatement stmt = null;
+		try {
+			stmt = conn.prepareStatement(STATEMENT_UPDATE_VIRTUAL_WIKI);
+			stmt.setString(1, virtualWiki.getDefaultTopicName());
+			stmt.setInt(2, virtualWiki.getVirtualWikiId());
+			stmt.executeUpdate();
+		} finally {
+			DatabaseConnection.closeStatement(stmt);
+		}
+	}
+
+	/**
+	 *
+	 */
+	public void updateWikiFile(WikiFile wikiFile, int virtualWikiId, Connection conn) throws SQLException {
+		PreparedStatement stmt = null;
+		try {
+			stmt = conn.prepareStatement(STATEMENT_UPDATE_WIKI_FILE);
+			stmt.setInt(1, virtualWikiId);
+			stmt.setString(2, wikiFile.getFileName());
+			stmt.setString(3, wikiFile.getUrl());
+			stmt.setString(4, wikiFile.getMimeType());
+			stmt.setInt(5, wikiFile.getTopicId());
+			stmt.setTimestamp(6, wikiFile.getDeleteDate());
+			stmt.setInt(7, (wikiFile.getReadOnly() ? 1 : 0));
+			stmt.setInt(8, (wikiFile.getAdminOnly() ? 1 : 0));
+			stmt.setLong(9, wikiFile.getFileSize());
+			stmt.setInt(10, wikiFile.getFileId());
+			stmt.executeUpdate();
+		} finally {
+			DatabaseConnection.closeStatement(stmt);
+		}
+	}
+
+	/**
+	 *
+	 */
+	public void updateWikiGroup(WikiGroup group, Connection conn) throws SQLException {
+		PreparedStatement stmt = null;
+		try {
+			stmt = conn.prepareStatement(STATEMENT_UPDATE_GROUP);
+			stmt.setString(1, group.getName());
+			stmt.setString(2, group.getDescription());
+			stmt.setInt(3, group.getGroupId());
+			stmt.executeUpdate();
+		} finally {
+			DatabaseConnection.closeStatement(stmt);
+		}
+	}
+
+	/**
+	 *
+	 */
+	public void updateWikiUser(WikiUser user, Connection conn) throws SQLException {
+		PreparedStatement stmt = null;
+		try {
+			stmt = conn.prepareStatement(STATEMENT_UPDATE_WIKI_USER);
+			stmt.setString(1, user.getUsername());
+			stmt.setString(2, user.getDisplayName());
+			stmt.setTimestamp(3, user.getLastLoginDate());
+			stmt.setString(4, user.getLastLoginIpAddress());
+			stmt.setString(5, user.getDefaultLocale());
+			stmt.setString(6, user.getEmail());
+			stmt.setString(7, user.getEditor());
+			stmt.setString(8, user.getSignature());
+			stmt.setInt(9, user.getUserId());
+			stmt.executeUpdate();
+		} finally {
+			DatabaseConnection.closeStatement(stmt);
+		}
+	}
+}
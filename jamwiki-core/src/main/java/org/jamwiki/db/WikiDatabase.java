--- conflicted
+++ resolved
@@ -1,850 +1,842 @@
-/**
- * Licensed under the GNU LESSER GENERAL PUBLIC LICENSE, version 2.1, dated February 1999.
- *
- * This program is free software; you can redistribute it and/or modify
- * it under the terms of the latest version of the GNU Lesser General
- * Public License as published by the Free Software Foundation;
- *
- * This program is distributed in the hope that it will be useful,
- * but WITHOUT ANY WARRANTY; without even the implied warranty of
- * MERCHANTABILITY or FITNESS FOR A PARTICULAR PURPOSE.  See the
- * GNU Lesser General Public License for more details.
- *
- * You should have received a copy of the GNU Lesser General Public License
- * along with this program (LICENSE.txt); if not, write to the Free Software
- * Foundation, Inc., 59 Temple Place - Suite 330, Boston, MA  02111-1307, USA.
- */
-package org.jamwiki.db;
-
-import java.io.File;
-import java.io.IOException;
-import java.sql.Connection;
-import java.sql.PreparedStatement;
-import java.sql.ResultSet;
-import java.sql.ResultSetMetaData;
-import java.sql.SQLException;
-import java.sql.Statement;
-import java.util.ArrayList;
-import java.util.HashMap;
-import java.util.List;
-import java.util.Locale;
-import java.util.Map;
-import java.util.Properties;
-import org.apache.commons.lang3.StringUtils;
-import org.jamwiki.DataAccessException;
-import org.jamwiki.DataHandler;
-import org.jamwiki.Environment;
-import org.jamwiki.WikiBase;
-import org.jamwiki.WikiException;
-import org.jamwiki.WikiMessage;
-import org.jamwiki.model.Interwiki;
-import org.jamwiki.model.Namespace;
-import org.jamwiki.model.Role;
-import org.jamwiki.model.Topic;
-import org.jamwiki.model.TopicVersion;
-import org.jamwiki.model.VirtualWiki;
-import org.jamwiki.model.WikiGroup;
-import org.jamwiki.model.WikiUser;
-import org.jamwiki.parser.ParserException;
-import org.jamwiki.parser.ParserOutput;
-import org.jamwiki.parser.ParserUtil;
-import org.jamwiki.utils.Encryption;
-import org.jamwiki.utils.Utilities;
-import org.jamwiki.utils.WikiLogger;
-import org.jamwiki.utils.WikiUtil;
-import org.springframework.transaction.TransactionStatus;
-
-/**
- * This class contains general database utility methods that are useful for a
- * variety of JAMWiki database functions, including setup and upgrades.
- */
-public class WikiDatabase {
-
-	private static String CONNECTION_VALIDATION_QUERY = null;
-	private static String EXISTENCE_VALIDATION_QUERY = null;
-	private static final WikiLogger logger = WikiLogger.getLogger(WikiDatabase.class.getName());
-	/** Root directory within the WAR distribution that contains the default topic pages. */
-	public static final String SPECIAL_PAGE_DIR = "pages";
-	// array used in database migration - elements are table name and, if elements within the
-	// table have dependencies (such as jam_namespace dependending on main_namespace_id), the
-	// column to sort results in order to avoid foreign key constrain violations
-	private static final String[][] JAMWIKI_DB_TABLE_INFO = {
-		{"jam_virtual_wiki", "virtual_wiki_id"},
-		{"jam_users", null},
-		{"jam_wiki_user", "wiki_user_id"},
-		{"jam_namespace", "namespace_id"},
-		{"jam_namespace_translation", "namespace_id"},
-		{"jam_topic", "topic_id"},
-		{"jam_topic_version", "topic_version_id"},
-		{"jam_file", "file_id"},
-		{"jam_file_version", "file_version_id"},
-		{"jam_category", null},
-		{"jam_group", "group_id"},
-		{"jam_group_members", "id"},
-		{"jam_role", null},
-		{"jam_authorities", null},
-		{"jam_group_authorities", null},
-		{"jam_recent_change", null},
-		{"jam_log", null},
-		{"jam_watchlist", null},
-		{"jam_topic_links", null},
-		{"jam_interwiki", null},
-		{"jam_configuration", null},
-		{"jam_user_block", "user_block_id"}
-	};
-
-	/**
-	 *
-	 */
-	private WikiDatabase() {
-	}
-
-	/**
-	 *
-	 */
-	private static DataHandler findNewDataHandler(Properties props) {
-		// find the DataHandler appropriate to the NEW database
-		String handlerClassName = props.getProperty(Environment.PROP_DB_TYPE);
-		if (handlerClassName.equals(Environment.getValue(Environment.PROP_DB_TYPE))) {
-			// use existing DataHandler
-			return WikiBase.getDataHandler();
-		}
-		logger.debug("Using NEW data handler: " + handlerClassName);
-		return (DataHandler)Utilities.instantiateClass(handlerClassName);
-	}
-
-	/**
-	 * Utility method for validating that all topics are currently pointing to the correct
-	 * namespace ID.  This method is required for updating data when upgrading to JAMWiki 0.9.0,
-	 * and is also available for use to resolve data issues after creating or updating
-	 * namespace names.
-	 */
-	public static int fixIncorrectTopicNamespaces() throws DataAccessException {
-		int count = 0;
-		Map<Integer, String> topicNames;
-		List<Topic> topics;
-		List<VirtualWiki> virtualWikis = WikiBase.getDataHandler().getVirtualWikiList();
-		Connection conn = null;
-		try {
-			conn = DatabaseConnection.getConnection();
-			for (VirtualWiki virtualWiki : virtualWikis) {
-				topicNames = WikiDatabase.queryHandler().lookupTopicNames(virtualWiki.getVirtualWikiId(), true, conn);
-				if (topicNames.isEmpty()) {
-					continue;
-				}
-				topics = new ArrayList<Topic>();
-				for (int topicId : topicNames.keySet()) {
-					Topic topic = new Topic(virtualWiki.getName(), topicNames.get(topicId));
-					topic.setTopicId(topicId);
-					topics.add(topic);
-				}
-				WikiDatabase.queryHandler().updateTopicNamespaces(topics, conn);
-				count += topicNames.size();
-			}
-		} catch (SQLException e) {
-			throw new DataAccessException(e);
-		} finally {
-			DatabaseConnection.closeConnection(conn);
-		}
-		return count;
-	}
-
-	/**
-	 * Migrate from the current database to a new database.
-	 * Tables are created in the new database, and then the contents
-	 * of the existing database are transferred across.
-	 *
-	 * @param props Properties object containing the new database properties
-	 * @param errors List to add error messages to
-	 */
-	public static void migrateDatabase(Properties props, List<WikiMessage> errors) throws DataAccessException {
-		// verify that new database is different from the old database
-		if (StringUtils.equalsIgnoreCase(Environment.getValue(Environment.PROP_DB_URL), props.getProperty(Environment.PROP_DB_URL))) {
-			errors.add(new WikiMessage("error.databaseconnection", "Cannot migrate to the same database"));
-			return;
-		}
-		// find the DataHandler appropriate to the NEW database
-		DataHandler newDataHandler = WikiDatabase.findNewDataHandler(props);
-		// the QueryHandler appropriate for the NEW database
-		QueryHandler newQueryHandler = null;
-		// FIXME - this is ugly
-		if (newDataHandler instanceof AnsiDataHandler) {
-			AnsiDataHandler dataHandler = (AnsiDataHandler)newDataHandler;
-			newQueryHandler = dataHandler.queryHandler();
-			logger.debug("Using NEW query handler: " + newQueryHandler.getClass().getName());
-		} else {
-			newQueryHandler = queryHandler();
-		}
-		Connection conn = null;
-		Connection from = null;
-		Statement stmt = null;
-		ResultSet rs = null;
-		try {
-			// create the tables in the NEW database
-			conn = WikiDatabase.initializeNewDatabase(props, errors, newQueryHandler);
-			if (conn == null) {
-				return;
-			}
-			// since this is a new database setting autocommit to true is ok.  in addition,
-			// since a potentially huge amount of data might be getting committed it prevents
-			// locking issues when loading the database.
-			conn.setAutoCommit(true);
-			// copy the existing table content from the CURRENT database across to the NEW database
-			from = DatabaseConnection.getConnection();
-			from.setReadOnly(true);
-			from.setAutoCommit(true);
-			// used to track current_version_id for each jam_topic row inserted
-			Map<Integer, Integer> topicVersions = new HashMap<Integer, Integer>();
-			for (int i = 0; i < JAMWIKI_DB_TABLE_INFO.length; i++) {
-				// these 3 variables are for special handling of the jam_topic.current_version_id field
-				// which cannot be loaded on initial insert due to the jam_f_topic_topicv constraint
-				boolean isTopicTable = "jam_topic".equals(JAMWIKI_DB_TABLE_INFO[i][0]);
-				int topicIdColumn = 0;
-				int currentVersionColumn = 0;
-				int maxIndex = WikiDatabase.retrieveMaximumTableId(JAMWIKI_DB_TABLE_INFO[i][0], JAMWIKI_DB_TABLE_INFO[i][1]);
-				StringBuilder insert;
-				ResultSetMetaData md;
-				StringBuilder values;
-				StringBuilder select;
-				String columnName;
-				Integer topicId;
-				Integer currentVersionId;
-				Object o;
-				// cycle through at most RECORDS_PER_CYCLE records at a time to avoid blowing up the system
-				int RECORDS_PER_CYCLE = 25;
-				for (int j = 0; j <= maxIndex; j += RECORDS_PER_CYCLE) {
-					select = new StringBuilder("SELECT * FROM ").append(JAMWIKI_DB_TABLE_INFO[i][0]);
-					if (!StringUtils.isBlank(JAMWIKI_DB_TABLE_INFO[i][1])) {
-						if (j == 0) {
-							// for the first record do not set a lower limit in case there is an ID less
-							// than zero
-							select.append(" WHERE ");
-						} else {
-							select.append(" WHERE ").append(JAMWIKI_DB_TABLE_INFO[i][1]).append(" > ").append(j);
-							select.append(" AND ");
-						}
-						select.append(JAMWIKI_DB_TABLE_INFO[i][1]).append(" <= ").append(j + RECORDS_PER_CYCLE);
-						select.append(" ORDER BY ").append(JAMWIKI_DB_TABLE_INFO[i][1]);
-					}
-					insert = new StringBuilder();
-					stmt = from.createStatement();
-					logger.info(select.toString());
-					rs = stmt.executeQuery(select.toString());
-					md = rs.getMetaData();
-					insert.append("INSERT INTO ").append(JAMWIKI_DB_TABLE_INFO[i][0]).append('(');
-					values = new StringBuilder();
-					for (int k = 1; k <= md.getColumnCount(); k++) {
-						if (k > 1) {
-							insert.append(',');
-							values.append(',');
-						}
-						columnName = md.getColumnLabel(k);
-						if (isTopicTable) {
-							if ("topic_id".equalsIgnoreCase(columnName)) {
-								topicIdColumn = k;
-							} else if ("current_version_id".equalsIgnoreCase(columnName)) {
-								currentVersionColumn = k;
-							}
-						}
-						// special handling for Sybase ASA, which requires the "login" column name to be quoted
-						if (newQueryHandler instanceof org.jamwiki.db.SybaseASAQueryHandler && "login".equalsIgnoreCase(columnName)) {
-							columnName = "\"" + columnName + "\"";
-						}
-						insert.append(columnName);
-						values.append('?');
-					}
-					insert.append(") VALUES (").append(values).append(')');
-					logger.info(insert.toString());
-					PreparedStatement insertStmt = conn.prepareStatement(insert.toString());
-					while (rs.next()) {
-						topicId = null;
-						currentVersionId = null;
-						for (int k = 1; k <= md.getColumnCount(); k++) {
-							o = rs.getObject(k);
-							if (isTopicTable) {
-								if (k == topicIdColumn) {
-									topicId = (Integer)o;
-								} else if (k == currentVersionColumn) {
-									currentVersionId = (Integer)o;
-								}
-							}
-							if (rs.wasNull() || (isTopicTable && k == currentVersionColumn)) {
-								insertStmt.setNull(k, md.getColumnType(k));
-							} else {
-								insertStmt.setObject(k, rs.getObject(k));
-							}
-						}
-						insertStmt.executeUpdate();
-						if (topicId != null && currentVersionId != null) {
-							// store current topic version for later update.  since topic id is the
-							// map key, any older (obsolete) topic version IDs will be overwritten
-							// as later records are processed.
-							topicVersions.put(topicId, currentVersionId);
-						}
-					}
-					rs.close();
-					DatabaseConnection.closeStatement(stmt);
-					DatabaseConnection.closeStatement(insertStmt);
-				}
-			}
-			// update the jam_topic.current_version_id field that we had to leave blank on initial insert
-			String updateSql = "UPDATE jam_topic SET current_version_id = ? WHERE topic_id = ?";
-			logger.info(updateSql);
-			PreparedStatement update = conn.prepareStatement(updateSql);
-			for (Integer topicId : topicVersions.keySet()) {
-				Integer topicVersionId = topicVersions.get(topicId);
-				update.setObject(1, topicVersionId);
-				update.setObject(2, topicId);
-				update.executeUpdate();
-			}
-		} catch (Exception e) {
-			logger.error("Error attempting to migrate the database", e);
-			errors.add(new WikiMessage("error.unknown", e.getMessage()));
-			try {
-				newQueryHandler.dropTables(conn);
-			} catch (Exception ex) {
-				logger.warn("Unable to drop tables in NEW database following failed migration", ex);
-			}
-		} finally {
-			if (conn != null) {
-				try {
-					conn.close();
-				} catch (SQLException e) {}
-			}
-			if (from != null) {
-				DatabaseConnection.closeConnection(from, stmt, rs);
-			}
-		}
-	}
-
-	/**
-	 *
-	 */
-	protected static String getConnectionValidationQuery() {
-		return (!StringUtils.isBlank(CONNECTION_VALIDATION_QUERY)) ? CONNECTION_VALIDATION_QUERY : null;
-	}
-
-	/**
-	 *
-	 */
-	protected static String getExistenceValidationQuery() {
-		return (!StringUtils.isBlank(EXISTENCE_VALIDATION_QUERY)) ? EXISTENCE_VALIDATION_QUERY : null;
-	}
-
-	/**
-	 *
-	 */
-	public synchronized static void initialize() {
-		try {
-			WikiDatabase.CONNECTION_VALIDATION_QUERY = WikiDatabase.queryHandler().connectionValidationQuery();
-			WikiDatabase.EXISTENCE_VALIDATION_QUERY = WikiDatabase.queryHandler().existenceValidationQuery();
-			// initialize connection pool in its own try-catch to avoid an error
-			// causing property values not to be saved.
-			// this clears out any existing connection pool, so that a new one will be created on first access
-			DatabaseConnection.closeConnectionPool();
-		} catch (Exception e) {
-			logger.error("Unable to initialize database", e);
-		}
-	}
-
-	/**
-	 *
-	 */
-	private static Connection initializeNewDatabase(Properties props, List<WikiMessage> errors, QueryHandler newQueryHandler) {
-		String driver = props.getProperty(Environment.PROP_DB_DRIVER);
-		String url = props.getProperty(Environment.PROP_DB_URL);
-		String userName = props.getProperty(Environment.PROP_DB_USERNAME);
-		String password = Encryption.getEncryptedProperty(Environment.PROP_DB_PASSWORD, props);
-		Connection conn = null;
-		try {
-			// test to see if we can connect to the new database
-			conn = DatabaseConnection.getTestConnection(driver, url, userName, password);
-			conn.setAutoCommit(true);
-		} catch (Exception e) {
-			if (conn != null) {
-				try {
-					conn.close();
-				} catch (SQLException ex) {}
-			}
-			errors.add(new WikiMessage("error.databaseconnection", e.getMessage()));
-			return null;
-		}
-		// test to see if JAMWiki tables already exist (if they do, we can't continue this migration process
-		Statement stmt = null;
-		try {
-			stmt = conn.createStatement();
-			stmt.executeQuery(newQueryHandler.existenceValidationQuery());
-			errors.add(new WikiMessage("setup.error.migrate"));
-			if (conn != null) {
-				try {
-					conn.close();
-				} catch (SQLException ex) {}
-			}
-			return null;
-		} catch (Exception ex) {
-			// we expect this exception as the JAMWiki tables don't exist
-			logger.debug("NEW Database does not contain any JAMWiki instance");
-		} finally {
-			DatabaseConnection.closeStatement(stmt);
-		}
-		try {
-			newQueryHandler.createTables(conn);
-		} catch (Exception e) {
-			logger.error("Error attempting to migrate the database", e);
-			errors.add(new WikiMessage("error.unknown", e.getMessage()));
-			try {
-				newQueryHandler.dropTables(conn);
-			} catch (Exception ex) {
-				logger.warn("Unable to drop tables in NEW database following failed migration", ex);
-			}
-			if (conn != null) {
-				try {
-					conn.close();
-				} catch (SQLException ex) {}
-			}
-		}
-		return conn;
-	}
-
-	public synchronized static void shutdown() {
-		try {
-			DatabaseConnection.closeConnectionPool();
-		} catch (Exception e) {
-			logger.error("Unable to close the connection pool on shutdown", e);
-		}
-	}
-
-	/**
-	 * This method causes all existing data to be deleted from the Wiki.  Use only
-	 * when totally re-initializing a system.  To reiterate: CALLING THIS METHOD WILL
-	 * DELETE ALL WIKI DATA!
-	 */
-	protected static void purgeData(Connection conn) throws DataAccessException {
-		// BOOM!  Everything gone...
-		WikiDatabase.queryHandler().dropTables(conn);
-		try {
-			// re-create empty tables
-			WikiDatabase.queryHandler().createTables(conn);
-		} catch (Exception e) {
-			// creation failure, don't leave tables half-committed
-			WikiDatabase.queryHandler().dropTables(conn);
-		}
-	}
-
-	/**
-	 *
-	 */
-	protected static QueryHandler queryHandler() throws DataAccessException {
-		// FIXME - this is ugly
-		if (WikiBase.getDataHandler() instanceof AnsiDataHandler) {
-			AnsiDataHandler dataHandler = (AnsiDataHandler)WikiBase.getDataHandler();
-			return dataHandler.queryHandler();
-		}
-		throw new DataAccessException("Unable to determine query handler");
-	}
-
-	/**
-	 * Utility method for reading special topic values from files and returning
-	 * the file contents.
-	 *
-	 * @param locale The locale for the user viewing the special page.
-	 * @param pageName The name of the special page being retrieved.
-	 */
-	protected static String readSpecialPage(Locale locale, String pageName) throws IOException {
-		String contents = null;
-		String filename = null;
-		String language = null;
-		String country = null;
-		if (locale != null) {
-			language = locale.getLanguage();
-			country = locale.getCountry();
-		}
-		String subdirectory = "";
-		if (!StringUtils.isBlank(language) && !StringUtils.isBlank(country)) {
-			try {
-				subdirectory = WikiDatabase.SPECIAL_PAGE_DIR + File.separator + language + "_" + country;
-				filename = subdirectory + File.separator + WikiUtil.encodeForFilename(pageName) + ".txt";
-				contents = Utilities.readFile(filename);
-			} catch (IOException e) {
-				logger.info("No locale-specific file is available for " + filename + ", checking for a language-specific version.");
-			}
-		}
-		if (contents == null && !StringUtils.isBlank(language)) {
-			try {
-				subdirectory = WikiDatabase.SPECIAL_PAGE_DIR + File.separator + language;
-				filename = subdirectory + File.separator + WikiUtil.encodeForFilename(pageName) + ".txt";
-				contents = Utilities.readFile(filename);
-			} catch (IOException e) {
-				logger.info("No language-specific file is available for " + filename + " so the default will be used.");
-			}
-		}
-		if (contents == null) {
-			try {
-				subdirectory = WikiDatabase.SPECIAL_PAGE_DIR;
-				filename = subdirectory + File.separator + WikiUtil.encodeForFilename(pageName) + ".txt";
-				contents = Utilities.readFile(filename);
-			} catch (IOException e) {
-				logger.warn("Default topic initialization file " + filename + " could not be read", e);
-				throw e;
-			}
-		}
-		return contents;
-	}
-
-	/**
-	 * Utility method for regenerating categories, "link to" records and other metadata
-	 * for all wiki topics.
-	 *
-	 * @return An array of two numerical values, the first one is the number of records
-	 *  updated successfully, the second is the number of records that failed.
-	 */
-	public static int[] rebuildTopicMetadata() throws DataAccessException {
-		int numErrors = 0;
-		int numUpdated = 0;
-		List<String> topicNames;
-		Topic topic;
-		ParserOutput parserOutput;
-		List<VirtualWiki> virtualWikis = WikiBase.getDataHandler().getVirtualWikiList();
-		for (VirtualWiki virtualWiki : virtualWikis) {
-			topicNames = WikiBase.getDataHandler().getAllTopicNames(virtualWiki.getName(), false);
-			if (topicNames.isEmpty()) {
-				continue;
-			}
-			for (String topicName : topicNames) {
-<<<<<<< HEAD
-				topic = WikiBase.getDataHandler().lookupTopic(virtualWiki.getName(), topicName, false);
-				if (topic == null) {
-					logger.warn("Invalid topic record found, possible database integrity issue: " + virtualWiki.getName() + " / " + topicName);
-					continue;
-				}
-=======
->>>>>>> 8dc5555d
-				try {
-					topic = WikiBase.getDataHandler().lookupTopic(virtualWiki.getName(), topicName, false, null);
-					if (topic == null) {
-						logger.warn("Invalid topic record found, possible database integrity issue: " + virtualWiki.getName() + " / " + topicName);
-						numErrors++;
-						continue;
-					}
-					parserOutput = ParserUtil.parserOutput(topic.getTopicContent(), virtualWiki.getName(), topicName);
-					WikiBase.getDataHandler().writeTopic(topic, null, parserOutput.getCategories(), parserOutput.getLinks());
-					numUpdated++;
-				} catch (ParserException e) {
-					logger.error("Failure while regenerating topic metadata for " + virtualWiki.getName() + " / " + topicName + ": " + e.getMessage());
-					numErrors++;
-				} catch (DataAccessException e) {
-					logger.error("Failure while regenerating topic metadata for " + virtualWiki.getName() + " / " + topicName + ": " + e.getMessage());
-					numErrors++;
-				} catch (WikiException e) {
-					logger.error("Failure while regenerating topic metadata for " + virtualWiki.getName() + " / " + topicName + ": " + e.getMessage());
-					numErrors++;
-				}
-			}
-		}
-		int[] resultArray = new int[2];
-		resultArray[0] = numUpdated;
-		resultArray[1] = numErrors;
-		return resultArray;
-	}
-
-	/**
-	 *
-	 */
-	protected static void releaseConnection(Connection conn, Object transactionObject) throws SQLException {
-		if (transactionObject instanceof Connection) {
-			// transaction objects will be released elsewhere
-			return;
-		}
-		WikiDatabase.releaseConnection(conn);
-	}
-
-	/**
-	 *
-	 */
-	private static void releaseConnection(Connection conn) throws SQLException {
-		if (conn == null) {
-			return;
-		}
-		try {
-			conn.commit();
-		} finally {
-			DatabaseConnection.closeConnection(conn);
-		}
-	}
-
-	/**
-	 * Return the largest primary key ID for the specified table, or 1 if the table does
-	 * not have a numeric primary key value.
-	 */
-	private static int retrieveMaximumTableId(String tableName, String primaryIdColumnName) throws SQLException {
-		if (StringUtils.isBlank(tableName) || StringUtils.isBlank(primaryIdColumnName)) {
-			return 1;
-		}
-		String sql = "select max(" + primaryIdColumnName + ") as max_table_id from " + tableName;
-		Connection conn = null;
-		Statement stmt = null;
-		ResultSet rs = null;
-		try {
-			conn = DatabaseConnection.getConnection();
-			stmt = conn.createStatement();
-			rs = stmt.executeQuery(sql);
-			return (rs.next()) ? rs.getInt("max_table_id") : 0;
-		} finally {
-			DatabaseConnection.closeConnection(conn, stmt, rs);
-		}
-	}
-
-	/**
-	 *
-	 */
-	protected static void setup(Locale locale, WikiUser user, String username, String encryptedPassword) throws DataAccessException, WikiException {
-		TransactionStatus status = null;
-		try {
-			status = DatabaseConnection.startTransaction();
-			Connection conn = DatabaseConnection.getConnection();
-			// set up tables
-			WikiDatabase.queryHandler().createTables(conn);
-			WikiDatabase.setupDefaultVirtualWiki();
-			WikiDatabase.setupDefaultNamespaces();
-			WikiDatabase.setupDefaultInterwikis();
-			WikiDatabase.setupRoles();
-			WikiDatabase.setupGroups();
-			WikiDatabase.setupAdminUser(user, username, encryptedPassword);
-			WikiDatabase.setupSpecialPages(locale, user);
-		} catch (SQLException e) {
-			DatabaseConnection.rollbackOnException(status, e);
-			logger.error("Unable to set up database tables", e);
-			// clean up anything that might have been created
-			try {
-				Connection conn = DatabaseConnection.getConnection();
-				WikiDatabase.queryHandler().dropTables(conn);
-			} catch (Exception e2) {}
-			throw new DataAccessException(e);
-		} catch (DataAccessException e) {
-			DatabaseConnection.rollbackOnException(status, e);
-			logger.error("Unable to set up database tables", e);
-			// clean up anything that might have been created
-			try {
-				Connection conn = DatabaseConnection.getConnection();
-				WikiDatabase.queryHandler().dropTables(conn);
-			} catch (Exception e2) {}
-			throw e;
-		} catch (WikiException e) {
-			DatabaseConnection.rollbackOnException(status, e);
-			logger.error("Unable to set up database tables", e);
-			// clean up anything that might have been created
-			try {
-				Connection conn = DatabaseConnection.getConnection();
-				WikiDatabase.queryHandler().dropTables(conn);
-			} catch (Exception e2) {}
-			throw e;
-		}
-		DatabaseConnection.commit(status);
-	}
-
-	/**
-	 *
-	 */
-	private static void setupAdminUser(WikiUser user, String username, String encryptedPassword) throws DataAccessException, WikiException {
-		logger.info("Creating wiki admin user");
-		if (user == null) {
-			throw new IllegalArgumentException("Cannot pass null or anonymous WikiUser object to setupAdminUser");
-		}
-		if (WikiBase.getDataHandler().lookupWikiUser(user.getUserId()) != null) {
-			logger.warn("Admin user already exists");
-		}
-		WikiBase.getDataHandler().writeWikiUser(user, username, encryptedPassword);
-		List<String> roles = new ArrayList<String>();
-		roles.add(Role.ROLE_ADMIN.getAuthority());
-		roles.add(Role.ROLE_IMPORT.getAuthority());
-		roles.add(Role.ROLE_SYSADMIN.getAuthority());
-		roles.add(Role.ROLE_TRANSLATE.getAuthority());
-		WikiBase.getDataHandler().writeRoleMapUser(user.getUsername(), roles);
-	}
-
-	/**
-	 *
-	 */
-	public static void setupDefaultDatabase(Properties props) {
-		props.setProperty(Environment.PROP_DB_DRIVER, "org.hsqldb.jdbcDriver");
-		props.setProperty(Environment.PROP_DB_TYPE, DataHandler.DATA_HANDLER_HSQL);
-		props.setProperty(Environment.PROP_DB_USERNAME, "sa");
-		props.setProperty(Environment.PROP_DB_PASSWORD, "");
-		File file = new File(props.getProperty(Environment.PROP_BASE_FILE_DIR), "database");
-		if (!file.exists()) {
-			file.mkdirs();
-		}
-		String url = "jdbc:hsqldb:file:" + new File(file.getPath(), "jamwiki").getPath() + ";shutdown=true";
-		props.setProperty(Environment.PROP_DB_URL, url);
-	}
-
-	/**
-	 *
-	 */
-	// FIXME - make this private once the ability to upgrade to 1.0.0 is removed
-	protected static void setupDefaultInterwikis() throws DataAccessException, WikiException {
-		logger.info("Creating default interwiki records");
-		Interwiki jamwiki = new Interwiki("jamwikiorg", "http://jamwiki.org/wiki/en/{0}", "JAMWiki");
-		WikiBase.getDataHandler().writeInterwiki(jamwiki);
-		Interwiki mediawiki = new Interwiki("mediawiki", "http://www.mediawiki.org/wiki/{0}", "MediaWiki");
-		WikiBase.getDataHandler().writeInterwiki(mediawiki);
-		Interwiki metawikipedia = new Interwiki("metawikipedia", "http://meta.wikimedia.org/wiki/{0}", "Wikimedia Meta-Wiki");
-		WikiBase.getDataHandler().writeInterwiki(metawikipedia);
-		Interwiki wiki = new Interwiki("wiki", "http://c2.com/cgi/wiki?{0}", "WikiWiki");
-		WikiBase.getDataHandler().writeInterwiki(wiki);
-		Interwiki wikia = new Interwiki("wikia", "http://www.wikia.com/wiki/index.php/{0}", "Wikia");
-		WikiBase.getDataHandler().writeInterwiki(wikia);
-		Interwiki wikipedia = new Interwiki("wikipedia", "http://en.wikipedia.org/wiki/{0}", "Wikipedia");
-		WikiBase.getDataHandler().writeInterwiki(wikipedia);
-		Interwiki wikiquote = new Interwiki("wikiquote", "http://en.wikiquote.org/wiki/{0}", "Wikiquote");
-		WikiBase.getDataHandler().writeInterwiki(wikiquote);
-		Interwiki wikinews = new Interwiki("wikinews", "http://en.wikinews.org/wiki/{0}", "Wikinews");
-		WikiBase.getDataHandler().writeInterwiki(wikinews);
-	}
-
-	/**
-	 *
-	 */
-	private static void setupDefaultNamespaces() throws DataAccessException, WikiException {
-		logger.info("Creating default wiki namespaces");
-		List<Namespace> defaultNamespaces = new ArrayList<Namespace>(Namespace.DEFAULT_NAMESPACES.values());
-		Namespace commentsNamespace, mainNamespace;
-		// namespaces are ordered with main first, then comments, so loop through and get each
-		for (int i = 0; i < defaultNamespaces.size(); i++) {
-			mainNamespace = defaultNamespaces.get(i);
-			// some namespaces do not have a comments namespace, so verify one is present
-			commentsNamespace = null;
-			if (defaultNamespaces.size() > (i + 1)) {
-				commentsNamespace = defaultNamespaces.get(i + 1);
-				if (mainNamespace.equals(commentsNamespace.getMainNamespace())) {
-					i++;
-				} else {
-					commentsNamespace = null;
-				}
-			}
-			WikiBase.getDataHandler().writeNamespace(mainNamespace, commentsNamespace);
-		}
-	}
-
-	/**
-	 *
-	 */
-	private static void setupDefaultVirtualWiki() throws DataAccessException, WikiException {
-		logger.info("Creating default virtual wiki");
-		VirtualWiki virtualWiki = VirtualWiki.defaultVirtualWiki();
-		WikiBase.getDataHandler().writeVirtualWiki(virtualWiki);
-	}
-
-	/**
-	 *
-	 */
-	protected static void setupGroups() throws DataAccessException, WikiException {
-		logger.info("Creating default wiki groups");
-		WikiGroup group = new WikiGroup();
-		group.setName(WikiGroup.GROUP_ANONYMOUS);
-		// FIXME - use message key
-		group.setDescription("All non-logged in users are automatically assigned to the anonymous group.");
-		WikiBase.getDataHandler().writeWikiGroup(group);
-		List<String> anonymousRoles = new ArrayList<String>();
-		anonymousRoles.add(Role.ROLE_EDIT_EXISTING.getAuthority());
-		anonymousRoles.add(Role.ROLE_EDIT_NEW.getAuthority());
-		anonymousRoles.add(Role.ROLE_UPLOAD.getAuthority());
-		anonymousRoles.add(Role.ROLE_VIEW.getAuthority());
-		WikiBase.getDataHandler().writeRoleMapGroup(group.getGroupId(), anonymousRoles);
-		group = new WikiGroup();
-		group.setName(WikiGroup.GROUP_REGISTERED_USER);
-		// FIXME - use message key
-		group.setDescription("All logged in users are automatically assigned to the registered user group.");
-		WikiBase.getDataHandler().writeWikiGroup(group);
-		List<String> userRoles = new ArrayList<String>();
-		userRoles.add(Role.ROLE_EDIT_EXISTING.getAuthority());
-		userRoles.add(Role.ROLE_EDIT_NEW.getAuthority());
-		userRoles.add(Role.ROLE_MOVE.getAuthority());
-		userRoles.add(Role.ROLE_UPLOAD.getAuthority());
-		userRoles.add(Role.ROLE_VIEW.getAuthority());
-		WikiBase.getDataHandler().writeRoleMapGroup(group.getGroupId(), userRoles);
-	}
-
-	/**
-	 *
-	 */
-	protected static void setupRoles() throws DataAccessException, WikiException {
-		logger.info("Creating default wiki roles");
-		Role role = Role.ROLE_ADMIN;
-		// FIXME - use message key
-		role.setDescription("Provides the ability to perform wiki maintenance tasks not available to normal users.");
-		WikiBase.getDataHandler().writeRole(role, false);
-		role = Role.ROLE_EDIT_EXISTING;
-		// FIXME - use message key
-		role.setDescription("Allows a user to edit an existing topic.");
-		WikiBase.getDataHandler().writeRole(role, false);
-		role = Role.ROLE_EDIT_NEW;
-		// FIXME - use message key
-		role.setDescription("Allows a user to create a new topic.");
-		WikiBase.getDataHandler().writeRole(role, false);
-		role = Role.ROLE_IMPORT;
-		// FIXME - use message key
-		role.setDescription("Allows a user to import data from a file.");
-		WikiBase.getDataHandler().writeRole(role, false);
-		role = Role.ROLE_MOVE;
-		// FIXME - use message key
-		role.setDescription("Allows a user to move a topic to a different name.");
-		WikiBase.getDataHandler().writeRole(role, false);
-		role = Role.ROLE_SYSADMIN;
-		// FIXME - use message key
-		role.setDescription("Allows access to set database parameters, modify parser settings, and set other wiki system settings.");
-		WikiBase.getDataHandler().writeRole(role, false);
-		role = Role.ROLE_TRANSLATE;
-		// FIXME - use message key
-		role.setDescription("Allows access to the translation tool used for modifying the values of message keys used to display text on the wiki.");
-		WikiBase.getDataHandler().writeRole(role, false);
-		role = Role.ROLE_UPLOAD;
-		// FIXME - use message key
-		role.setDescription("Allows a user to upload a file to the wiki.");
-		WikiBase.getDataHandler().writeRole(role, false);
-		role = Role.ROLE_VIEW;
-		// FIXME - use message key
-		role.setDescription("Allows a user to view topics on the wiki.");
-		WikiBase.getDataHandler().writeRole(role, false);
-	}
-
-	/**
-	 *
-	 */
-	protected static void setupSpecialPage(Locale locale, String virtualWiki, String topicName, WikiUser user, boolean adminOnly) throws DataAccessException, WikiException {
-		logger.info("Setting up special page " + virtualWiki + " / " + topicName);
-		if (user == null) {
-			throw new IllegalArgumentException("Cannot pass null WikiUser object to setupSpecialPage");
-		}
-		String contents = null;
-		try {
-			contents = WikiDatabase.readSpecialPage(locale, topicName);
-		} catch (IOException e) {
-			throw new DataAccessException(e);
-		}
-		Topic topic = new Topic(virtualWiki, topicName);
-		topic.setTopicContent(contents);
-		topic.setAdminOnly(adminOnly);
-		int charactersChanged = StringUtils.length(contents);
-		// FIXME - hard coding
-		TopicVersion topicVersion = new TopicVersion(user, user.getLastLoginIpAddress(), "Automatically created by system setup", contents, charactersChanged);
-		// FIXME - it is not connection-safe to parse for metadata since we are already holding a connection
-		// ParserOutput parserOutput = ParserUtil.parserOutput(topic.getTopicContent(), virtualWiki, topicName);
-		// WikiBase.getDataHandler().writeTopic(topic, topicVersion, parserOutput.getCategories(), parserOutput.getLinks());
-		WikiBase.getDataHandler().writeTopic(topic, topicVersion, null, null);
-	}
-
-	/**
-	 *
-	 */
-	private static void setupSpecialPages(Locale locale, WikiUser user) throws DataAccessException, WikiException {
-		List<VirtualWiki> all = WikiBase.getDataHandler().getVirtualWikiList();
-		for (VirtualWiki virtualWiki : all) {
-			// create the default topics
-			setupSpecialPage(locale, virtualWiki.getName(), WikiBase.SPECIAL_PAGE_STARTING_POINTS, user, false);
-			setupSpecialPage(locale, virtualWiki.getName(), WikiBase.SPECIAL_PAGE_LEFT_MENU, user, true);
-			setupSpecialPage(locale, virtualWiki.getName(), WikiBase.SPECIAL_PAGE_BOTTOM_AREA, user, true);
-			setupSpecialPage(locale, virtualWiki.getName(), WikiBase.SPECIAL_PAGE_STYLESHEET, user, true);
-		}
-	}
-}
+/**
+ * Licensed under the GNU LESSER GENERAL PUBLIC LICENSE, version 2.1, dated February 1999.
+ *
+ * This program is free software; you can redistribute it and/or modify
+ * it under the terms of the latest version of the GNU Lesser General
+ * Public License as published by the Free Software Foundation;
+ *
+ * This program is distributed in the hope that it will be useful,
+ * but WITHOUT ANY WARRANTY; without even the implied warranty of
+ * MERCHANTABILITY or FITNESS FOR A PARTICULAR PURPOSE.  See the
+ * GNU Lesser General Public License for more details.
+ *
+ * You should have received a copy of the GNU Lesser General Public License
+ * along with this program (LICENSE.txt); if not, write to the Free Software
+ * Foundation, Inc., 59 Temple Place - Suite 330, Boston, MA  02111-1307, USA.
+ */
+package org.jamwiki.db;
+
+import java.io.File;
+import java.io.IOException;
+import java.sql.Connection;
+import java.sql.PreparedStatement;
+import java.sql.ResultSet;
+import java.sql.ResultSetMetaData;
+import java.sql.SQLException;
+import java.sql.Statement;
+import java.util.ArrayList;
+import java.util.HashMap;
+import java.util.List;
+import java.util.Locale;
+import java.util.Map;
+import java.util.Properties;
+import org.apache.commons.lang3.StringUtils;
+import org.jamwiki.DataAccessException;
+import org.jamwiki.DataHandler;
+import org.jamwiki.Environment;
+import org.jamwiki.WikiBase;
+import org.jamwiki.WikiException;
+import org.jamwiki.WikiMessage;
+import org.jamwiki.model.Interwiki;
+import org.jamwiki.model.Namespace;
+import org.jamwiki.model.Role;
+import org.jamwiki.model.Topic;
+import org.jamwiki.model.TopicVersion;
+import org.jamwiki.model.VirtualWiki;
+import org.jamwiki.model.WikiGroup;
+import org.jamwiki.model.WikiUser;
+import org.jamwiki.parser.ParserException;
+import org.jamwiki.parser.ParserOutput;
+import org.jamwiki.parser.ParserUtil;
+import org.jamwiki.utils.Encryption;
+import org.jamwiki.utils.Utilities;
+import org.jamwiki.utils.WikiLogger;
+import org.jamwiki.utils.WikiUtil;
+import org.springframework.transaction.TransactionStatus;
+
+/**
+ * This class contains general database utility methods that are useful for a
+ * variety of JAMWiki database functions, including setup and upgrades.
+ */
+public class WikiDatabase {
+
+	private static String CONNECTION_VALIDATION_QUERY = null;
+	private static String EXISTENCE_VALIDATION_QUERY = null;
+	private static final WikiLogger logger = WikiLogger.getLogger(WikiDatabase.class.getName());
+	/** Root directory within the WAR distribution that contains the default topic pages. */
+	public static final String SPECIAL_PAGE_DIR = "pages";
+	// array used in database migration - elements are table name and, if elements within the
+	// table have dependencies (such as jam_namespace dependending on main_namespace_id), the
+	// column to sort results in order to avoid foreign key constrain violations
+	private static final String[][] JAMWIKI_DB_TABLE_INFO = {
+		{"jam_virtual_wiki", "virtual_wiki_id"},
+		{"jam_users", null},
+		{"jam_wiki_user", "wiki_user_id"},
+		{"jam_namespace", "namespace_id"},
+		{"jam_namespace_translation", "namespace_id"},
+		{"jam_topic", "topic_id"},
+		{"jam_topic_version", "topic_version_id"},
+		{"jam_file", "file_id"},
+		{"jam_file_version", "file_version_id"},
+		{"jam_category", null},
+		{"jam_group", "group_id"},
+		{"jam_group_members", "id"},
+		{"jam_role", null},
+		{"jam_authorities", null},
+		{"jam_group_authorities", null},
+		{"jam_recent_change", null},
+		{"jam_log", null},
+		{"jam_watchlist", null},
+		{"jam_topic_links", null},
+		{"jam_interwiki", null},
+		{"jam_configuration", null},
+		{"jam_user_block", "user_block_id"}
+	};
+
+	/**
+	 *
+	 */
+	private WikiDatabase() {
+	}
+
+	/**
+	 *
+	 */
+	private static DataHandler findNewDataHandler(Properties props) {
+		// find the DataHandler appropriate to the NEW database
+		String handlerClassName = props.getProperty(Environment.PROP_DB_TYPE);
+		if (handlerClassName.equals(Environment.getValue(Environment.PROP_DB_TYPE))) {
+			// use existing DataHandler
+			return WikiBase.getDataHandler();
+		}
+		logger.debug("Using NEW data handler: " + handlerClassName);
+		return (DataHandler)Utilities.instantiateClass(handlerClassName);
+	}
+
+	/**
+	 * Utility method for validating that all topics are currently pointing to the correct
+	 * namespace ID.  This method is required for updating data when upgrading to JAMWiki 0.9.0,
+	 * and is also available for use to resolve data issues after creating or updating
+	 * namespace names.
+	 */
+	public static int fixIncorrectTopicNamespaces() throws DataAccessException {
+		int count = 0;
+		Map<Integer, String> topicNames;
+		List<Topic> topics;
+		List<VirtualWiki> virtualWikis = WikiBase.getDataHandler().getVirtualWikiList();
+		Connection conn = null;
+		try {
+			conn = DatabaseConnection.getConnection();
+			for (VirtualWiki virtualWiki : virtualWikis) {
+				topicNames = WikiDatabase.queryHandler().lookupTopicNames(virtualWiki.getVirtualWikiId(), true, conn);
+				if (topicNames.isEmpty()) {
+					continue;
+				}
+				topics = new ArrayList<Topic>();
+				for (int topicId : topicNames.keySet()) {
+					Topic topic = new Topic(virtualWiki.getName(), topicNames.get(topicId));
+					topic.setTopicId(topicId);
+					topics.add(topic);
+				}
+				WikiDatabase.queryHandler().updateTopicNamespaces(topics, conn);
+				count += topicNames.size();
+			}
+		} catch (SQLException e) {
+			throw new DataAccessException(e);
+		} finally {
+			DatabaseConnection.closeConnection(conn);
+		}
+		return count;
+	}
+
+	/**
+	 * Migrate from the current database to a new database.
+	 * Tables are created in the new database, and then the contents
+	 * of the existing database are transferred across.
+	 *
+	 * @param props Properties object containing the new database properties
+	 * @param errors List to add error messages to
+	 */
+	public static void migrateDatabase(Properties props, List<WikiMessage> errors) throws DataAccessException {
+		// verify that new database is different from the old database
+		if (StringUtils.equalsIgnoreCase(Environment.getValue(Environment.PROP_DB_URL), props.getProperty(Environment.PROP_DB_URL))) {
+			errors.add(new WikiMessage("error.databaseconnection", "Cannot migrate to the same database"));
+			return;
+		}
+		// find the DataHandler appropriate to the NEW database
+		DataHandler newDataHandler = WikiDatabase.findNewDataHandler(props);
+		// the QueryHandler appropriate for the NEW database
+		QueryHandler newQueryHandler = null;
+		// FIXME - this is ugly
+		if (newDataHandler instanceof AnsiDataHandler) {
+			AnsiDataHandler dataHandler = (AnsiDataHandler)newDataHandler;
+			newQueryHandler = dataHandler.queryHandler();
+			logger.debug("Using NEW query handler: " + newQueryHandler.getClass().getName());
+		} else {
+			newQueryHandler = queryHandler();
+		}
+		Connection conn = null;
+		Connection from = null;
+		Statement stmt = null;
+		ResultSet rs = null;
+		try {
+			// create the tables in the NEW database
+			conn = WikiDatabase.initializeNewDatabase(props, errors, newQueryHandler);
+			if (conn == null) {
+				return;
+			}
+			// since this is a new database setting autocommit to true is ok.  in addition,
+			// since a potentially huge amount of data might be getting committed it prevents
+			// locking issues when loading the database.
+			conn.setAutoCommit(true);
+			// copy the existing table content from the CURRENT database across to the NEW database
+			from = DatabaseConnection.getConnection();
+			from.setReadOnly(true);
+			from.setAutoCommit(true);
+			// used to track current_version_id for each jam_topic row inserted
+			Map<Integer, Integer> topicVersions = new HashMap<Integer, Integer>();
+			for (int i = 0; i < JAMWIKI_DB_TABLE_INFO.length; i++) {
+				// these 3 variables are for special handling of the jam_topic.current_version_id field
+				// which cannot be loaded on initial insert due to the jam_f_topic_topicv constraint
+				boolean isTopicTable = "jam_topic".equals(JAMWIKI_DB_TABLE_INFO[i][0]);
+				int topicIdColumn = 0;
+				int currentVersionColumn = 0;
+				int maxIndex = WikiDatabase.retrieveMaximumTableId(JAMWIKI_DB_TABLE_INFO[i][0], JAMWIKI_DB_TABLE_INFO[i][1]);
+				StringBuilder insert;
+				ResultSetMetaData md;
+				StringBuilder values;
+				StringBuilder select;
+				String columnName;
+				Integer topicId;
+				Integer currentVersionId;
+				Object o;
+				// cycle through at most RECORDS_PER_CYCLE records at a time to avoid blowing up the system
+				int RECORDS_PER_CYCLE = 25;
+				for (int j = 0; j <= maxIndex; j += RECORDS_PER_CYCLE) {
+					select = new StringBuilder("SELECT * FROM ").append(JAMWIKI_DB_TABLE_INFO[i][0]);
+					if (!StringUtils.isBlank(JAMWIKI_DB_TABLE_INFO[i][1])) {
+						if (j == 0) {
+							// for the first record do not set a lower limit in case there is an ID less
+							// than zero
+							select.append(" WHERE ");
+						} else {
+							select.append(" WHERE ").append(JAMWIKI_DB_TABLE_INFO[i][1]).append(" > ").append(j);
+							select.append(" AND ");
+						}
+						select.append(JAMWIKI_DB_TABLE_INFO[i][1]).append(" <= ").append(j + RECORDS_PER_CYCLE);
+						select.append(" ORDER BY ").append(JAMWIKI_DB_TABLE_INFO[i][1]);
+					}
+					insert = new StringBuilder();
+					stmt = from.createStatement();
+					logger.info(select.toString());
+					rs = stmt.executeQuery(select.toString());
+					md = rs.getMetaData();
+					insert.append("INSERT INTO ").append(JAMWIKI_DB_TABLE_INFO[i][0]).append('(');
+					values = new StringBuilder();
+					for (int k = 1; k <= md.getColumnCount(); k++) {
+						if (k > 1) {
+							insert.append(',');
+							values.append(',');
+						}
+						columnName = md.getColumnLabel(k);
+						if (isTopicTable) {
+							if ("topic_id".equalsIgnoreCase(columnName)) {
+								topicIdColumn = k;
+							} else if ("current_version_id".equalsIgnoreCase(columnName)) {
+								currentVersionColumn = k;
+							}
+						}
+						// special handling for Sybase ASA, which requires the "login" column name to be quoted
+						if (newQueryHandler instanceof org.jamwiki.db.SybaseASAQueryHandler && "login".equalsIgnoreCase(columnName)) {
+							columnName = "\"" + columnName + "\"";
+						}
+						insert.append(columnName);
+						values.append('?');
+					}
+					insert.append(") VALUES (").append(values).append(')');
+					logger.info(insert.toString());
+					PreparedStatement insertStmt = conn.prepareStatement(insert.toString());
+					while (rs.next()) {
+						topicId = null;
+						currentVersionId = null;
+						for (int k = 1; k <= md.getColumnCount(); k++) {
+							o = rs.getObject(k);
+							if (isTopicTable) {
+								if (k == topicIdColumn) {
+									topicId = (Integer)o;
+								} else if (k == currentVersionColumn) {
+									currentVersionId = (Integer)o;
+								}
+							}
+							if (rs.wasNull() || (isTopicTable && k == currentVersionColumn)) {
+								insertStmt.setNull(k, md.getColumnType(k));
+							} else {
+								insertStmt.setObject(k, rs.getObject(k));
+							}
+						}
+						insertStmt.executeUpdate();
+						if (topicId != null && currentVersionId != null) {
+							// store current topic version for later update.  since topic id is the
+							// map key, any older (obsolete) topic version IDs will be overwritten
+							// as later records are processed.
+							topicVersions.put(topicId, currentVersionId);
+						}
+					}
+					rs.close();
+					DatabaseConnection.closeStatement(stmt);
+					DatabaseConnection.closeStatement(insertStmt);
+				}
+			}
+			// update the jam_topic.current_version_id field that we had to leave blank on initial insert
+			String updateSql = "UPDATE jam_topic SET current_version_id = ? WHERE topic_id = ?";
+			logger.info(updateSql);
+			PreparedStatement update = conn.prepareStatement(updateSql);
+			for (Integer topicId : topicVersions.keySet()) {
+				Integer topicVersionId = topicVersions.get(topicId);
+				update.setObject(1, topicVersionId);
+				update.setObject(2, topicId);
+				update.executeUpdate();
+			}
+		} catch (Exception e) {
+			logger.error("Error attempting to migrate the database", e);
+			errors.add(new WikiMessage("error.unknown", e.getMessage()));
+			try {
+				newQueryHandler.dropTables(conn);
+			} catch (Exception ex) {
+				logger.warn("Unable to drop tables in NEW database following failed migration", ex);
+			}
+		} finally {
+			if (conn != null) {
+				try {
+					conn.close();
+				} catch (SQLException e) {}
+			}
+			if (from != null) {
+				DatabaseConnection.closeConnection(from, stmt, rs);
+			}
+		}
+	}
+
+	/**
+	 *
+	 */
+	protected static String getConnectionValidationQuery() {
+		return (!StringUtils.isBlank(CONNECTION_VALIDATION_QUERY)) ? CONNECTION_VALIDATION_QUERY : null;
+	}
+
+	/**
+	 *
+	 */
+	protected static String getExistenceValidationQuery() {
+		return (!StringUtils.isBlank(EXISTENCE_VALIDATION_QUERY)) ? EXISTENCE_VALIDATION_QUERY : null;
+	}
+
+	/**
+	 *
+	 */
+	public synchronized static void initialize() {
+		try {
+			WikiDatabase.CONNECTION_VALIDATION_QUERY = WikiDatabase.queryHandler().connectionValidationQuery();
+			WikiDatabase.EXISTENCE_VALIDATION_QUERY = WikiDatabase.queryHandler().existenceValidationQuery();
+			// initialize connection pool in its own try-catch to avoid an error
+			// causing property values not to be saved.
+			// this clears out any existing connection pool, so that a new one will be created on first access
+			DatabaseConnection.closeConnectionPool();
+		} catch (Exception e) {
+			logger.error("Unable to initialize database", e);
+		}
+	}
+
+	/**
+	 *
+	 */
+	private static Connection initializeNewDatabase(Properties props, List<WikiMessage> errors, QueryHandler newQueryHandler) {
+		String driver = props.getProperty(Environment.PROP_DB_DRIVER);
+		String url = props.getProperty(Environment.PROP_DB_URL);
+		String userName = props.getProperty(Environment.PROP_DB_USERNAME);
+		String password = Encryption.getEncryptedProperty(Environment.PROP_DB_PASSWORD, props);
+		Connection conn = null;
+		try {
+			// test to see if we can connect to the new database
+			conn = DatabaseConnection.getTestConnection(driver, url, userName, password);
+			conn.setAutoCommit(true);
+		} catch (Exception e) {
+			if (conn != null) {
+				try {
+					conn.close();
+				} catch (SQLException ex) {}
+			}
+			errors.add(new WikiMessage("error.databaseconnection", e.getMessage()));
+			return null;
+		}
+		// test to see if JAMWiki tables already exist (if they do, we can't continue this migration process
+		Statement stmt = null;
+		try {
+			stmt = conn.createStatement();
+			stmt.executeQuery(newQueryHandler.existenceValidationQuery());
+			errors.add(new WikiMessage("setup.error.migrate"));
+			if (conn != null) {
+				try {
+					conn.close();
+				} catch (SQLException ex) {}
+			}
+			return null;
+		} catch (Exception ex) {
+			// we expect this exception as the JAMWiki tables don't exist
+			logger.debug("NEW Database does not contain any JAMWiki instance");
+		} finally {
+			DatabaseConnection.closeStatement(stmt);
+		}
+		try {
+			newQueryHandler.createTables(conn);
+		} catch (Exception e) {
+			logger.error("Error attempting to migrate the database", e);
+			errors.add(new WikiMessage("error.unknown", e.getMessage()));
+			try {
+				newQueryHandler.dropTables(conn);
+			} catch (Exception ex) {
+				logger.warn("Unable to drop tables in NEW database following failed migration", ex);
+			}
+			if (conn != null) {
+				try {
+					conn.close();
+				} catch (SQLException ex) {}
+			}
+		}
+		return conn;
+	}
+
+	public synchronized static void shutdown() {
+		try {
+			DatabaseConnection.closeConnectionPool();
+		} catch (Exception e) {
+			logger.error("Unable to close the connection pool on shutdown", e);
+		}
+	}
+
+	/**
+	 * This method causes all existing data to be deleted from the Wiki.  Use only
+	 * when totally re-initializing a system.  To reiterate: CALLING THIS METHOD WILL
+	 * DELETE ALL WIKI DATA!
+	 */
+	protected static void purgeData(Connection conn) throws DataAccessException {
+		// BOOM!  Everything gone...
+		WikiDatabase.queryHandler().dropTables(conn);
+		try {
+			// re-create empty tables
+			WikiDatabase.queryHandler().createTables(conn);
+		} catch (Exception e) {
+			// creation failure, don't leave tables half-committed
+			WikiDatabase.queryHandler().dropTables(conn);
+		}
+	}
+
+	/**
+	 *
+	 */
+	protected static QueryHandler queryHandler() throws DataAccessException {
+		// FIXME - this is ugly
+		if (WikiBase.getDataHandler() instanceof AnsiDataHandler) {
+			AnsiDataHandler dataHandler = (AnsiDataHandler)WikiBase.getDataHandler();
+			return dataHandler.queryHandler();
+		}
+		throw new DataAccessException("Unable to determine query handler");
+	}
+
+	/**
+	 * Utility method for reading special topic values from files and returning
+	 * the file contents.
+	 *
+	 * @param locale The locale for the user viewing the special page.
+	 * @param pageName The name of the special page being retrieved.
+	 */
+	protected static String readSpecialPage(Locale locale, String pageName) throws IOException {
+		String contents = null;
+		String filename = null;
+		String language = null;
+		String country = null;
+		if (locale != null) {
+			language = locale.getLanguage();
+			country = locale.getCountry();
+		}
+		String subdirectory = "";
+		if (!StringUtils.isBlank(language) && !StringUtils.isBlank(country)) {
+			try {
+				subdirectory = WikiDatabase.SPECIAL_PAGE_DIR + File.separator + language + "_" + country;
+				filename = subdirectory + File.separator + WikiUtil.encodeForFilename(pageName) + ".txt";
+				contents = Utilities.readFile(filename);
+			} catch (IOException e) {
+				logger.info("No locale-specific file is available for " + filename + ", checking for a language-specific version.");
+			}
+		}
+		if (contents == null && !StringUtils.isBlank(language)) {
+			try {
+				subdirectory = WikiDatabase.SPECIAL_PAGE_DIR + File.separator + language;
+				filename = subdirectory + File.separator + WikiUtil.encodeForFilename(pageName) + ".txt";
+				contents = Utilities.readFile(filename);
+			} catch (IOException e) {
+				logger.info("No language-specific file is available for " + filename + " so the default will be used.");
+			}
+		}
+		if (contents == null) {
+			try {
+				subdirectory = WikiDatabase.SPECIAL_PAGE_DIR;
+				filename = subdirectory + File.separator + WikiUtil.encodeForFilename(pageName) + ".txt";
+				contents = Utilities.readFile(filename);
+			} catch (IOException e) {
+				logger.warn("Default topic initialization file " + filename + " could not be read", e);
+				throw e;
+			}
+		}
+		return contents;
+	}
+
+	/**
+	 * Utility method for regenerating categories, "link to" records and other metadata
+	 * for all wiki topics.
+	 *
+	 * @return An array of two numerical values, the first one is the number of records
+	 *  updated successfully, the second is the number of records that failed.
+	 */
+	public static int[] rebuildTopicMetadata() throws DataAccessException {
+		int numErrors = 0;
+		int numUpdated = 0;
+		List<String> topicNames;
+		Topic topic;
+		ParserOutput parserOutput;
+		List<VirtualWiki> virtualWikis = WikiBase.getDataHandler().getVirtualWikiList();
+		for (VirtualWiki virtualWiki : virtualWikis) {
+			topicNames = WikiBase.getDataHandler().getAllTopicNames(virtualWiki.getName(), false);
+			if (topicNames.isEmpty()) {
+				continue;
+			}
+			for (String topicName : topicNames) {
+				try {
+					topic = WikiBase.getDataHandler().lookupTopic(virtualWiki.getName(), topicName, false);
+					if (topic == null) {
+						logger.warn("Invalid topic record found, possible database integrity issue: " + virtualWiki.getName() + " / " + topicName);
+						numErrors++;
+						continue;
+					}
+					parserOutput = ParserUtil.parserOutput(topic.getTopicContent(), virtualWiki.getName(), topicName);
+					WikiBase.getDataHandler().writeTopic(topic, null, parserOutput.getCategories(), parserOutput.getLinks());
+					numUpdated++;
+				} catch (ParserException e) {
+					logger.error("Failure while regenerating topic metadata for " + virtualWiki.getName() + " / " + topicName + ": " + e.getMessage());
+					numErrors++;
+				} catch (DataAccessException e) {
+					logger.error("Failure while regenerating topic metadata for " + virtualWiki.getName() + " / " + topicName + ": " + e.getMessage());
+					numErrors++;
+				} catch (WikiException e) {
+					logger.error("Failure while regenerating topic metadata for " + virtualWiki.getName() + " / " + topicName + ": " + e.getMessage());
+					numErrors++;
+				}
+			}
+		}
+		int[] resultArray = new int[2];
+		resultArray[0] = numUpdated;
+		resultArray[1] = numErrors;
+		return resultArray;
+	}
+
+	/**
+	 *
+	 */
+	protected static void releaseConnection(Connection conn, Object transactionObject) throws SQLException {
+		if (transactionObject instanceof Connection) {
+			// transaction objects will be released elsewhere
+			return;
+		}
+		WikiDatabase.releaseConnection(conn);
+	}
+
+	/**
+	 *
+	 */
+	private static void releaseConnection(Connection conn) throws SQLException {
+		if (conn == null) {
+			return;
+		}
+		try {
+			conn.commit();
+		} finally {
+			DatabaseConnection.closeConnection(conn);
+		}
+	}
+
+	/**
+	 * Return the largest primary key ID for the specified table, or 1 if the table does
+	 * not have a numeric primary key value.
+	 */
+	private static int retrieveMaximumTableId(String tableName, String primaryIdColumnName) throws SQLException {
+		if (StringUtils.isBlank(tableName) || StringUtils.isBlank(primaryIdColumnName)) {
+			return 1;
+		}
+		String sql = "select max(" + primaryIdColumnName + ") as max_table_id from " + tableName;
+		Connection conn = null;
+		Statement stmt = null;
+		ResultSet rs = null;
+		try {
+			conn = DatabaseConnection.getConnection();
+			stmt = conn.createStatement();
+			rs = stmt.executeQuery(sql);
+			return (rs.next()) ? rs.getInt("max_table_id") : 0;
+		} finally {
+			DatabaseConnection.closeConnection(conn, stmt, rs);
+		}
+	}
+
+	/**
+	 *
+	 */
+	protected static void setup(Locale locale, WikiUser user, String username, String encryptedPassword) throws DataAccessException, WikiException {
+		TransactionStatus status = null;
+		try {
+			status = DatabaseConnection.startTransaction();
+			Connection conn = DatabaseConnection.getConnection();
+			// set up tables
+			WikiDatabase.queryHandler().createTables(conn);
+			WikiDatabase.setupDefaultVirtualWiki();
+			WikiDatabase.setupDefaultNamespaces();
+			WikiDatabase.setupDefaultInterwikis();
+			WikiDatabase.setupRoles();
+			WikiDatabase.setupGroups();
+			WikiDatabase.setupAdminUser(user, username, encryptedPassword);
+			WikiDatabase.setupSpecialPages(locale, user);
+		} catch (SQLException e) {
+			DatabaseConnection.rollbackOnException(status, e);
+			logger.error("Unable to set up database tables", e);
+			// clean up anything that might have been created
+			try {
+				Connection conn = DatabaseConnection.getConnection();
+				WikiDatabase.queryHandler().dropTables(conn);
+			} catch (Exception e2) {}
+			throw new DataAccessException(e);
+		} catch (DataAccessException e) {
+			DatabaseConnection.rollbackOnException(status, e);
+			logger.error("Unable to set up database tables", e);
+			// clean up anything that might have been created
+			try {
+				Connection conn = DatabaseConnection.getConnection();
+				WikiDatabase.queryHandler().dropTables(conn);
+			} catch (Exception e2) {}
+			throw e;
+		} catch (WikiException e) {
+			DatabaseConnection.rollbackOnException(status, e);
+			logger.error("Unable to set up database tables", e);
+			// clean up anything that might have been created
+			try {
+				Connection conn = DatabaseConnection.getConnection();
+				WikiDatabase.queryHandler().dropTables(conn);
+			} catch (Exception e2) {}
+			throw e;
+		}
+		DatabaseConnection.commit(status);
+	}
+
+	/**
+	 *
+	 */
+	private static void setupAdminUser(WikiUser user, String username, String encryptedPassword) throws DataAccessException, WikiException {
+		logger.info("Creating wiki admin user");
+		if (user == null) {
+			throw new IllegalArgumentException("Cannot pass null or anonymous WikiUser object to setupAdminUser");
+		}
+		if (WikiBase.getDataHandler().lookupWikiUser(user.getUserId()) != null) {
+			logger.warn("Admin user already exists");
+		}
+		WikiBase.getDataHandler().writeWikiUser(user, username, encryptedPassword);
+		List<String> roles = new ArrayList<String>();
+		roles.add(Role.ROLE_ADMIN.getAuthority());
+		roles.add(Role.ROLE_IMPORT.getAuthority());
+		roles.add(Role.ROLE_SYSADMIN.getAuthority());
+		roles.add(Role.ROLE_TRANSLATE.getAuthority());
+		WikiBase.getDataHandler().writeRoleMapUser(user.getUsername(), roles);
+	}
+
+	/**
+	 *
+	 */
+	public static void setupDefaultDatabase(Properties props) {
+		props.setProperty(Environment.PROP_DB_DRIVER, "org.hsqldb.jdbcDriver");
+		props.setProperty(Environment.PROP_DB_TYPE, DataHandler.DATA_HANDLER_HSQL);
+		props.setProperty(Environment.PROP_DB_USERNAME, "sa");
+		props.setProperty(Environment.PROP_DB_PASSWORD, "");
+		File file = new File(props.getProperty(Environment.PROP_BASE_FILE_DIR), "database");
+		if (!file.exists()) {
+			file.mkdirs();
+		}
+		String url = "jdbc:hsqldb:file:" + new File(file.getPath(), "jamwiki").getPath() + ";shutdown=true";
+		props.setProperty(Environment.PROP_DB_URL, url);
+	}
+
+	/**
+	 *
+	 */
+	// FIXME - make this private once the ability to upgrade to 1.0.0 is removed
+	protected static void setupDefaultInterwikis() throws DataAccessException, WikiException {
+		logger.info("Creating default interwiki records");
+		Interwiki jamwiki = new Interwiki("jamwikiorg", "http://jamwiki.org/wiki/en/{0}", "JAMWiki");
+		WikiBase.getDataHandler().writeInterwiki(jamwiki);
+		Interwiki mediawiki = new Interwiki("mediawiki", "http://www.mediawiki.org/wiki/{0}", "MediaWiki");
+		WikiBase.getDataHandler().writeInterwiki(mediawiki);
+		Interwiki metawikipedia = new Interwiki("metawikipedia", "http://meta.wikimedia.org/wiki/{0}", "Wikimedia Meta-Wiki");
+		WikiBase.getDataHandler().writeInterwiki(metawikipedia);
+		Interwiki wiki = new Interwiki("wiki", "http://c2.com/cgi/wiki?{0}", "WikiWiki");
+		WikiBase.getDataHandler().writeInterwiki(wiki);
+		Interwiki wikia = new Interwiki("wikia", "http://www.wikia.com/wiki/index.php/{0}", "Wikia");
+		WikiBase.getDataHandler().writeInterwiki(wikia);
+		Interwiki wikipedia = new Interwiki("wikipedia", "http://en.wikipedia.org/wiki/{0}", "Wikipedia");
+		WikiBase.getDataHandler().writeInterwiki(wikipedia);
+		Interwiki wikiquote = new Interwiki("wikiquote", "http://en.wikiquote.org/wiki/{0}", "Wikiquote");
+		WikiBase.getDataHandler().writeInterwiki(wikiquote);
+		Interwiki wikinews = new Interwiki("wikinews", "http://en.wikinews.org/wiki/{0}", "Wikinews");
+		WikiBase.getDataHandler().writeInterwiki(wikinews);
+	}
+
+	/**
+	 *
+	 */
+	private static void setupDefaultNamespaces() throws DataAccessException, WikiException {
+		logger.info("Creating default wiki namespaces");
+		List<Namespace> defaultNamespaces = new ArrayList<Namespace>(Namespace.DEFAULT_NAMESPACES.values());
+		Namespace commentsNamespace, mainNamespace;
+		// namespaces are ordered with main first, then comments, so loop through and get each
+		for (int i = 0; i < defaultNamespaces.size(); i++) {
+			mainNamespace = defaultNamespaces.get(i);
+			// some namespaces do not have a comments namespace, so verify one is present
+			commentsNamespace = null;
+			if (defaultNamespaces.size() > (i + 1)) {
+				commentsNamespace = defaultNamespaces.get(i + 1);
+				if (mainNamespace.equals(commentsNamespace.getMainNamespace())) {
+					i++;
+				} else {
+					commentsNamespace = null;
+				}
+			}
+			WikiBase.getDataHandler().writeNamespace(mainNamespace, commentsNamespace);
+		}
+	}
+
+	/**
+	 *
+	 */
+	private static void setupDefaultVirtualWiki() throws DataAccessException, WikiException {
+		logger.info("Creating default virtual wiki");
+		VirtualWiki virtualWiki = VirtualWiki.defaultVirtualWiki();
+		WikiBase.getDataHandler().writeVirtualWiki(virtualWiki);
+	}
+
+	/**
+	 *
+	 */
+	protected static void setupGroups() throws DataAccessException, WikiException {
+		logger.info("Creating default wiki groups");
+		WikiGroup group = new WikiGroup();
+		group.setName(WikiGroup.GROUP_ANONYMOUS);
+		// FIXME - use message key
+		group.setDescription("All non-logged in users are automatically assigned to the anonymous group.");
+		WikiBase.getDataHandler().writeWikiGroup(group);
+		List<String> anonymousRoles = new ArrayList<String>();
+		anonymousRoles.add(Role.ROLE_EDIT_EXISTING.getAuthority());
+		anonymousRoles.add(Role.ROLE_EDIT_NEW.getAuthority());
+		anonymousRoles.add(Role.ROLE_UPLOAD.getAuthority());
+		anonymousRoles.add(Role.ROLE_VIEW.getAuthority());
+		WikiBase.getDataHandler().writeRoleMapGroup(group.getGroupId(), anonymousRoles);
+		group = new WikiGroup();
+		group.setName(WikiGroup.GROUP_REGISTERED_USER);
+		// FIXME - use message key
+		group.setDescription("All logged in users are automatically assigned to the registered user group.");
+		WikiBase.getDataHandler().writeWikiGroup(group);
+		List<String> userRoles = new ArrayList<String>();
+		userRoles.add(Role.ROLE_EDIT_EXISTING.getAuthority());
+		userRoles.add(Role.ROLE_EDIT_NEW.getAuthority());
+		userRoles.add(Role.ROLE_MOVE.getAuthority());
+		userRoles.add(Role.ROLE_UPLOAD.getAuthority());
+		userRoles.add(Role.ROLE_VIEW.getAuthority());
+		WikiBase.getDataHandler().writeRoleMapGroup(group.getGroupId(), userRoles);
+	}
+
+	/**
+	 *
+	 */
+	protected static void setupRoles() throws DataAccessException, WikiException {
+		logger.info("Creating default wiki roles");
+		Role role = Role.ROLE_ADMIN;
+		// FIXME - use message key
+		role.setDescription("Provides the ability to perform wiki maintenance tasks not available to normal users.");
+		WikiBase.getDataHandler().writeRole(role, false);
+		role = Role.ROLE_EDIT_EXISTING;
+		// FIXME - use message key
+		role.setDescription("Allows a user to edit an existing topic.");
+		WikiBase.getDataHandler().writeRole(role, false);
+		role = Role.ROLE_EDIT_NEW;
+		// FIXME - use message key
+		role.setDescription("Allows a user to create a new topic.");
+		WikiBase.getDataHandler().writeRole(role, false);
+		role = Role.ROLE_IMPORT;
+		// FIXME - use message key
+		role.setDescription("Allows a user to import data from a file.");
+		WikiBase.getDataHandler().writeRole(role, false);
+		role = Role.ROLE_MOVE;
+		// FIXME - use message key
+		role.setDescription("Allows a user to move a topic to a different name.");
+		WikiBase.getDataHandler().writeRole(role, false);
+		role = Role.ROLE_SYSADMIN;
+		// FIXME - use message key
+		role.setDescription("Allows access to set database parameters, modify parser settings, and set other wiki system settings.");
+		WikiBase.getDataHandler().writeRole(role, false);
+		role = Role.ROLE_TRANSLATE;
+		// FIXME - use message key
+		role.setDescription("Allows access to the translation tool used for modifying the values of message keys used to display text on the wiki.");
+		WikiBase.getDataHandler().writeRole(role, false);
+		role = Role.ROLE_UPLOAD;
+		// FIXME - use message key
+		role.setDescription("Allows a user to upload a file to the wiki.");
+		WikiBase.getDataHandler().writeRole(role, false);
+		role = Role.ROLE_VIEW;
+		// FIXME - use message key
+		role.setDescription("Allows a user to view topics on the wiki.");
+		WikiBase.getDataHandler().writeRole(role, false);
+	}
+
+	/**
+	 *
+	 */
+	protected static void setupSpecialPage(Locale locale, String virtualWiki, String topicName, WikiUser user, boolean adminOnly) throws DataAccessException, WikiException {
+		logger.info("Setting up special page " + virtualWiki + " / " + topicName);
+		if (user == null) {
+			throw new IllegalArgumentException("Cannot pass null WikiUser object to setupSpecialPage");
+		}
+		String contents = null;
+		try {
+			contents = WikiDatabase.readSpecialPage(locale, topicName);
+		} catch (IOException e) {
+			throw new DataAccessException(e);
+		}
+		Topic topic = new Topic(virtualWiki, topicName);
+		topic.setTopicContent(contents);
+		topic.setAdminOnly(adminOnly);
+		int charactersChanged = StringUtils.length(contents);
+		// FIXME - hard coding
+		TopicVersion topicVersion = new TopicVersion(user, user.getLastLoginIpAddress(), "Automatically created by system setup", contents, charactersChanged);
+		// FIXME - it is not connection-safe to parse for metadata since we are already holding a connection
+		// ParserOutput parserOutput = ParserUtil.parserOutput(topic.getTopicContent(), virtualWiki, topicName);
+		// WikiBase.getDataHandler().writeTopic(topic, topicVersion, parserOutput.getCategories(), parserOutput.getLinks());
+		WikiBase.getDataHandler().writeTopic(topic, topicVersion, null, null);
+	}
+
+	/**
+	 *
+	 */
+	private static void setupSpecialPages(Locale locale, WikiUser user) throws DataAccessException, WikiException {
+		List<VirtualWiki> all = WikiBase.getDataHandler().getVirtualWikiList();
+		for (VirtualWiki virtualWiki : all) {
+			// create the default topics
+			setupSpecialPage(locale, virtualWiki.getName(), WikiBase.SPECIAL_PAGE_STARTING_POINTS, user, false);
+			setupSpecialPage(locale, virtualWiki.getName(), WikiBase.SPECIAL_PAGE_LEFT_MENU, user, true);
+			setupSpecialPage(locale, virtualWiki.getName(), WikiBase.SPECIAL_PAGE_BOTTOM_AREA, user, true);
+			setupSpecialPage(locale, virtualWiki.getName(), WikiBase.SPECIAL_PAGE_STYLESHEET, user, true);
+		}
+	}
+}
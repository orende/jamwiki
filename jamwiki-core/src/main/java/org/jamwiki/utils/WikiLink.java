/**
 * Licensed under the GNU LESSER GENERAL PUBLIC LICENSE, version 2.1, dated February 1999.
 *
 * This program is free software; you can redistribute it and/or modify
 * it under the terms of the latest version of the GNU Lesser General
 * Public License as published by the Free Software Foundation;
 *
 * This program is distributed in the hope that it will be useful,
 * but WITHOUT ANY WARRANTY; without even the implied warranty of
 * MERCHANTABILITY or FITNESS FOR A PARTICULAR PURPOSE.  See the
 * GNU Lesser General Public License for more details.
 *
 * You should have received a copy of the GNU Lesser General Public License
 * along with this program (LICENSE.txt); if not, write to the Free Software
 * Foundation, Inc., 59 Temple Place - Suite 330, Boston, MA  02111-1307, USA.
 */
package org.jamwiki.utils;

import org.jamwiki.model.Namespace;
import org.jamwiki.model.VirtualWiki;

/**
 * Utility method used in processing Wiki links.
 */
public class WikiLink {

	private static final WikiLogger logger = WikiLogger.getLogger(WikiLink.class.getName());
	/** Indicator that the link requires special handling, such as links starting with a colon. */
	private boolean colon = false;
	/** Article name, not including namespace. */
	private String article = null;
	/** Link destination, including namespace. */
	private String destination = null;
	/** Interwiki link prefix. */
	private String interWiki = null;
	/** Namespace prefix for the link. */
<<<<<<< HEAD
	private Namespace namespace = Namespace.MAIN;
=======
	private Namespace namespace = Namespace.namespace(Namespace.MAIN_ID);
>>>>>>> 62e73fa3
	/** Link query paramters. */
	private String query = null;
	/** Link section (ie #section). */
	private String section = null;
	/** Link text. */
	private String text = null;
	/** Virtual wiki link prefix. */
	private VirtualWiki virtualWiki = null;

	/**
	 *
	 */
	public String getArticle() {
		return this.article;
	}

	/**
	 *
	 */
	public void setArticle(String article) {
		this.article = article;
	}

	/**
	 * Certain namespaces are case sensitive (such as the main namespace) while
	 * others (such as the user namespace) are not.
	 */
	public boolean isCaseSensitive() {
		// user/template/category namespaces are not case-insensitive
		if (this.namespace.getId().equals(Namespace.SPECIAL_ID)) {
			return false;
		}
		if (this.namespace.getId().equals(Namespace.TEMPLATE_ID) || this.namespace.getId().equals(Namespace.TEMPLATE_COMMENTS_ID)) {
			return false;
		}
		if (this.namespace.getId().equals(Namespace.USER_ID) || this.namespace.getId().equals(Namespace.USER_COMMENTS_ID)) {
			return false;
		}
		if (this.namespace.getId().equals(Namespace.CATEGORY_ID) || this.namespace.getId().equals(Namespace.CATEGORY_COMMENTS_ID)) {
			return false;
		}
		return true;
	}

	/**
	 *
	 */
	public boolean getColon() {
		return this.colon;
	}

	/**
	 *
	 */
	public void setColon(boolean colon) {
		this.colon = colon;
	}

	/**
	 *
	 */
	public String getDestination() {
		return this.destination;
	}

	/**
	 *
	 */
	public void setDestination(String destination) {
		this.destination = destination;
	}

	/**
	 *
	 */
	public String getInterWiki() {
		return this.interWiki;
	}

	/**
	 *
	 */
	public void setInterWiki(String interWiki) {
		this.interWiki = interWiki;
	}

	/**
	 *
	 */
	public Namespace getNamespace() {
		return this.namespace;
	}

	/**
	 *
	 */
	public void setNamespace(Namespace namespace) {
		if (namespace == null) {
			throw new IllegalArgumentException("Namespace cannot be null");
		}
		this.namespace = namespace;
	}

	/**
	 *
	 */
	public String getQuery() {
		return this.query;
	}

	/**
	 *
	 */
	public void setQuery(String query) {
		this.query = query;
	}

	/**
	 *
	 */
	public String getSection() {
		return this.section;
	}

	/**
	 *
	 */
	public void setSection(String section) {
		this.section = section;
	}

	/**
	 *
	 */
	public String getText() {
		return this.text;
	}

	/**
	 *
	 */
	public void setText(String text) {
		this.text = text;
	}

	/**
	 *
	 */
	public VirtualWiki getVirtualWiki() {
		return this.virtualWiki;
	}

	/**
	 *
	 */
	public void setVirtualWiki(VirtualWiki virtualWiki) {
		this.virtualWiki = virtualWiki;
	}
}
<|MERGE_RESOLUTION|>--- conflicted
+++ resolved
@@ -1,200 +1,196 @@
-/**
- * Licensed under the GNU LESSER GENERAL PUBLIC LICENSE, version 2.1, dated February 1999.
- *
- * This program is free software; you can redistribute it and/or modify
- * it under the terms of the latest version of the GNU Lesser General
- * Public License as published by the Free Software Foundation;
- *
- * This program is distributed in the hope that it will be useful,
- * but WITHOUT ANY WARRANTY; without even the implied warranty of
- * MERCHANTABILITY or FITNESS FOR A PARTICULAR PURPOSE.  See the
- * GNU Lesser General Public License for more details.
- *
- * You should have received a copy of the GNU Lesser General Public License
- * along with this program (LICENSE.txt); if not, write to the Free Software
- * Foundation, Inc., 59 Temple Place - Suite 330, Boston, MA  02111-1307, USA.
- */
-package org.jamwiki.utils;
-
-import org.jamwiki.model.Namespace;
-import org.jamwiki.model.VirtualWiki;
-
-/**
- * Utility method used in processing Wiki links.
- */
-public class WikiLink {
-
-	private static final WikiLogger logger = WikiLogger.getLogger(WikiLink.class.getName());
-	/** Indicator that the link requires special handling, such as links starting with a colon. */
-	private boolean colon = false;
-	/** Article name, not including namespace. */
-	private String article = null;
-	/** Link destination, including namespace. */
-	private String destination = null;
-	/** Interwiki link prefix. */
-	private String interWiki = null;
-	/** Namespace prefix for the link. */
-<<<<<<< HEAD
-	private Namespace namespace = Namespace.MAIN;
-=======
-	private Namespace namespace = Namespace.namespace(Namespace.MAIN_ID);
->>>>>>> 62e73fa3
-	/** Link query paramters. */
-	private String query = null;
-	/** Link section (ie #section). */
-	private String section = null;
-	/** Link text. */
-	private String text = null;
-	/** Virtual wiki link prefix. */
-	private VirtualWiki virtualWiki = null;
-
-	/**
-	 *
-	 */
-	public String getArticle() {
-		return this.article;
-	}
-
-	/**
-	 *
-	 */
-	public void setArticle(String article) {
-		this.article = article;
-	}
-
-	/**
-	 * Certain namespaces are case sensitive (such as the main namespace) while
-	 * others (such as the user namespace) are not.
-	 */
-	public boolean isCaseSensitive() {
-		// user/template/category namespaces are not case-insensitive
-		if (this.namespace.getId().equals(Namespace.SPECIAL_ID)) {
-			return false;
-		}
-		if (this.namespace.getId().equals(Namespace.TEMPLATE_ID) || this.namespace.getId().equals(Namespace.TEMPLATE_COMMENTS_ID)) {
-			return false;
-		}
-		if (this.namespace.getId().equals(Namespace.USER_ID) || this.namespace.getId().equals(Namespace.USER_COMMENTS_ID)) {
-			return false;
-		}
-		if (this.namespace.getId().equals(Namespace.CATEGORY_ID) || this.namespace.getId().equals(Namespace.CATEGORY_COMMENTS_ID)) {
-			return false;
-		}
-		return true;
-	}
-
-	/**
-	 *
-	 */
-	public boolean getColon() {
-		return this.colon;
-	}
-
-	/**
-	 *
-	 */
-	public void setColon(boolean colon) {
-		this.colon = colon;
-	}
-
-	/**
-	 *
-	 */
-	public String getDestination() {
-		return this.destination;
-	}
-
-	/**
-	 *
-	 */
-	public void setDestination(String destination) {
-		this.destination = destination;
-	}
-
-	/**
-	 *
-	 */
-	public String getInterWiki() {
-		return this.interWiki;
-	}
-
-	/**
-	 *
-	 */
-	public void setInterWiki(String interWiki) {
-		this.interWiki = interWiki;
-	}
-
-	/**
-	 *
-	 */
-	public Namespace getNamespace() {
-		return this.namespace;
-	}
-
-	/**
-	 *
-	 */
-	public void setNamespace(Namespace namespace) {
-		if (namespace == null) {
-			throw new IllegalArgumentException("Namespace cannot be null");
-		}
-		this.namespace = namespace;
-	}
-
-	/**
-	 *
-	 */
-	public String getQuery() {
-		return this.query;
-	}
-
-	/**
-	 *
-	 */
-	public void setQuery(String query) {
-		this.query = query;
-	}
-
-	/**
-	 *
-	 */
-	public String getSection() {
-		return this.section;
-	}
-
-	/**
-	 *
-	 */
-	public void setSection(String section) {
-		this.section = section;
-	}
-
-	/**
-	 *
-	 */
-	public String getText() {
-		return this.text;
-	}
-
-	/**
-	 *
-	 */
-	public void setText(String text) {
-		this.text = text;
-	}
-
-	/**
-	 *
-	 */
-	public VirtualWiki getVirtualWiki() {
-		return this.virtualWiki;
-	}
-
-	/**
-	 *
-	 */
-	public void setVirtualWiki(VirtualWiki virtualWiki) {
-		this.virtualWiki = virtualWiki;
-	}
-}
+/**
+ * Licensed under the GNU LESSER GENERAL PUBLIC LICENSE, version 2.1, dated February 1999.
+ *
+ * This program is free software; you can redistribute it and/or modify
+ * it under the terms of the latest version of the GNU Lesser General
+ * Public License as published by the Free Software Foundation;
+ *
+ * This program is distributed in the hope that it will be useful,
+ * but WITHOUT ANY WARRANTY; without even the implied warranty of
+ * MERCHANTABILITY or FITNESS FOR A PARTICULAR PURPOSE.  See the
+ * GNU Lesser General Public License for more details.
+ *
+ * You should have received a copy of the GNU Lesser General Public License
+ * along with this program (LICENSE.txt); if not, write to the Free Software
+ * Foundation, Inc., 59 Temple Place - Suite 330, Boston, MA  02111-1307, USA.
+ */
+package org.jamwiki.utils;
+
+import org.jamwiki.model.Namespace;
+import org.jamwiki.model.VirtualWiki;
+
+/**
+ * Utility method used in processing Wiki links.
+ */
+public class WikiLink {
+
+	private static final WikiLogger logger = WikiLogger.getLogger(WikiLink.class.getName());
+	/** Indicator that the link requires special handling, such as links starting with a colon. */
+	private boolean colon = false;
+	/** Article name, not including namespace. */
+	private String article = null;
+	/** Link destination, including namespace. */
+	private String destination = null;
+	/** Interwiki link prefix. */
+	private String interWiki = null;
+	/** Namespace prefix for the link. */
+	private Namespace namespace = Namespace.namespace(Namespace.MAIN_ID);
+	/** Link query paramters. */
+	private String query = null;
+	/** Link section (ie #section). */
+	private String section = null;
+	/** Link text. */
+	private String text = null;
+	/** Virtual wiki link prefix. */
+	private VirtualWiki virtualWiki = null;
+
+	/**
+	 *
+	 */
+	public String getArticle() {
+		return this.article;
+	}
+
+	/**
+	 *
+	 */
+	public void setArticle(String article) {
+		this.article = article;
+	}
+
+	/**
+	 * Certain namespaces are case sensitive (such as the main namespace) while
+	 * others (such as the user namespace) are not.
+	 */
+	public boolean isCaseSensitive() {
+		// user/template/category namespaces are not case-insensitive
+		if (this.namespace.getId().equals(Namespace.SPECIAL_ID)) {
+			return false;
+		}
+		if (this.namespace.getId().equals(Namespace.TEMPLATE_ID) || this.namespace.getId().equals(Namespace.TEMPLATE_COMMENTS_ID)) {
+			return false;
+		}
+		if (this.namespace.getId().equals(Namespace.USER_ID) || this.namespace.getId().equals(Namespace.USER_COMMENTS_ID)) {
+			return false;
+		}
+		if (this.namespace.getId().equals(Namespace.CATEGORY_ID) || this.namespace.getId().equals(Namespace.CATEGORY_COMMENTS_ID)) {
+			return false;
+		}
+		return true;
+	}
+
+	/**
+	 *
+	 */
+	public boolean getColon() {
+		return this.colon;
+	}
+
+	/**
+	 *
+	 */
+	public void setColon(boolean colon) {
+		this.colon = colon;
+	}
+
+	/**
+	 *
+	 */
+	public String getDestination() {
+		return this.destination;
+	}
+
+	/**
+	 *
+	 */
+	public void setDestination(String destination) {
+		this.destination = destination;
+	}
+
+	/**
+	 *
+	 */
+	public String getInterWiki() {
+		return this.interWiki;
+	}
+
+	/**
+	 *
+	 */
+	public void setInterWiki(String interWiki) {
+		this.interWiki = interWiki;
+	}
+
+	/**
+	 *
+	 */
+	public Namespace getNamespace() {
+		return this.namespace;
+	}
+
+	/**
+	 *
+	 */
+	public void setNamespace(Namespace namespace) {
+		if (namespace == null) {
+			throw new IllegalArgumentException("Namespace cannot be null");
+		}
+		this.namespace = namespace;
+	}
+
+	/**
+	 *
+	 */
+	public String getQuery() {
+		return this.query;
+	}
+
+	/**
+	 *
+	 */
+	public void setQuery(String query) {
+		this.query = query;
+	}
+
+	/**
+	 *
+	 */
+	public String getSection() {
+		return this.section;
+	}
+
+	/**
+	 *
+	 */
+	public void setSection(String section) {
+		this.section = section;
+	}
+
+	/**
+	 *
+	 */
+	public String getText() {
+		return this.text;
+	}
+
+	/**
+	 *
+	 */
+	public void setText(String text) {
+		this.text = text;
+	}
+
+	/**
+	 *
+	 */
+	public VirtualWiki getVirtualWiki() {
+		return this.virtualWiki;
+	}
+
+	/**
+	 *
+	 */
+	public void setVirtualWiki(VirtualWiki virtualWiki) {
+		this.virtualWiki = virtualWiki;
+	}
+}
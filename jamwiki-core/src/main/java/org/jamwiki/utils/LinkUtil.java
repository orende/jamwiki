/**
 * Licensed under the GNU LESSER GENERAL PUBLIC LICENSE, version 2.1, dated February 1999.
 *
 * This program is free software; you can redistribute it and/or modify
 * it under the terms of the latest version of the GNU Lesser General
 * Public License as published by the Free Software Foundation;
 *
 * This program is distributed in the hope that it will be useful,
 * but WITHOUT ANY WARRANTY; without even the implied warranty of
 * MERCHANTABILITY or FITNESS FOR A PARTICULAR PURPOSE.  See the
 * GNU Lesser General Public License for more details.
 *
 * You should have received a copy of the GNU Lesser General Public License
 * along with this program (LICENSE.txt); if not, write to the Free Software
 * Foundation, Inc., 59 Temple Place - Suite 330, Boston, MA  02111-1307, USA.
 */
package org.jamwiki.utils;

import org.apache.commons.lang.StringEscapeUtils;
import org.apache.commons.lang.StringUtils;
import org.jamwiki.DataAccessException;
import org.jamwiki.Environment;
import org.jamwiki.WikiBase;
import org.jamwiki.model.Namespace;
<<<<<<< HEAD
import org.jamwiki.model.Topic;
import org.jamwiki.model.TopicType;
import org.jamwiki.model.VirtualWiki;
import org.jamwiki.model.WikiFile;
import org.jamwiki.model.WikiImage;
=======
import org.jamwiki.model.VirtualWiki;
import org.jamwiki.parser.ParserException;
>>>>>>> 62e73fa3

/**
 * General utility methods for handling both wiki topic links and HTML links.
 * Wiki topic links are generally of the form "Topic?query=param#Section".
 * HTML links are of the form http://example.com/.
 */
public class LinkUtil {

	private static final WikiLogger logger = WikiLogger.getLogger(LinkUtil.class.getName());

	/**
	 *
	 */
	private LinkUtil() {
	}

	/**
	 * Build a query parameter.  If root is empty, this method returns
	 * "?param=value".  If root is not empty this method returns root +
	 * "&amp;param=value".  Note that param and value will be  URL encoded,
	 * and if "query" does not start with a "?" then one will be pre-pended.
	 *
	 * @param query The existing query parameter, if one is available.  If the
	 *  query parameter does not start with "?" then one will be pre-pended.
	 * @param param The name of the query parameter being appended.  This
	 *  value will be URL encoded.
	 * @param value The value of the query parameter being appended.  This
	 *  value will be URL encoded.
	 * @return The full query string generated using the input parameters.
	 */
	public static String appendQueryParam(String query, String param, String value) {
		String url = "";
		if (!StringUtils.isBlank(query)) {
			if (query.charAt(0) != '?') {
				query = "?" + query;
			}
			url = query + "&amp;";
		} else {
			url = "?";
		}
		if (StringUtils.isBlank(param)) {
			return query;
		}
		url += Utilities.encodeAndEscapeTopicName(param) + "=";
		if (!StringUtils.isBlank(value)) {
			url += Utilities.encodeAndEscapeTopicName(value);
		}
		return url;
	}

	/**
	 * Utility method for building a URL link to a wiki edit page for a
	 * specified topic.
	 *
	 * @param context The servlet context for the link that is being created.
	 * @param virtualWiki The virtual wiki for the link that is being created.
	 * @param topic The name of the topic for which an edit link is being
	 *  created.
	 * @param query Any existing query parameters to append to the edit link.
	 *  This value may be either <code>null</code> or empty.
	 * @param section The section defined by the name parameter within the
	 *  HTML page for the topic being edited.  If provided then the edit link
	 *  will allow editing of only the specified section.
	 * @return A url that links to the edit page for the specified topic.
	 *  Note that this method returns only the URL, not a fully-formed HTML
	 *  anchor tag.
	 * @throws DataAccessException Thrown if any error occurs while builing the link URL.
	 */
	public static String buildEditLinkUrl(String context, String virtualWiki, String topic, String query, int section) throws DataAccessException {
		query = LinkUtil.appendQueryParam(query, "topic", topic);
		if (section > 0) {
			query += "&amp;section=" + section;
		}
		WikiLink wikiLink = new WikiLink();
		// FIXME - hard coding
		wikiLink.setDestination("Special:Edit");
		wikiLink.setQuery(query);
		return LinkUtil.buildTopicUrl(context, virtualWiki, wikiLink);
	}

	/**
	 * Parse a link of the form http://example.com and return the opening tag of the
	 * form <a href="http://example.com">.
	 */
<<<<<<< HEAD
	public static String buildImageLinkHtml(String context, String virtualWiki, String topicName, boolean frame, boolean thumb, String align, String caption, int maxDimension, boolean suppressLink, String style, boolean escapeHtml) throws DataAccessException, IOException {
		String url = LinkUtil.buildImageFileUrl(context, virtualWiki, topicName);
		if (url == null) {
			return LinkUtil.buildUploadLink(context, virtualWiki, topicName);
		}
		WikiFile wikiFile = WikiBase.getDataHandler().lookupWikiFile(virtualWiki, topicName);
		Topic topic = WikiBase.getDataHandler().lookupTopic(virtualWiki, topicName, false, null);
		StringBuilder html = new StringBuilder();
		if (topic.getTopicType() == TopicType.FILE) {
			// file, not an image
			if (StringUtils.isBlank(caption)) {
				caption = topicName.substring(Namespace.FILE.getLabel(virtualWiki).length() + 1);
			}
			html.append("<a href=\"").append(url).append("\">");
			if (escapeHtml) {
				html.append(StringEscapeUtils.escapeHtml(caption));
			} else {
				html.append(caption);
			}
			html.append("</a>");
			return html.toString();
		}
		WikiImage wikiImage = null;
		try {
			wikiImage = ImageUtil.initializeImage(wikiFile, maxDimension);
		} catch (FileNotFoundException e) {
			// do not log the full exception as the logs can fill up very for this sort of error, and it is generally due to a bad configuration.  instead log a warning message so that the administrator can try to fix the problem
			logger.warning("File not found while parsing image link for topic: " + virtualWiki + " / " + topicName + ".  Make sure that the following file exists and is readable by the JAMWiki installation: " + e.getMessage());
			return LinkUtil.buildUploadLink(context, virtualWiki, topicName);
		}
		if (caption == null) {
			caption = "";
		}
		if (frame || thumb || !StringUtils.isBlank(align)) {
			html.append("<div class=\"");
			if (thumb || frame) {
				html.append("imgthumb ");
			}
			if (align != null && align.equalsIgnoreCase("left")) {
				html.append("imgleft ");
			} else if (align != null && align.equalsIgnoreCase("center")) {
				html.append("imgcenter ");
			} else if ((align != null && align.equalsIgnoreCase("right")) || thumb || frame) {
				html.append("imgright ");
			} else {
				// default alignment
				html.append("image ");
			}
			html = new StringBuilder(html.toString().trim()).append("\">");
		}
		if (wikiImage.getWidth() > 0) {
			html.append("<div style=\"width:").append((wikiImage.getWidth() + 2)).append("px;\">");
		}
		if (!suppressLink) {
			html.append("<a class=\"wikiimg\" href=\"").append(LinkUtil.buildTopicUrl(context, virtualWiki, topicName, true)).append("\">");
		}
		if (StringUtils.isBlank(style)) {
			style = "wikiimg";
		}
		html.append("<img class=\"").append(style).append("\" src=\"");
		html.append(url);
		html.append('\"');
		html.append(" width=\"").append(wikiImage.getWidth()).append('\"');
		html.append(" height=\"").append(wikiImage.getHeight()).append('\"');
		html.append(" alt=\"").append(StringEscapeUtils.escapeHtml(caption)).append('\"');
		html.append(" />");
		if (!suppressLink) {
			html.append("</a>");
		}
		if (!StringUtils.isBlank(caption)) {
			html.append("<div class=\"imgcaption\">");
			if (escapeHtml) {
				html.append(StringEscapeUtils.escapeHtml(caption));
			} else {
				html.append(caption);
			}
			html.append("</div>");
		}
		if (wikiImage.getWidth() > 0) {
			html.append("</div>");
		}
		if (frame || thumb || !StringUtils.isBlank(align)) {
			html.append("</div>");
		}
		return html.toString();
=======
	public static String buildHtmlLinkOpenTag(String link, String cssClass) throws ParserException {
		String linkLower = link.toLowerCase();
		if (linkLower.startsWith("mailto://")) {
			// fix bad mailto syntax
			link = "mailto:" + link.substring("mailto://".length());
		}
		String protocol = "";
		if (linkLower.startsWith("http://")) {
			protocol = "http://";
		} else if  (linkLower.startsWith("https://")) {
			protocol = "https://";
		} else if (linkLower.startsWith("ftp://")) {
			protocol = "ftp://";
		} else if (linkLower.startsWith("mailto:")) {
			protocol = "mailto:";
		} else if (linkLower.startsWith("news://")) {
			protocol = "news://";
		} else if (linkLower.startsWith("telnet://")) {
			protocol = "telnet://";
		} else if (linkLower.startsWith("file://")) {
			protocol = "file://";
		} else {
			throw new ParserException("Invalid protocol in link " + link);
		}
		link = link.substring(protocol.length());
		// make sure link values are properly escaped.
		link = StringUtils.replace(link, "<", "%3C");
		link = StringUtils.replace(link, ">", "%3E");
		link = StringUtils.replace(link, "\"", "%22");
		link = StringUtils.replace(link, "\'", "%27");
		String target = (Environment.getBooleanValue(Environment.PROP_EXTERNAL_LINK_NEW_WINDOW)) ? " target=\"_blank\"" : "";
		if (cssClass == null) {
			cssClass = "externallink";
		}
		String html = "<a class=\"" + cssClass + "\" rel=\"nofollow\"";
		html += " href=\"" + protocol + link + "\"" + target + ">";
		return html;
>>>>>>> 62e73fa3
	}

	/**
	 * Build the HTML anchor link to a topic page for a given WikLink object.
	 *
	 * @param context The servlet context for the link that is being created.
	 * @param virtualWiki The virtual wiki for the link that is being created.
	 * @param wikiLink The WikiLink object containing all relevant information
	 *  about the link being generated.
	 * @param text The text to display as the link content.
	 * @param style The CSS class to use with the anchor HTML tag.  This value
	 *  can be <code>null</code> or empty if no custom style is used.
	 * @param target The anchor link target, or <code>null</code> or empty if
	 *  no target is needed.
	 * @param escapeHtml Set to <code>true</code> if the link caption should
	 *  be HTML escaped.  This value should be <code>true</code> in any case
	 *  where the caption is not guaranteed to be free from potentially
	 *  malicious HTML code.
	 * @return An HTML anchor link that matches the given input parameters.
	 * @throws DataAccessException Thrown if any error occurs while retrieving
	 *  topic information.
	 */
	public static String buildInternalLinkHtml(String context, String virtualWiki, WikiLink wikiLink, String text, String style, String target, boolean escapeHtml) throws DataAccessException {
		String url = LinkUtil.buildTopicUrl(context, virtualWiki, wikiLink);
		String topic = wikiLink.getDestination();
		if (StringUtils.isBlank(text)) {
			text = topic;
		}
		if (!wikiLink.getNamespace().getId().equals(Namespace.MEDIA_ID) && !StringUtils.isBlank(topic) && StringUtils.isBlank(style)) {
			if (InterWikiHandler.isInterWiki(virtualWiki)) {
				style = "interwiki";
			} else if (!LinkUtil.isExistingArticle(virtualWiki, topic)) {
				style = "edit";
			}
		}
		if (!StringUtils.isBlank(style)) {
			style = " class=\"" + style + "\"";
		} else {
			style = "";
		}
		if (!StringUtils.isBlank(target)) {
			target = " target=\"" + target + "\"";
		} else {
			target = "";
		}
		if (StringUtils.isBlank(topic) && !StringUtils.isBlank(wikiLink.getSection())) {
			topic = wikiLink.getSection();
		}
		StringBuilder html = new StringBuilder();
		html.append("<a href=\"").append(url).append('\"').append(style);
		html.append(" title=\"").append(StringEscapeUtils.escapeHtml(topic)).append('\"').append(target).append('>');
		if (escapeHtml) {
			html.append(StringEscapeUtils.escapeHtml(text));
		} else {
			html.append(text);
		}
		html.append("</a>");
		return html.toString();
	}

	/**
	 * Build a URL to the topic page for a given topic.
	 *
	 * @param context The servlet context path.  If this value is
	 *  <code>null</code> then the resulting URL will NOT include context path,
	 *  which breaks HTML links but is useful for servlet redirection URLs.
	 * @param virtualWiki The virtual wiki for the link that is being created.
	 * @param topic The topic name for the URL that is being generated.
	 * @param validateTopic Set to <code>true</code> if the topic must exist and
	 *  must not be a "Special:" page.  If the topic does not exist then a link to
	 *  an edit page will be returned.
	 * @throws DataAccessException Thrown if any error occurs while retrieving topic
	 *  information.
	 */
	public static String buildTopicUrl(String context, String virtualWiki, String topic, boolean validateTopic) throws DataAccessException {
		if (StringUtils.isBlank(topic)) {
			return null;
		}
		WikiLink wikiLink = LinkUtil.parseWikiLink(virtualWiki, topic);
		if (validateTopic) {
			return LinkUtil.buildTopicUrl(context, virtualWiki, wikiLink);
		} else {
			return LinkUtil.buildTopicUrlNoEdit(context, virtualWiki, wikiLink.getDestination(), wikiLink.getSection(), wikiLink.getQuery());
		}
	}

	/**
	 * Build a URL to the topic page for a given topic.
	 *
	 * @param context The servlet context path.  If this value is
	 *  <code>null</code> then the resulting URL will NOT include context path,
	 *  which breaks HTML links but is useful for servlet redirection URLs.
	 * @param virtualWiki The virtual wiki for the link that is being created.
	 * @param wikiLink The WikiLink object containing all relevant information
	 *  about the link being generated.
	 * @throws DataAccessException Thrown if any error occurs while retrieving topic
	 *  information.
	 */
	public static String buildTopicUrl(String context, String virtualWiki, WikiLink wikiLink) throws DataAccessException {
		String url = null;
		if (wikiLink.getNamespace().getId().equals(Namespace.MEDIA_ID)) {
			// for the "Media:" namespace, link directly to the file
			String filename = Namespace.namespace(Namespace.FILE_ID).getLabel(virtualWiki) + Namespace.SEPARATOR + wikiLink.getArticle();
			url = ImageUtil.buildImageFileUrl(context, virtualWiki, filename);
			if (url == null) {
				url = LinkUtil.buildTopicUrlNoEdit(context, virtualWiki, "Special:Upload", null, "?topic=" + filename);
			}
		} else {
			String topic = wikiLink.getDestination();
			String section = wikiLink.getSection();
			String query = wikiLink.getQuery();
			url = LinkUtil.buildTopicUrlNoEdit(context, virtualWiki, topic, section, query);
			if (StringUtils.isBlank(topic) && !StringUtils.isBlank(section)) {
				// do not check existence for section links
				return url;
			}
			if (!LinkUtil.isExistingArticle(virtualWiki, topic)) {
				url = LinkUtil.buildEditLinkUrl(context, virtualWiki, topic, query, -1);
			}
		}
		return url;
	}

	/**
	 * Build a URL to the topic page for a given topic.  This method does NOT verify
	 * if the topic exists or if it is a "Special:" page, simply returning the URL
	 * for the topic and virtual wiki.
	 *
	 * @param context The servlet context path.  If this value is
	 *  <code>null</code> then the resulting URL will NOT include context path,
	 *  which breaks HTML links but is useful for servlet redirection URLs.
	 * @param virtualWiki The virtual wiki for the link that is being created.
	 * @param topicName The name of the topic for which a link is being built.
	 * @param section The section of the page (#section) for which a link is
	 *  being built.
	 * @param queryString Query string parameters to append to the link.
	 * @throws Exception Thrown if any error occurs while builing the link URL.
	 */
	private static String buildTopicUrlNoEdit(String context, String virtualWiki, String topicName, String section, String queryString) {
		if (StringUtils.isBlank(topicName) && !StringUtils.isBlank(section)) {
			return "#" + Utilities.encodeAndEscapeTopicName(section);
		}
		StringBuilder url = new StringBuilder();
		if (context != null) {
			url.append(context);
		}
		// context never ends with a "/" per servlet specification
		url.append('/');
		// get the virtual wiki, which should have been set by the parent servlet
		url.append(Utilities.encodeAndEscapeTopicName(virtualWiki));
		url.append('/');
		url.append(Utilities.encodeAndEscapeTopicName(topicName));
		if (!StringUtils.isBlank(queryString)) {
			if (queryString.charAt(0) != '?') {
				url.append('?');
			}
			url.append(queryString);
		}
		if (!StringUtils.isBlank(section)) {
			if (section.charAt(0) != '#') {
				url.append('#');
			}
			url.append(Utilities.encodeAndEscapeTopicName(section));
		}
		return url.toString();
	}

	/**
<<<<<<< HEAD
	 *
	 */
	private static String buildUploadLink(String context, String virtualWiki, String topicName) throws DataAccessException {
		WikiLink uploadLink = LinkUtil.parseWikiLink(virtualWiki, "Special:Upload?topic=" + topicName);
		return LinkUtil.buildInternalLinkHtml(context, virtualWiki, uploadLink, topicName, "edit", null, true);
	}

	/**
=======
>>>>>>> 62e73fa3
	 * Generate the HTML for an interwiki anchor link.
	 *
	 * @param wikiLink The WikiLink object containing all relevant information
	 *  about the link being generated.
	 * @return The HTML anchor tag for the interwiki link.
	 */
	public static String interWiki(WikiLink wikiLink) {
		String url = InterWikiHandler.formatInterWiki(wikiLink.getInterWiki(), wikiLink.getDestination());
		String text = (!StringUtils.isBlank(wikiLink.getText())) ? wikiLink.getText() : wikiLink.getDestination();
		return "<a class=\"interwiki\" title=\"" + text + "\" href=\"" + url + "\">" + text + "</a>";
	}

	/**
	 * Utility method for determining if an article name corresponds to a valid
	 * wiki link.  In this case an "article name" could be an existing topic, a
	 * "Special:" page, a user page, an interwiki link, etc.  This method will
	 * return true if the given name corresponds to a valid special page, user
	 * page, topic, or other existing article.
	 *
	 * @param virtualWiki The virtual wiki for the topic being checked.
	 * @param articleName The name of the article that is being checked.
	 * @return <code>true</code> if there is an article that exists for the given
	 *  name and virtual wiki.
	 * @throws DataAccessException Thrown if an error occurs during lookup.
	 */
	public static boolean isExistingArticle(String virtualWiki, String articleName) throws DataAccessException {
		if (StringUtils.isBlank(virtualWiki) || StringUtils.isBlank(articleName)) {
			return false;
		}
		if (PseudoTopicHandler.isPseudoTopic(articleName)) {
			return true;
		}
		if (InterWikiHandler.isInterWiki(articleName)) {
			return true;
		}
		if (StringUtils.isBlank(Environment.getValue(Environment.PROP_BASE_FILE_DIR)) || !Environment.getBooleanValue(Environment.PROP_BASE_INITIALIZED)) {
			// not initialized yet
			return false;
		}
		return (WikiBase.getDataHandler().lookupTopicId(virtualWiki, articleName) != null);
	}

	/**
	 *
	 */
	private static int prefixPosition(String topicName) {
		int prefixPosition = topicName.indexOf(Namespace.SEPARATOR, 1);
		// if a match is found and it's not the last character of the name, it's a prefix.
		return (prefixPosition != -1 && (prefixPosition + 1) < topicName.length()) ? prefixPosition : -1;
	}

	/**
	 *
	 */
	private static int prefixPosition(String topicName) {
		int prefixPosition = topicName.indexOf(Namespace.SEPARATOR, 1);
		// if a match is found and it's not the last character of the name, it's a prefix.
		return (prefixPosition != -1 && (prefixPosition + 1) < topicName.length()) ? prefixPosition : -1;
	}

	/**
	 * Make sure a URL does not contain any extraneous characters such as "//" in
	 * places where it should not.
	 *
	 * @param url The URL to be normalized.
	 * @return The normalized URL.
	 */
	public static String normalize(String url) {
		if (StringUtils.isBlank(url)) {
			return url;
		}
		// first find the protocol
		int pos = url.indexOf("://");
		if (pos == -1 || pos == (url.length() - 1)) {
			return url;
		}
		String protocol = url.substring(0, pos + "://".length());
		String remainder = url.substring(protocol.length());
		return protocol + StringUtils.replace(remainder, "//", "/");
	}

	/**
	 * Parse a wiki topic link and return a <code>WikiLink</code> object
	 * representing the link.  Wiki topic links are of the form "Topic?Query#Section".
	 *
	 * @param virtualWiki The current virtual wiki.
	 * @param raw The raw topic link text.
	 * @return A WikiLink object that represents the link.
	 */
	public static WikiLink parseWikiLink(String virtualWiki, String raw) {
		// note that this functionality was previously handled with a regular
		// expression, but the expression caused CPU usage to spike to 100%
		// with topics such as "Urnordisch oder Nordwestgermanisch?"
		String processed = raw.trim();
		WikiLink wikiLink = new WikiLink();
		if (StringUtils.isBlank(processed)) {
			return new WikiLink();
		}
		// first look for a section param - "#..."
		int sectionPos = processed.indexOf('#');
		if (sectionPos != -1 && sectionPos < processed.length()) {
			String sectionString = processed.substring(sectionPos + 1);
			wikiLink.setSection(sectionString);
			if (sectionPos == 0) {
				// link is of the form #section, no more to process
				return wikiLink;
			}
			processed = processed.substring(0, sectionPos);
		}
		// now see if the link ends with a query param - "?..."
		int queryPos = processed.indexOf('?', 1);
		if (queryPos != -1 && queryPos < processed.length()) {
			String queryString = processed.substring(queryPos + 1);
			wikiLink.setQuery(queryString);
			processed = processed.substring(0, queryPos);
		}
		// search for a namespace or virtual wiki
		String topic = LinkUtil.processVirtualWiki(processed, wikiLink);
		if (wikiLink.getVirtualWiki() != null) {
			// strip the virtual wiki
			processed = topic;
			virtualWiki = wikiLink.getVirtualWiki().getName();
		}
<<<<<<< HEAD
		topic = LinkUtil.processNamespace(virtualWiki, topic, wikiLink);
		if (wikiLink.getNamespace() != Namespace.MAIN) {
=======
		wikiLink.setText(processed);
		topic = LinkUtil.processNamespace(virtualWiki, topic, wikiLink);
		if (!wikiLink.getNamespace().getId().equals(Namespace.MAIN_ID)) {
			// store the display name WITH any extra spaces
			wikiLink.setText(processed);
>>>>>>> 62e73fa3
			// update original text in case topic was of the form "xxx: topic"
			processed = wikiLink.getNamespace().getLabel(virtualWiki) + Namespace.SEPARATOR + topic;
		}
		// if no namespace or virtual wiki, see if there's an interwiki link
<<<<<<< HEAD
		if (wikiLink.getNamespace() == Namespace.MAIN && wikiLink.getVirtualWiki() == null) {
=======
		if (wikiLink.getNamespace().getId().equals(Namespace.MAIN_ID) && wikiLink.getVirtualWiki() == null) {
>>>>>>> 62e73fa3
			topic = LinkUtil.processInterWiki(processed, wikiLink);
			if (wikiLink.getInterWiki() != null) {
				// strip the interwiki
				processed = topic;
<<<<<<< HEAD
			}
=======
				wikiLink.setText(processed);
			}
		}
		if (wikiLink.getNamespace().getId().equals(Namespace.FILE_ID)) {
			// captions are handled differently for images, so clear the link text value.
			wikiLink.setText(null);
>>>>>>> 62e73fa3
		}
		wikiLink.setArticle(Utilities.decodeTopicName(topic, true));
		// destination is namespace + topic
		wikiLink.setDestination(Utilities.decodeTopicName(processed, true));
		return wikiLink;
	}

	/**
	 *
	 */
	private static String processInterWiki(String processed, WikiLink wikiLink) {
		int prefixPosition = LinkUtil.prefixPosition(processed);
		if (prefixPosition == -1) {
			return processed;
		}
		String linkPrefix = processed.substring(0, prefixPosition).trim();
		if (InterWikiHandler.isInterWiki(linkPrefix)) {
			wikiLink.setInterWiki(linkPrefix);
		}
		return (wikiLink.getInterWiki() != null) ? processed.substring(prefixPosition + Namespace.SEPARATOR.length()).trim(): processed;
	}

	/**
	 *
	 */
	private static String processVirtualWiki(String processed, WikiLink wikiLink) {
		int prefixPosition = LinkUtil.prefixPosition(processed);
		if (prefixPosition == -1) {
			return processed;
		}
		String linkPrefix = processed.substring(0, prefixPosition).trim();
		try {
			VirtualWiki virtualWiki = WikiBase.getDataHandler().lookupVirtualWiki(linkPrefix);
			if (virtualWiki != null) {
				wikiLink.setVirtualWiki(virtualWiki);
			}
		} catch (DataAccessException e) {
			// this should not happen, if it does then swallow the error
			logger.warning("Failure while trying to lookup virtual wiki: " + linkPrefix, e);
		}
		return (wikiLink.getVirtualWiki() != null) ? processed.substring(prefixPosition + Namespace.SEPARATOR.length()).trim(): processed;
	}

	/**
	 *
	 */
	private static String processNamespace(String virtualWiki, String processed, WikiLink wikiLink) {
		int prefixPosition = LinkUtil.prefixPosition(processed);
		if (prefixPosition == -1) {
			return processed;
		}
		String linkPrefix = processed.substring(0, prefixPosition).trim();
		try {
			Namespace namespace = WikiBase.getDataHandler().lookupNamespace(virtualWiki, linkPrefix);
			if (namespace != null) {
				wikiLink.setNamespace(namespace);
			}
		} catch (DataAccessException e) {
			// this should not happen, if it does then swallow the error
			logger.warning("Failure while trying to lookup namespace: " + linkPrefix, e);
		}
<<<<<<< HEAD
		return (wikiLink.getNamespace() != Namespace.MAIN) ? processed.substring(prefixPosition + Namespace.SEPARATOR.length()).trim(): processed;
=======
		return (!wikiLink.getNamespace().getId().equals(Namespace.MAIN_ID)) ? processed.substring(prefixPosition + Namespace.SEPARATOR.length()).trim(): processed;
>>>>>>> 62e73fa3
	}
}
<|MERGE_RESOLUTION|>--- conflicted
+++ resolved
@@ -1,646 +1,513 @@
-/**
- * Licensed under the GNU LESSER GENERAL PUBLIC LICENSE, version 2.1, dated February 1999.
- *
- * This program is free software; you can redistribute it and/or modify
- * it under the terms of the latest version of the GNU Lesser General
- * Public License as published by the Free Software Foundation;
- *
- * This program is distributed in the hope that it will be useful,
- * but WITHOUT ANY WARRANTY; without even the implied warranty of
- * MERCHANTABILITY or FITNESS FOR A PARTICULAR PURPOSE.  See the
- * GNU Lesser General Public License for more details.
- *
- * You should have received a copy of the GNU Lesser General Public License
- * along with this program (LICENSE.txt); if not, write to the Free Software
- * Foundation, Inc., 59 Temple Place - Suite 330, Boston, MA  02111-1307, USA.
- */
-package org.jamwiki.utils;
-
-import org.apache.commons.lang.StringEscapeUtils;
-import org.apache.commons.lang.StringUtils;
-import org.jamwiki.DataAccessException;
-import org.jamwiki.Environment;
-import org.jamwiki.WikiBase;
-import org.jamwiki.model.Namespace;
-<<<<<<< HEAD
-import org.jamwiki.model.Topic;
-import org.jamwiki.model.TopicType;
-import org.jamwiki.model.VirtualWiki;
-import org.jamwiki.model.WikiFile;
-import org.jamwiki.model.WikiImage;
-=======
-import org.jamwiki.model.VirtualWiki;
-import org.jamwiki.parser.ParserException;
->>>>>>> 62e73fa3
-
-/**
- * General utility methods for handling both wiki topic links and HTML links.
- * Wiki topic links are generally of the form "Topic?query=param#Section".
- * HTML links are of the form http://example.com/.
- */
-public class LinkUtil {
-
-	private static final WikiLogger logger = WikiLogger.getLogger(LinkUtil.class.getName());
-
-	/**
-	 *
-	 */
-	private LinkUtil() {
-	}
-
-	/**
-	 * Build a query parameter.  If root is empty, this method returns
-	 * "?param=value".  If root is not empty this method returns root +
-	 * "&amp;param=value".  Note that param and value will be  URL encoded,
-	 * and if "query" does not start with a "?" then one will be pre-pended.
-	 *
-	 * @param query The existing query parameter, if one is available.  If the
-	 *  query parameter does not start with "?" then one will be pre-pended.
-	 * @param param The name of the query parameter being appended.  This
-	 *  value will be URL encoded.
-	 * @param value The value of the query parameter being appended.  This
-	 *  value will be URL encoded.
-	 * @return The full query string generated using the input parameters.
-	 */
-	public static String appendQueryParam(String query, String param, String value) {
-		String url = "";
-		if (!StringUtils.isBlank(query)) {
-			if (query.charAt(0) != '?') {
-				query = "?" + query;
-			}
-			url = query + "&amp;";
-		} else {
-			url = "?";
-		}
-		if (StringUtils.isBlank(param)) {
-			return query;
-		}
-		url += Utilities.encodeAndEscapeTopicName(param) + "=";
-		if (!StringUtils.isBlank(value)) {
-			url += Utilities.encodeAndEscapeTopicName(value);
-		}
-		return url;
-	}
-
-	/**
-	 * Utility method for building a URL link to a wiki edit page for a
-	 * specified topic.
-	 *
-	 * @param context The servlet context for the link that is being created.
-	 * @param virtualWiki The virtual wiki for the link that is being created.
-	 * @param topic The name of the topic for which an edit link is being
-	 *  created.
-	 * @param query Any existing query parameters to append to the edit link.
-	 *  This value may be either <code>null</code> or empty.
-	 * @param section The section defined by the name parameter within the
-	 *  HTML page for the topic being edited.  If provided then the edit link
-	 *  will allow editing of only the specified section.
-	 * @return A url that links to the edit page for the specified topic.
-	 *  Note that this method returns only the URL, not a fully-formed HTML
-	 *  anchor tag.
-	 * @throws DataAccessException Thrown if any error occurs while builing the link URL.
-	 */
-	public static String buildEditLinkUrl(String context, String virtualWiki, String topic, String query, int section) throws DataAccessException {
-		query = LinkUtil.appendQueryParam(query, "topic", topic);
-		if (section > 0) {
-			query += "&amp;section=" + section;
-		}
-		WikiLink wikiLink = new WikiLink();
-		// FIXME - hard coding
-		wikiLink.setDestination("Special:Edit");
-		wikiLink.setQuery(query);
-		return LinkUtil.buildTopicUrl(context, virtualWiki, wikiLink);
-	}
-
-	/**
-	 * Parse a link of the form http://example.com and return the opening tag of the
-	 * form <a href="http://example.com">.
-	 */
-<<<<<<< HEAD
-	public static String buildImageLinkHtml(String context, String virtualWiki, String topicName, boolean frame, boolean thumb, String align, String caption, int maxDimension, boolean suppressLink, String style, boolean escapeHtml) throws DataAccessException, IOException {
-		String url = LinkUtil.buildImageFileUrl(context, virtualWiki, topicName);
-		if (url == null) {
-			return LinkUtil.buildUploadLink(context, virtualWiki, topicName);
-		}
-		WikiFile wikiFile = WikiBase.getDataHandler().lookupWikiFile(virtualWiki, topicName);
-		Topic topic = WikiBase.getDataHandler().lookupTopic(virtualWiki, topicName, false, null);
-		StringBuilder html = new StringBuilder();
-		if (topic.getTopicType() == TopicType.FILE) {
-			// file, not an image
-			if (StringUtils.isBlank(caption)) {
-				caption = topicName.substring(Namespace.FILE.getLabel(virtualWiki).length() + 1);
-			}
-			html.append("<a href=\"").append(url).append("\">");
-			if (escapeHtml) {
-				html.append(StringEscapeUtils.escapeHtml(caption));
-			} else {
-				html.append(caption);
-			}
-			html.append("</a>");
-			return html.toString();
-		}
-		WikiImage wikiImage = null;
-		try {
-			wikiImage = ImageUtil.initializeImage(wikiFile, maxDimension);
-		} catch (FileNotFoundException e) {
-			// do not log the full exception as the logs can fill up very for this sort of error, and it is generally due to a bad configuration.  instead log a warning message so that the administrator can try to fix the problem
-			logger.warning("File not found while parsing image link for topic: " + virtualWiki + " / " + topicName + ".  Make sure that the following file exists and is readable by the JAMWiki installation: " + e.getMessage());
-			return LinkUtil.buildUploadLink(context, virtualWiki, topicName);
-		}
-		if (caption == null) {
-			caption = "";
-		}
-		if (frame || thumb || !StringUtils.isBlank(align)) {
-			html.append("<div class=\"");
-			if (thumb || frame) {
-				html.append("imgthumb ");
-			}
-			if (align != null && align.equalsIgnoreCase("left")) {
-				html.append("imgleft ");
-			} else if (align != null && align.equalsIgnoreCase("center")) {
-				html.append("imgcenter ");
-			} else if ((align != null && align.equalsIgnoreCase("right")) || thumb || frame) {
-				html.append("imgright ");
-			} else {
-				// default alignment
-				html.append("image ");
-			}
-			html = new StringBuilder(html.toString().trim()).append("\">");
-		}
-		if (wikiImage.getWidth() > 0) {
-			html.append("<div style=\"width:").append((wikiImage.getWidth() + 2)).append("px;\">");
-		}
-		if (!suppressLink) {
-			html.append("<a class=\"wikiimg\" href=\"").append(LinkUtil.buildTopicUrl(context, virtualWiki, topicName, true)).append("\">");
-		}
-		if (StringUtils.isBlank(style)) {
-			style = "wikiimg";
-		}
-		html.append("<img class=\"").append(style).append("\" src=\"");
-		html.append(url);
-		html.append('\"');
-		html.append(" width=\"").append(wikiImage.getWidth()).append('\"');
-		html.append(" height=\"").append(wikiImage.getHeight()).append('\"');
-		html.append(" alt=\"").append(StringEscapeUtils.escapeHtml(caption)).append('\"');
-		html.append(" />");
-		if (!suppressLink) {
-			html.append("</a>");
-		}
-		if (!StringUtils.isBlank(caption)) {
-			html.append("<div class=\"imgcaption\">");
-			if (escapeHtml) {
-				html.append(StringEscapeUtils.escapeHtml(caption));
-			} else {
-				html.append(caption);
-			}
-			html.append("</div>");
-		}
-		if (wikiImage.getWidth() > 0) {
-			html.append("</div>");
-		}
-		if (frame || thumb || !StringUtils.isBlank(align)) {
-			html.append("</div>");
-		}
-		return html.toString();
-=======
-	public static String buildHtmlLinkOpenTag(String link, String cssClass) throws ParserException {
-		String linkLower = link.toLowerCase();
-		if (linkLower.startsWith("mailto://")) {
-			// fix bad mailto syntax
-			link = "mailto:" + link.substring("mailto://".length());
-		}
-		String protocol = "";
-		if (linkLower.startsWith("http://")) {
-			protocol = "http://";
-		} else if  (linkLower.startsWith("https://")) {
-			protocol = "https://";
-		} else if (linkLower.startsWith("ftp://")) {
-			protocol = "ftp://";
-		} else if (linkLower.startsWith("mailto:")) {
-			protocol = "mailto:";
-		} else if (linkLower.startsWith("news://")) {
-			protocol = "news://";
-		} else if (linkLower.startsWith("telnet://")) {
-			protocol = "telnet://";
-		} else if (linkLower.startsWith("file://")) {
-			protocol = "file://";
-		} else {
-			throw new ParserException("Invalid protocol in link " + link);
-		}
-		link = link.substring(protocol.length());
-		// make sure link values are properly escaped.
-		link = StringUtils.replace(link, "<", "%3C");
-		link = StringUtils.replace(link, ">", "%3E");
-		link = StringUtils.replace(link, "\"", "%22");
-		link = StringUtils.replace(link, "\'", "%27");
-		String target = (Environment.getBooleanValue(Environment.PROP_EXTERNAL_LINK_NEW_WINDOW)) ? " target=\"_blank\"" : "";
-		if (cssClass == null) {
-			cssClass = "externallink";
-		}
-		String html = "<a class=\"" + cssClass + "\" rel=\"nofollow\"";
-		html += " href=\"" + protocol + link + "\"" + target + ">";
-		return html;
->>>>>>> 62e73fa3
-	}
-
-	/**
-	 * Build the HTML anchor link to a topic page for a given WikLink object.
-	 *
-	 * @param context The servlet context for the link that is being created.
-	 * @param virtualWiki The virtual wiki for the link that is being created.
-	 * @param wikiLink The WikiLink object containing all relevant information
-	 *  about the link being generated.
-	 * @param text The text to display as the link content.
-	 * @param style The CSS class to use with the anchor HTML tag.  This value
-	 *  can be <code>null</code> or empty if no custom style is used.
-	 * @param target The anchor link target, or <code>null</code> or empty if
-	 *  no target is needed.
-	 * @param escapeHtml Set to <code>true</code> if the link caption should
-	 *  be HTML escaped.  This value should be <code>true</code> in any case
-	 *  where the caption is not guaranteed to be free from potentially
-	 *  malicious HTML code.
-	 * @return An HTML anchor link that matches the given input parameters.
-	 * @throws DataAccessException Thrown if any error occurs while retrieving
-	 *  topic information.
-	 */
-	public static String buildInternalLinkHtml(String context, String virtualWiki, WikiLink wikiLink, String text, String style, String target, boolean escapeHtml) throws DataAccessException {
-		String url = LinkUtil.buildTopicUrl(context, virtualWiki, wikiLink);
-		String topic = wikiLink.getDestination();
-		if (StringUtils.isBlank(text)) {
-			text = topic;
-		}
-		if (!wikiLink.getNamespace().getId().equals(Namespace.MEDIA_ID) && !StringUtils.isBlank(topic) && StringUtils.isBlank(style)) {
-			if (InterWikiHandler.isInterWiki(virtualWiki)) {
-				style = "interwiki";
-			} else if (!LinkUtil.isExistingArticle(virtualWiki, topic)) {
-				style = "edit";
-			}
-		}
-		if (!StringUtils.isBlank(style)) {
-			style = " class=\"" + style + "\"";
-		} else {
-			style = "";
-		}
-		if (!StringUtils.isBlank(target)) {
-			target = " target=\"" + target + "\"";
-		} else {
-			target = "";
-		}
-		if (StringUtils.isBlank(topic) && !StringUtils.isBlank(wikiLink.getSection())) {
-			topic = wikiLink.getSection();
-		}
-		StringBuilder html = new StringBuilder();
-		html.append("<a href=\"").append(url).append('\"').append(style);
-		html.append(" title=\"").append(StringEscapeUtils.escapeHtml(topic)).append('\"').append(target).append('>');
-		if (escapeHtml) {
-			html.append(StringEscapeUtils.escapeHtml(text));
-		} else {
-			html.append(text);
-		}
-		html.append("</a>");
-		return html.toString();
-	}
-
-	/**
-	 * Build a URL to the topic page for a given topic.
-	 *
-	 * @param context The servlet context path.  If this value is
-	 *  <code>null</code> then the resulting URL will NOT include context path,
-	 *  which breaks HTML links but is useful for servlet redirection URLs.
-	 * @param virtualWiki The virtual wiki for the link that is being created.
-	 * @param topic The topic name for the URL that is being generated.
-	 * @param validateTopic Set to <code>true</code> if the topic must exist and
-	 *  must not be a "Special:" page.  If the topic does not exist then a link to
-	 *  an edit page will be returned.
-	 * @throws DataAccessException Thrown if any error occurs while retrieving topic
-	 *  information.
-	 */
-	public static String buildTopicUrl(String context, String virtualWiki, String topic, boolean validateTopic) throws DataAccessException {
-		if (StringUtils.isBlank(topic)) {
-			return null;
-		}
-		WikiLink wikiLink = LinkUtil.parseWikiLink(virtualWiki, topic);
-		if (validateTopic) {
-			return LinkUtil.buildTopicUrl(context, virtualWiki, wikiLink);
-		} else {
-			return LinkUtil.buildTopicUrlNoEdit(context, virtualWiki, wikiLink.getDestination(), wikiLink.getSection(), wikiLink.getQuery());
-		}
-	}
-
-	/**
-	 * Build a URL to the topic page for a given topic.
-	 *
-	 * @param context The servlet context path.  If this value is
-	 *  <code>null</code> then the resulting URL will NOT include context path,
-	 *  which breaks HTML links but is useful for servlet redirection URLs.
-	 * @param virtualWiki The virtual wiki for the link that is being created.
-	 * @param wikiLink The WikiLink object containing all relevant information
-	 *  about the link being generated.
-	 * @throws DataAccessException Thrown if any error occurs while retrieving topic
-	 *  information.
-	 */
-	public static String buildTopicUrl(String context, String virtualWiki, WikiLink wikiLink) throws DataAccessException {
-		String url = null;
-		if (wikiLink.getNamespace().getId().equals(Namespace.MEDIA_ID)) {
-			// for the "Media:" namespace, link directly to the file
-			String filename = Namespace.namespace(Namespace.FILE_ID).getLabel(virtualWiki) + Namespace.SEPARATOR + wikiLink.getArticle();
-			url = ImageUtil.buildImageFileUrl(context, virtualWiki, filename);
-			if (url == null) {
-				url = LinkUtil.buildTopicUrlNoEdit(context, virtualWiki, "Special:Upload", null, "?topic=" + filename);
-			}
-		} else {
-			String topic = wikiLink.getDestination();
-			String section = wikiLink.getSection();
-			String query = wikiLink.getQuery();
-			url = LinkUtil.buildTopicUrlNoEdit(context, virtualWiki, topic, section, query);
-			if (StringUtils.isBlank(topic) && !StringUtils.isBlank(section)) {
-				// do not check existence for section links
-				return url;
-			}
-			if (!LinkUtil.isExistingArticle(virtualWiki, topic)) {
-				url = LinkUtil.buildEditLinkUrl(context, virtualWiki, topic, query, -1);
-			}
-		}
-		return url;
-	}
-
-	/**
-	 * Build a URL to the topic page for a given topic.  This method does NOT verify
-	 * if the topic exists or if it is a "Special:" page, simply returning the URL
-	 * for the topic and virtual wiki.
-	 *
-	 * @param context The servlet context path.  If this value is
-	 *  <code>null</code> then the resulting URL will NOT include context path,
-	 *  which breaks HTML links but is useful for servlet redirection URLs.
-	 * @param virtualWiki The virtual wiki for the link that is being created.
-	 * @param topicName The name of the topic for which a link is being built.
-	 * @param section The section of the page (#section) for which a link is
-	 *  being built.
-	 * @param queryString Query string parameters to append to the link.
-	 * @throws Exception Thrown if any error occurs while builing the link URL.
-	 */
-	private static String buildTopicUrlNoEdit(String context, String virtualWiki, String topicName, String section, String queryString) {
-		if (StringUtils.isBlank(topicName) && !StringUtils.isBlank(section)) {
-			return "#" + Utilities.encodeAndEscapeTopicName(section);
-		}
-		StringBuilder url = new StringBuilder();
-		if (context != null) {
-			url.append(context);
-		}
-		// context never ends with a "/" per servlet specification
-		url.append('/');
-		// get the virtual wiki, which should have been set by the parent servlet
-		url.append(Utilities.encodeAndEscapeTopicName(virtualWiki));
-		url.append('/');
-		url.append(Utilities.encodeAndEscapeTopicName(topicName));
-		if (!StringUtils.isBlank(queryString)) {
-			if (queryString.charAt(0) != '?') {
-				url.append('?');
-			}
-			url.append(queryString);
-		}
-		if (!StringUtils.isBlank(section)) {
-			if (section.charAt(0) != '#') {
-				url.append('#');
-			}
-			url.append(Utilities.encodeAndEscapeTopicName(section));
-		}
-		return url.toString();
-	}
-
-	/**
-<<<<<<< HEAD
-	 *
-	 */
-	private static String buildUploadLink(String context, String virtualWiki, String topicName) throws DataAccessException {
-		WikiLink uploadLink = LinkUtil.parseWikiLink(virtualWiki, "Special:Upload?topic=" + topicName);
-		return LinkUtil.buildInternalLinkHtml(context, virtualWiki, uploadLink, topicName, "edit", null, true);
-	}
-
-	/**
-=======
->>>>>>> 62e73fa3
-	 * Generate the HTML for an interwiki anchor link.
-	 *
-	 * @param wikiLink The WikiLink object containing all relevant information
-	 *  about the link being generated.
-	 * @return The HTML anchor tag for the interwiki link.
-	 */
-	public static String interWiki(WikiLink wikiLink) {
-		String url = InterWikiHandler.formatInterWiki(wikiLink.getInterWiki(), wikiLink.getDestination());
-		String text = (!StringUtils.isBlank(wikiLink.getText())) ? wikiLink.getText() : wikiLink.getDestination();
-		return "<a class=\"interwiki\" title=\"" + text + "\" href=\"" + url + "\">" + text + "</a>";
-	}
-
-	/**
-	 * Utility method for determining if an article name corresponds to a valid
-	 * wiki link.  In this case an "article name" could be an existing topic, a
-	 * "Special:" page, a user page, an interwiki link, etc.  This method will
-	 * return true if the given name corresponds to a valid special page, user
-	 * page, topic, or other existing article.
-	 *
-	 * @param virtualWiki The virtual wiki for the topic being checked.
-	 * @param articleName The name of the article that is being checked.
-	 * @return <code>true</code> if there is an article that exists for the given
-	 *  name and virtual wiki.
-	 * @throws DataAccessException Thrown if an error occurs during lookup.
-	 */
-	public static boolean isExistingArticle(String virtualWiki, String articleName) throws DataAccessException {
-		if (StringUtils.isBlank(virtualWiki) || StringUtils.isBlank(articleName)) {
-			return false;
-		}
-		if (PseudoTopicHandler.isPseudoTopic(articleName)) {
-			return true;
-		}
-		if (InterWikiHandler.isInterWiki(articleName)) {
-			return true;
-		}
-		if (StringUtils.isBlank(Environment.getValue(Environment.PROP_BASE_FILE_DIR)) || !Environment.getBooleanValue(Environment.PROP_BASE_INITIALIZED)) {
-			// not initialized yet
-			return false;
-		}
-		return (WikiBase.getDataHandler().lookupTopicId(virtualWiki, articleName) != null);
-	}
-
-	/**
-	 *
-	 */
-	private static int prefixPosition(String topicName) {
-		int prefixPosition = topicName.indexOf(Namespace.SEPARATOR, 1);
-		// if a match is found and it's not the last character of the name, it's a prefix.
-		return (prefixPosition != -1 && (prefixPosition + 1) < topicName.length()) ? prefixPosition : -1;
-	}
-
-	/**
-	 *
-	 */
-	private static int prefixPosition(String topicName) {
-		int prefixPosition = topicName.indexOf(Namespace.SEPARATOR, 1);
-		// if a match is found and it's not the last character of the name, it's a prefix.
-		return (prefixPosition != -1 && (prefixPosition + 1) < topicName.length()) ? prefixPosition : -1;
-	}
-
-	/**
-	 * Make sure a URL does not contain any extraneous characters such as "//" in
-	 * places where it should not.
-	 *
-	 * @param url The URL to be normalized.
-	 * @return The normalized URL.
-	 */
-	public static String normalize(String url) {
-		if (StringUtils.isBlank(url)) {
-			return url;
-		}
-		// first find the protocol
-		int pos = url.indexOf("://");
-		if (pos == -1 || pos == (url.length() - 1)) {
-			return url;
-		}
-		String protocol = url.substring(0, pos + "://".length());
-		String remainder = url.substring(protocol.length());
-		return protocol + StringUtils.replace(remainder, "//", "/");
-	}
-
-	/**
-	 * Parse a wiki topic link and return a <code>WikiLink</code> object
-	 * representing the link.  Wiki topic links are of the form "Topic?Query#Section".
-	 *
-	 * @param virtualWiki The current virtual wiki.
-	 * @param raw The raw topic link text.
-	 * @return A WikiLink object that represents the link.
-	 */
-	public static WikiLink parseWikiLink(String virtualWiki, String raw) {
-		// note that this functionality was previously handled with a regular
-		// expression, but the expression caused CPU usage to spike to 100%
-		// with topics such as "Urnordisch oder Nordwestgermanisch?"
-		String processed = raw.trim();
-		WikiLink wikiLink = new WikiLink();
-		if (StringUtils.isBlank(processed)) {
-			return new WikiLink();
-		}
-		// first look for a section param - "#..."
-		int sectionPos = processed.indexOf('#');
-		if (sectionPos != -1 && sectionPos < processed.length()) {
-			String sectionString = processed.substring(sectionPos + 1);
-			wikiLink.setSection(sectionString);
-			if (sectionPos == 0) {
-				// link is of the form #section, no more to process
-				return wikiLink;
-			}
-			processed = processed.substring(0, sectionPos);
-		}
-		// now see if the link ends with a query param - "?..."
-		int queryPos = processed.indexOf('?', 1);
-		if (queryPos != -1 && queryPos < processed.length()) {
-			String queryString = processed.substring(queryPos + 1);
-			wikiLink.setQuery(queryString);
-			processed = processed.substring(0, queryPos);
-		}
-		// search for a namespace or virtual wiki
-		String topic = LinkUtil.processVirtualWiki(processed, wikiLink);
-		if (wikiLink.getVirtualWiki() != null) {
-			// strip the virtual wiki
-			processed = topic;
-			virtualWiki = wikiLink.getVirtualWiki().getName();
-		}
-<<<<<<< HEAD
-		topic = LinkUtil.processNamespace(virtualWiki, topic, wikiLink);
-		if (wikiLink.getNamespace() != Namespace.MAIN) {
-=======
-		wikiLink.setText(processed);
-		topic = LinkUtil.processNamespace(virtualWiki, topic, wikiLink);
-		if (!wikiLink.getNamespace().getId().equals(Namespace.MAIN_ID)) {
-			// store the display name WITH any extra spaces
-			wikiLink.setText(processed);
->>>>>>> 62e73fa3
-			// update original text in case topic was of the form "xxx: topic"
-			processed = wikiLink.getNamespace().getLabel(virtualWiki) + Namespace.SEPARATOR + topic;
-		}
-		// if no namespace or virtual wiki, see if there's an interwiki link
-<<<<<<< HEAD
-		if (wikiLink.getNamespace() == Namespace.MAIN && wikiLink.getVirtualWiki() == null) {
-=======
-		if (wikiLink.getNamespace().getId().equals(Namespace.MAIN_ID) && wikiLink.getVirtualWiki() == null) {
->>>>>>> 62e73fa3
-			topic = LinkUtil.processInterWiki(processed, wikiLink);
-			if (wikiLink.getInterWiki() != null) {
-				// strip the interwiki
-				processed = topic;
-<<<<<<< HEAD
-			}
-=======
-				wikiLink.setText(processed);
-			}
-		}
-		if (wikiLink.getNamespace().getId().equals(Namespace.FILE_ID)) {
-			// captions are handled differently for images, so clear the link text value.
-			wikiLink.setText(null);
->>>>>>> 62e73fa3
-		}
-		wikiLink.setArticle(Utilities.decodeTopicName(topic, true));
-		// destination is namespace + topic
-		wikiLink.setDestination(Utilities.decodeTopicName(processed, true));
-		return wikiLink;
-	}
-
-	/**
-	 *
-	 */
-	private static String processInterWiki(String processed, WikiLink wikiLink) {
-		int prefixPosition = LinkUtil.prefixPosition(processed);
-		if (prefixPosition == -1) {
-			return processed;
-		}
-		String linkPrefix = processed.substring(0, prefixPosition).trim();
-		if (InterWikiHandler.isInterWiki(linkPrefix)) {
-			wikiLink.setInterWiki(linkPrefix);
-		}
-		return (wikiLink.getInterWiki() != null) ? processed.substring(prefixPosition + Namespace.SEPARATOR.length()).trim(): processed;
-	}
-
-	/**
-	 *
-	 */
-	private static String processVirtualWiki(String processed, WikiLink wikiLink) {
-		int prefixPosition = LinkUtil.prefixPosition(processed);
-		if (prefixPosition == -1) {
-			return processed;
-		}
-		String linkPrefix = processed.substring(0, prefixPosition).trim();
-		try {
-			VirtualWiki virtualWiki = WikiBase.getDataHandler().lookupVirtualWiki(linkPrefix);
-			if (virtualWiki != null) {
-				wikiLink.setVirtualWiki(virtualWiki);
-			}
-		} catch (DataAccessException e) {
-			// this should not happen, if it does then swallow the error
-			logger.warning("Failure while trying to lookup virtual wiki: " + linkPrefix, e);
-		}
-		return (wikiLink.getVirtualWiki() != null) ? processed.substring(prefixPosition + Namespace.SEPARATOR.length()).trim(): processed;
-	}
-
-	/**
-	 *
-	 */
-	private static String processNamespace(String virtualWiki, String processed, WikiLink wikiLink) {
-		int prefixPosition = LinkUtil.prefixPosition(processed);
-		if (prefixPosition == -1) {
-			return processed;
-		}
-		String linkPrefix = processed.substring(0, prefixPosition).trim();
-		try {
-			Namespace namespace = WikiBase.getDataHandler().lookupNamespace(virtualWiki, linkPrefix);
-			if (namespace != null) {
-				wikiLink.setNamespace(namespace);
-			}
-		} catch (DataAccessException e) {
-			// this should not happen, if it does then swallow the error
-			logger.warning("Failure while trying to lookup namespace: " + linkPrefix, e);
-		}
-<<<<<<< HEAD
-		return (wikiLink.getNamespace() != Namespace.MAIN) ? processed.substring(prefixPosition + Namespace.SEPARATOR.length()).trim(): processed;
-=======
-		return (!wikiLink.getNamespace().getId().equals(Namespace.MAIN_ID)) ? processed.substring(prefixPosition + Namespace.SEPARATOR.length()).trim(): processed;
->>>>>>> 62e73fa3
-	}
-}
+/**
+ * Licensed under the GNU LESSER GENERAL PUBLIC LICENSE, version 2.1, dated February 1999.
+ *
+ * This program is free software; you can redistribute it and/or modify
+ * it under the terms of the latest version of the GNU Lesser General
+ * Public License as published by the Free Software Foundation;
+ *
+ * This program is distributed in the hope that it will be useful,
+ * but WITHOUT ANY WARRANTY; without even the implied warranty of
+ * MERCHANTABILITY or FITNESS FOR A PARTICULAR PURPOSE.  See the
+ * GNU Lesser General Public License for more details.
+ *
+ * You should have received a copy of the GNU Lesser General Public License
+ * along with this program (LICENSE.txt); if not, write to the Free Software
+ * Foundation, Inc., 59 Temple Place - Suite 330, Boston, MA  02111-1307, USA.
+ */
+package org.jamwiki.utils;
+
+import org.apache.commons.lang.StringEscapeUtils;
+import org.apache.commons.lang.StringUtils;
+import org.jamwiki.DataAccessException;
+import org.jamwiki.Environment;
+import org.jamwiki.WikiBase;
+import org.jamwiki.model.Namespace;
+import org.jamwiki.model.VirtualWiki;
+import org.jamwiki.parser.ParserException;
+
+/**
+ * General utility methods for handling both wiki topic links and HTML links.
+ * Wiki topic links are generally of the form "Topic?query=param#Section".
+ * HTML links are of the form http://example.com/.
+ */
+public class LinkUtil {
+
+	private static final WikiLogger logger = WikiLogger.getLogger(LinkUtil.class.getName());
+
+	/**
+	 *
+	 */
+	private LinkUtil() {
+	}
+
+	/**
+	 * Build a query parameter.  If root is empty, this method returns
+	 * "?param=value".  If root is not empty this method returns root +
+	 * "&amp;param=value".  Note that param and value will be  URL encoded,
+	 * and if "query" does not start with a "?" then one will be pre-pended.
+	 *
+	 * @param query The existing query parameter, if one is available.  If the
+	 *  query parameter does not start with "?" then one will be pre-pended.
+	 * @param param The name of the query parameter being appended.  This
+	 *  value will be URL encoded.
+	 * @param value The value of the query parameter being appended.  This
+	 *  value will be URL encoded.
+	 * @return The full query string generated using the input parameters.
+	 */
+	public static String appendQueryParam(String query, String param, String value) {
+		String url = "";
+		if (!StringUtils.isBlank(query)) {
+			if (query.charAt(0) != '?') {
+				query = "?" + query;
+			}
+			url = query + "&amp;";
+		} else {
+			url = "?";
+		}
+		if (StringUtils.isBlank(param)) {
+			return query;
+		}
+		url += Utilities.encodeAndEscapeTopicName(param) + "=";
+		if (!StringUtils.isBlank(value)) {
+			url += Utilities.encodeAndEscapeTopicName(value);
+		}
+		return url;
+	}
+
+	/**
+	 * Utility method for building a URL link to a wiki edit page for a
+	 * specified topic.
+	 *
+	 * @param context The servlet context for the link that is being created.
+	 * @param virtualWiki The virtual wiki for the link that is being created.
+	 * @param topic The name of the topic for which an edit link is being
+	 *  created.
+	 * @param query Any existing query parameters to append to the edit link.
+	 *  This value may be either <code>null</code> or empty.
+	 * @param section The section defined by the name parameter within the
+	 *  HTML page for the topic being edited.  If provided then the edit link
+	 *  will allow editing of only the specified section.
+	 * @return A url that links to the edit page for the specified topic.
+	 *  Note that this method returns only the URL, not a fully-formed HTML
+	 *  anchor tag.
+	 * @throws DataAccessException Thrown if any error occurs while builing the link URL.
+	 */
+	public static String buildEditLinkUrl(String context, String virtualWiki, String topic, String query, int section) throws DataAccessException {
+		query = LinkUtil.appendQueryParam(query, "topic", topic);
+		if (section > 0) {
+			query += "&amp;section=" + section;
+		}
+		WikiLink wikiLink = new WikiLink();
+		// FIXME - hard coding
+		wikiLink.setDestination("Special:Edit");
+		wikiLink.setQuery(query);
+		return LinkUtil.buildTopicUrl(context, virtualWiki, wikiLink);
+	}
+
+	/**
+	 * Parse a link of the form http://example.com and return the opening tag of the
+	 * form <a href="http://example.com">.
+	 */
+	public static String buildHtmlLinkOpenTag(String link, String cssClass) throws ParserException {
+		String linkLower = link.toLowerCase();
+		if (linkLower.startsWith("mailto://")) {
+			// fix bad mailto syntax
+			link = "mailto:" + link.substring("mailto://".length());
+		}
+		String protocol = "";
+		if (linkLower.startsWith("http://")) {
+			protocol = "http://";
+		} else if  (linkLower.startsWith("https://")) {
+			protocol = "https://";
+		} else if (linkLower.startsWith("ftp://")) {
+			protocol = "ftp://";
+		} else if (linkLower.startsWith("mailto:")) {
+			protocol = "mailto:";
+		} else if (linkLower.startsWith("news://")) {
+			protocol = "news://";
+		} else if (linkLower.startsWith("telnet://")) {
+			protocol = "telnet://";
+		} else if (linkLower.startsWith("file://")) {
+			protocol = "file://";
+		} else {
+			throw new ParserException("Invalid protocol in link " + link);
+		}
+		link = link.substring(protocol.length());
+		// make sure link values are properly escaped.
+		link = StringUtils.replace(link, "<", "%3C");
+		link = StringUtils.replace(link, ">", "%3E");
+		link = StringUtils.replace(link, "\"", "%22");
+		link = StringUtils.replace(link, "\'", "%27");
+		String target = (Environment.getBooleanValue(Environment.PROP_EXTERNAL_LINK_NEW_WINDOW)) ? " target=\"_blank\"" : "";
+		if (cssClass == null) {
+			cssClass = "externallink";
+		}
+		String html = "<a class=\"" + cssClass + "\" rel=\"nofollow\"";
+		html += " href=\"" + protocol + link + "\"" + target + ">";
+		return html;
+	}
+
+	/**
+	 * Build the HTML anchor link to a topic page for a given WikLink object.
+	 *
+	 * @param context The servlet context for the link that is being created.
+	 * @param virtualWiki The virtual wiki for the link that is being created.
+	 * @param wikiLink The WikiLink object containing all relevant information
+	 *  about the link being generated.
+	 * @param text The text to display as the link content.
+	 * @param style The CSS class to use with the anchor HTML tag.  This value
+	 *  can be <code>null</code> or empty if no custom style is used.
+	 * @param target The anchor link target, or <code>null</code> or empty if
+	 *  no target is needed.
+	 * @param escapeHtml Set to <code>true</code> if the link caption should
+	 *  be HTML escaped.  This value should be <code>true</code> in any case
+	 *  where the caption is not guaranteed to be free from potentially
+	 *  malicious HTML code.
+	 * @return An HTML anchor link that matches the given input parameters.
+	 * @throws DataAccessException Thrown if any error occurs while retrieving
+	 *  topic information.
+	 */
+	public static String buildInternalLinkHtml(String context, String virtualWiki, WikiLink wikiLink, String text, String style, String target, boolean escapeHtml) throws DataAccessException {
+		String url = LinkUtil.buildTopicUrl(context, virtualWiki, wikiLink);
+		String topic = wikiLink.getDestination();
+		if (StringUtils.isBlank(text)) {
+			text = topic;
+		}
+		if (!wikiLink.getNamespace().getId().equals(Namespace.MEDIA_ID) && !StringUtils.isBlank(topic) && StringUtils.isBlank(style)) {
+			if (InterWikiHandler.isInterWiki(virtualWiki)) {
+				style = "interwiki";
+			} else if (!LinkUtil.isExistingArticle(virtualWiki, topic)) {
+				style = "edit";
+			}
+		}
+		if (!StringUtils.isBlank(style)) {
+			style = " class=\"" + style + "\"";
+		} else {
+			style = "";
+		}
+		if (!StringUtils.isBlank(target)) {
+			target = " target=\"" + target + "\"";
+		} else {
+			target = "";
+		}
+		if (StringUtils.isBlank(topic) && !StringUtils.isBlank(wikiLink.getSection())) {
+			topic = wikiLink.getSection();
+		}
+		StringBuilder html = new StringBuilder();
+		html.append("<a href=\"").append(url).append('\"').append(style);
+		html.append(" title=\"").append(StringEscapeUtils.escapeHtml(topic)).append('\"').append(target).append('>');
+		if (escapeHtml) {
+			html.append(StringEscapeUtils.escapeHtml(text));
+		} else {
+			html.append(text);
+		}
+		html.append("</a>");
+		return html.toString();
+	}
+
+	/**
+	 * Build a URL to the topic page for a given topic.
+	 *
+	 * @param context The servlet context path.  If this value is
+	 *  <code>null</code> then the resulting URL will NOT include context path,
+	 *  which breaks HTML links but is useful for servlet redirection URLs.
+	 * @param virtualWiki The virtual wiki for the link that is being created.
+	 * @param topic The topic name for the URL that is being generated.
+	 * @param validateTopic Set to <code>true</code> if the topic must exist and
+	 *  must not be a "Special:" page.  If the topic does not exist then a link to
+	 *  an edit page will be returned.
+	 * @throws DataAccessException Thrown if any error occurs while retrieving topic
+	 *  information.
+	 */
+	public static String buildTopicUrl(String context, String virtualWiki, String topic, boolean validateTopic) throws DataAccessException {
+		if (StringUtils.isBlank(topic)) {
+			return null;
+		}
+		WikiLink wikiLink = LinkUtil.parseWikiLink(virtualWiki, topic);
+		if (validateTopic) {
+			return LinkUtil.buildTopicUrl(context, virtualWiki, wikiLink);
+		} else {
+			return LinkUtil.buildTopicUrlNoEdit(context, virtualWiki, wikiLink.getDestination(), wikiLink.getSection(), wikiLink.getQuery());
+		}
+	}
+
+	/**
+	 * Build a URL to the topic page for a given topic.
+	 *
+	 * @param context The servlet context path.  If this value is
+	 *  <code>null</code> then the resulting URL will NOT include context path,
+	 *  which breaks HTML links but is useful for servlet redirection URLs.
+	 * @param virtualWiki The virtual wiki for the link that is being created.
+	 * @param wikiLink The WikiLink object containing all relevant information
+	 *  about the link being generated.
+	 * @throws DataAccessException Thrown if any error occurs while retrieving topic
+	 *  information.
+	 */
+	public static String buildTopicUrl(String context, String virtualWiki, WikiLink wikiLink) throws DataAccessException {
+		String url = null;
+		if (wikiLink.getNamespace().getId().equals(Namespace.MEDIA_ID)) {
+			// for the "Media:" namespace, link directly to the file
+			String filename = Namespace.namespace(Namespace.FILE_ID).getLabel(virtualWiki) + Namespace.SEPARATOR + wikiLink.getArticle();
+			url = ImageUtil.buildImageFileUrl(context, virtualWiki, filename);
+			if (url == null) {
+				url = LinkUtil.buildTopicUrlNoEdit(context, virtualWiki, "Special:Upload", null, "?topic=" + filename);
+			}
+		} else {
+			String topic = wikiLink.getDestination();
+			String section = wikiLink.getSection();
+			String query = wikiLink.getQuery();
+			url = LinkUtil.buildTopicUrlNoEdit(context, virtualWiki, topic, section, query);
+			if (StringUtils.isBlank(topic) && !StringUtils.isBlank(section)) {
+				// do not check existence for section links
+				return url;
+			}
+			if (!LinkUtil.isExistingArticle(virtualWiki, topic)) {
+				url = LinkUtil.buildEditLinkUrl(context, virtualWiki, topic, query, -1);
+			}
+		}
+		return url;
+	}
+
+	/**
+	 * Build a URL to the topic page for a given topic.  This method does NOT verify
+	 * if the topic exists or if it is a "Special:" page, simply returning the URL
+	 * for the topic and virtual wiki.
+	 *
+	 * @param context The servlet context path.  If this value is
+	 *  <code>null</code> then the resulting URL will NOT include context path,
+	 *  which breaks HTML links but is useful for servlet redirection URLs.
+	 * @param virtualWiki The virtual wiki for the link that is being created.
+	 * @param topicName The name of the topic for which a link is being built.
+	 * @param section The section of the page (#section) for which a link is
+	 *  being built.
+	 * @param queryString Query string parameters to append to the link.
+	 * @throws Exception Thrown if any error occurs while builing the link URL.
+	 */
+	private static String buildTopicUrlNoEdit(String context, String virtualWiki, String topicName, String section, String queryString) {
+		if (StringUtils.isBlank(topicName) && !StringUtils.isBlank(section)) {
+			return "#" + Utilities.encodeAndEscapeTopicName(section);
+		}
+		StringBuilder url = new StringBuilder();
+		if (context != null) {
+			url.append(context);
+		}
+		// context never ends with a "/" per servlet specification
+		url.append('/');
+		// get the virtual wiki, which should have been set by the parent servlet
+		url.append(Utilities.encodeAndEscapeTopicName(virtualWiki));
+		url.append('/');
+		url.append(Utilities.encodeAndEscapeTopicName(topicName));
+		if (!StringUtils.isBlank(queryString)) {
+			if (queryString.charAt(0) != '?') {
+				url.append('?');
+			}
+			url.append(queryString);
+		}
+		if (!StringUtils.isBlank(section)) {
+			if (section.charAt(0) != '#') {
+				url.append('#');
+			}
+			url.append(Utilities.encodeAndEscapeTopicName(section));
+		}
+		return url.toString();
+	}
+
+	/**
+	 * Generate the HTML for an interwiki anchor link.
+	 *
+	 * @param wikiLink The WikiLink object containing all relevant information
+	 *  about the link being generated.
+	 * @return The HTML anchor tag for the interwiki link.
+	 */
+	public static String interWiki(WikiLink wikiLink) {
+		String url = InterWikiHandler.formatInterWiki(wikiLink.getInterWiki(), wikiLink.getDestination());
+		String text = (!StringUtils.isBlank(wikiLink.getText())) ? wikiLink.getText() : wikiLink.getDestination();
+		return "<a class=\"interwiki\" title=\"" + text + "\" href=\"" + url + "\">" + text + "</a>";
+	}
+
+	/**
+	 * Utility method for determining if an article name corresponds to a valid
+	 * wiki link.  In this case an "article name" could be an existing topic, a
+	 * "Special:" page, a user page, an interwiki link, etc.  This method will
+	 * return true if the given name corresponds to a valid special page, user
+	 * page, topic, or other existing article.
+	 *
+	 * @param virtualWiki The virtual wiki for the topic being checked.
+	 * @param articleName The name of the article that is being checked.
+	 * @return <code>true</code> if there is an article that exists for the given
+	 *  name and virtual wiki.
+	 * @throws DataAccessException Thrown if an error occurs during lookup.
+	 */
+	public static boolean isExistingArticle(String virtualWiki, String articleName) throws DataAccessException {
+		if (StringUtils.isBlank(virtualWiki) || StringUtils.isBlank(articleName)) {
+			return false;
+		}
+		if (PseudoTopicHandler.isPseudoTopic(articleName)) {
+			return true;
+		}
+		if (InterWikiHandler.isInterWiki(articleName)) {
+			return true;
+		}
+		if (StringUtils.isBlank(Environment.getValue(Environment.PROP_BASE_FILE_DIR)) || !Environment.getBooleanValue(Environment.PROP_BASE_INITIALIZED)) {
+			// not initialized yet
+			return false;
+		}
+		return (WikiBase.getDataHandler().lookupTopicId(virtualWiki, articleName) != null);
+	}
+
+	/**
+	 *
+	 */
+	private static int prefixPosition(String topicName) {
+		int prefixPosition = topicName.indexOf(Namespace.SEPARATOR, 1);
+		// if a match is found and it's not the last character of the name, it's a prefix.
+		return (prefixPosition != -1 && (prefixPosition + 1) < topicName.length()) ? prefixPosition : -1;
+	}
+
+	/**
+	 * Make sure a URL does not contain any extraneous characters such as "//" in
+	 * places where it should not.
+	 *
+	 * @param url The URL to be normalized.
+	 * @return The normalized URL.
+	 */
+	public static String normalize(String url) {
+		if (StringUtils.isBlank(url)) {
+			return url;
+		}
+		// first find the protocol
+		int pos = url.indexOf("://");
+		if (pos == -1 || pos == (url.length() - 1)) {
+			return url;
+		}
+		String protocol = url.substring(0, pos + "://".length());
+		String remainder = url.substring(protocol.length());
+		return protocol + StringUtils.replace(remainder, "//", "/");
+	}
+
+	/**
+	 * Parse a wiki topic link and return a <code>WikiLink</code> object
+	 * representing the link.  Wiki topic links are of the form "Topic?Query#Section".
+	 *
+	 * @param virtualWiki The current virtual wiki.
+	 * @param raw The raw topic link text.
+	 * @return A WikiLink object that represents the link.
+	 */
+	public static WikiLink parseWikiLink(String virtualWiki, String raw) {
+		// note that this functionality was previously handled with a regular
+		// expression, but the expression caused CPU usage to spike to 100%
+		// with topics such as "Urnordisch oder Nordwestgermanisch?"
+		String processed = raw.trim();
+		WikiLink wikiLink = new WikiLink();
+		if (StringUtils.isBlank(processed)) {
+			return new WikiLink();
+		}
+		// first look for a section param - "#..."
+		int sectionPos = processed.indexOf('#');
+		if (sectionPos != -1 && sectionPos < processed.length()) {
+			String sectionString = processed.substring(sectionPos + 1);
+			wikiLink.setSection(sectionString);
+			if (sectionPos == 0) {
+				// link is of the form #section, no more to process
+				return wikiLink;
+			}
+			processed = processed.substring(0, sectionPos);
+		}
+		// now see if the link ends with a query param - "?..."
+		int queryPos = processed.indexOf('?', 1);
+		if (queryPos != -1 && queryPos < processed.length()) {
+			String queryString = processed.substring(queryPos + 1);
+			wikiLink.setQuery(queryString);
+			processed = processed.substring(0, queryPos);
+		}
+		// search for a namespace or virtual wiki
+		String topic = LinkUtil.processVirtualWiki(processed, wikiLink);
+		if (wikiLink.getVirtualWiki() != null) {
+			// strip the virtual wiki
+			processed = topic;
+			virtualWiki = wikiLink.getVirtualWiki().getName();
+		}
+		wikiLink.setText(processed);
+		topic = LinkUtil.processNamespace(virtualWiki, topic, wikiLink);
+		if (!wikiLink.getNamespace().getId().equals(Namespace.MAIN_ID)) {
+			// store the display name WITH any extra spaces
+			wikiLink.setText(processed);
+			// update original text in case topic was of the form "xxx: topic"
+			processed = wikiLink.getNamespace().getLabel(virtualWiki) + Namespace.SEPARATOR + topic;
+		}
+		// if no namespace or virtual wiki, see if there's an interwiki link
+		if (wikiLink.getNamespace().getId().equals(Namespace.MAIN_ID) && wikiLink.getVirtualWiki() == null) {
+			topic = LinkUtil.processInterWiki(processed, wikiLink);
+			if (wikiLink.getInterWiki() != null) {
+				// strip the interwiki
+				processed = topic;
+				wikiLink.setText(processed);
+			}
+		}
+		if (wikiLink.getNamespace().getId().equals(Namespace.FILE_ID)) {
+			// captions are handled differently for images, so clear the link text value.
+			wikiLink.setText(null);
+		}
+		wikiLink.setArticle(Utilities.decodeTopicName(topic, true));
+		// destination is namespace + topic
+		wikiLink.setDestination(Utilities.decodeTopicName(processed, true));
+		return wikiLink;
+	}
+
+	/**
+	 *
+	 */
+	private static String processInterWiki(String processed, WikiLink wikiLink) {
+		int prefixPosition = LinkUtil.prefixPosition(processed);
+		if (prefixPosition == -1) {
+			return processed;
+		}
+		String linkPrefix = processed.substring(0, prefixPosition).trim();
+		if (InterWikiHandler.isInterWiki(linkPrefix)) {
+			wikiLink.setInterWiki(linkPrefix);
+		}
+		return (wikiLink.getInterWiki() != null) ? processed.substring(prefixPosition + Namespace.SEPARATOR.length()).trim(): processed;
+	}
+
+	/**
+	 *
+	 */
+	private static String processVirtualWiki(String processed, WikiLink wikiLink) {
+		int prefixPosition = LinkUtil.prefixPosition(processed);
+		if (prefixPosition == -1) {
+			return processed;
+		}
+		String linkPrefix = processed.substring(0, prefixPosition).trim();
+		try {
+			VirtualWiki virtualWiki = WikiBase.getDataHandler().lookupVirtualWiki(linkPrefix);
+			if (virtualWiki != null) {
+				wikiLink.setVirtualWiki(virtualWiki);
+			}
+		} catch (DataAccessException e) {
+			// this should not happen, if it does then swallow the error
+			logger.warning("Failure while trying to lookup virtual wiki: " + linkPrefix, e);
+		}
+		return (wikiLink.getVirtualWiki() != null) ? processed.substring(prefixPosition + Namespace.SEPARATOR.length()).trim(): processed;
+	}
+
+	/**
+	 *
+	 */
+	private static String processNamespace(String virtualWiki, String processed, WikiLink wikiLink) {
+		int prefixPosition = LinkUtil.prefixPosition(processed);
+		if (prefixPosition == -1) {
+			return processed;
+		}
+		String linkPrefix = processed.substring(0, prefixPosition).trim();
+		try {
+			Namespace namespace = WikiBase.getDataHandler().lookupNamespace(virtualWiki, linkPrefix);
+			if (namespace != null) {
+				wikiLink.setNamespace(namespace);
+			}
+		} catch (DataAccessException e) {
+			// this should not happen, if it does then swallow the error
+			logger.warning("Failure while trying to lookup namespace: " + linkPrefix, e);
+		}
+		return (!wikiLink.getNamespace().getId().equals(Namespace.MAIN_ID)) ? processed.substring(prefixPosition + Namespace.SEPARATOR.length()).trim(): processed;
+	}
+}
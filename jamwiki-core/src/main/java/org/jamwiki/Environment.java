--- conflicted
+++ resolved
@@ -1,548 +1,520 @@
-/**
- * Licensed under the GNU LESSER GENERAL PUBLIC LICENSE, version 2.1, dated February 1999.
- *
- * This program is free software; you can redistribute it and/or modify
- * it under the terms of the latest version of the GNU Lesser General
- * Public License as published by the Free Software Foundation;
- *
- * This program is distributed in the hope that it will be useful,
- * but WITHOUT ANY WARRANTY; without even the implied warranty of
- * MERCHANTABILITY or FITNESS FOR A PARTICULAR PURPOSE.  See the
- * GNU Lesser General Public License for more details.
- *
- * You should have received a copy of the GNU Lesser General Public License
- * along with this program (LICENSE.txt); if not, write to the Free Software
- * Foundation, Inc., 59 Temple Place - Suite 330, Boston, MA  02111-1307, USA.
- */
-package org.jamwiki;
-
-import java.io.File;
-import java.io.FileNotFoundException;
-import java.io.FileInputStream;
-import java.io.FileOutputStream;
-import java.io.IOException;
-import java.util.HashMap;
-import java.util.Map;
-import java.util.Properties;
-import org.apache.commons.lang.math.NumberUtils;
-// FIXME - remove this import
-import org.apache.commons.pool.impl.GenericObjectPool;
-import org.jamwiki.utils.SortedProperties;
-import org.jamwiki.utils.WikiLogger;
-import org.jamwiki.utils.WikiUtil;
-import org.jamwiki.utils.Utilities;
-
-/**
- * The <code>Environment</code> class is instantiated as a singleton to
- * provides access to JAMWiki property values stored in the
- * <code>jamwiki.properties</code> file.
- */
-public class Environment {
-	private static final WikiLogger logger = WikiLogger.getLogger(Environment.class.getName());
-
-	public static final String PROP_BASE_COOKIE_EXPIRE = "cookie-expire";
-	public static final String PROP_BASE_DEFAULT_TOPIC = "default-topic";
-	public static final String PROP_BASE_FILE_DIR = "homeDir";
-	public static final String PROP_BASE_INITIALIZED = "props-initialized";
-	public static final String PROP_BASE_LOGO_IMAGE = "logo-image";
-	public static final String PROP_BASE_META_DESCRIPTION = "meta-description";
-	public static final String PROP_BASE_PERSISTENCE_TYPE = "persistenceType";
-	public static final String PROP_BASE_SEARCH_ENGINE = "search-engine";
-	public static final String PROP_BASE_WIKI_VERSION = "wiki-version";
-	public static final String PROP_CACHE_INDIVIDUAL_SIZE = "cache-individual-size";
-	public static final String PROP_CACHE_MAX_AGE = "cache-max-age";
-	public static final String PROP_CACHE_MAX_IDLE_AGE = "cache-max-idle-age";
-	public static final String PROP_CACHE_TOTAL_SIZE = "cache-total-size";
-	public static final String PROP_DB_DRIVER = "driver";
-	public static final String PROP_DB_PASSWORD = "db-password";
-	public static final String PROP_DB_TYPE = "database-type";
-	public static final String PROP_DB_URL = "url";
-	public static final String PROP_DB_USERNAME = "db-user";
-	public static final String PROP_DBCP_MAX_ACTIVE = "dbcp-max-active";
-	public static final String PROP_DBCP_MAX_IDLE = "dbcp-max-idle";
-	public static final String PROP_DBCP_MIN_EVICTABLE_IDLE_TIME = "dbcp-min-evictable-idle-time";
-	public static final String PROP_DBCP_NUM_TESTS_PER_EVICTION_RUN = "dbcp-num-tests-per-eviction-run";
-	public static final String PROP_DBCP_TEST_ON_BORROW = "dbcp-test-on-borrow";
-	public static final String PROP_DBCP_TEST_ON_RETURN = "dbcp-test-on-return";
-	public static final String PROP_DBCP_TEST_WHILE_IDLE = "dbcp-test-while-idle";
-	public static final String PROP_DBCP_TIME_BETWEEN_EVICTION_RUNS = "dbcp-time-between-eviction-runs";
-	public static final String PROP_DBCP_WHEN_EXHAUSTED_ACTION = "dbcp-when-exhausted-action";
-	public static final String PROP_EMAIL_REPLY_ADDRESS = "reply-address";
-	public static final String PROP_EMAIL_SMTP_HOST = "smtp-host";
-	public static final String PROP_EMAIL_SMTP_PASSWORD = "smtp-password";
-	public static final String PROP_EMAIL_SMTP_USERNAME = "smtp-username";
-	public static final String PROP_ENCRYPTION_ALGORITHM = "encryption-algorithm";
-	public static final String PROP_EXTERNAL_LINK_NEW_WINDOW = "external-link-new-window";
-	public static final String PROP_FILE_BLACKLIST = "file-blacklist";
-	public static final String PROP_FILE_BLACKLIST_TYPE = "file-blacklist-type";
-	public static final String PROP_FILE_DIR_FULL_PATH = "file-dir-full-path";
-	public static final String PROP_FILE_DIR_RELATIVE_PATH = "file-dir-relative-path";
-	public static final String PROP_FILE_MAX_FILE_SIZE = "max-file-size";
-	public static final String PROP_FILE_SERVER_URL = "file-server-url";
-	public static final String PROP_FILE_WHITELIST = "file-whitelist";
-	public static final String PROP_IMAGE_RESIZE_INCREMENT = "image-resize-increment";
-	public static final String PROP_MAX_TOPIC_VERSION_EXPORT = "max-topic-version-export";
-	public static final String PROP_PARSER_ALLOW_CAPITALIZATION = "allow-capitalization";
-	public static final String PROP_PARSER_ALLOW_HTML = "allowHTML";
-	public static final String PROP_PARSER_ALLOW_JAVASCRIPT = "allow-javascript";
-	public static final String PROP_PARSER_ALLOW_TEMPLATES = "allow-templates";
-	public static final String PROP_PARSER_CLASS = "parser";
-	public static final String PROP_PARSER_DISPLAY_INTERWIKI_LINKS_INLINE = "parser-interwiki-links-inline";
-	public static final String PROP_PARSER_DISPLAY_VIRTUALWIKI_LINKS_INLINE = "parser-virtualwiki-links-inline";
-	/** Maximum number of template inclusions allowed on a page. */
-	public static final String PROP_PARSER_MAX_INCLUSIONS = "parser-max-inclusions";
-	/** Maximum number of parser iterations allowed for a single parsing run. */
-	public static final String PROP_PARSER_MAX_PARSER_ITERATIONS = "parser-max-iterations";
-	/** Maximum depth to which templates can be included for a single parsing run. */
-	public static final String PROP_PARSER_MAX_TEMPLATE_DEPTH = "parser-max-template-depth";
-	public static final String PROP_PARSER_SIGNATURE_DATE_PATTERN = "signature-date";
-	public static final String PROP_PARSER_SIGNATURE_USER_PATTERN = "signature-user";
-	public static final String PROP_PARSER_TOC = "allow-toc";
-	public static final String PROP_PARSER_TOC_DEPTH = "toc-depth";
-	public static final String PROP_PATTERN_INVALID_NAMESPACE_NAME = "pattern-namespace-name-invalid";
-	public static final String PROP_PATTERN_INVALID_ROLE_NAME = "pattern-role-name-invalid";
-	public static final String PROP_PATTERN_INVALID_TOPIC_NAME = "pattern-topic-name-invalid";
-	public static final String PROP_PATTERN_VALID_USER_LOGIN = "pattern-login-valid";
-	public static final String PROP_PATTERN_VALID_VIRTUAL_WIKI = "pattern-virtualwiki-valid";
-	public static final String PROP_PRINT_NEW_WINDOW = "print-new-window";
-	public static final String PROP_RECENT_CHANGES_NUM = "recent-changes-days";
-	public static final String PROP_RSS_ALLOWED = "rss-allowed";
-	public static final String PROP_RSS_TITLE = "rss-title";
-	public static final String PROP_SERVER_URL = "server-url";
-	public static final String PROP_SHARED_UPLOAD_VIRTUAL_WIKI = "shared-upload-virtual-wiki";
-	public static final String PROP_SITE_NAME = "site-name";
-	public static final String PROP_TOPIC_EDITOR = "default-editor";
-	public static final String PROP_TOPIC_SPAM_FILTER = "use-spam-filter";
-	public static final String PROP_TOPIC_USE_PREVIEW = "use-preview";
-	public static final String PROP_TOPIC_USE_SHOW_CHANGES = "use-show-changes";
-	public static final String PROP_VIRTUAL_WIKI_DEFAULT = "virtual-wiki-default";
-	// Lookup properties file location from system properties first.
-	private static final String PROPERTY_FILE_NAME = System.getProperty("jamwiki.property.file", "jamwiki.properties");
-
-	private static Environment ENVIRONMENT_INSTANCE = null;
-	private Properties defaults = null;
-	private SortedProperties props = null;
-
-	/**
-	 * The constructor loads property values from the property file.
-	 */
-	private Environment() {
-		this.initDefaultProperties();
-		logger.debug("Default properties initialized: " + this.defaults.toString());
-		this.props = loadProperties(PROPERTY_FILE_NAME, this.defaults);
-		if ("true".equals(System.getProperty("jamwiki.override.file.properties"))) {
-			overrideFromSystemProperties();
-		}
-		logger.debug("JAMWiki properties initialized: " + this.props.toString());
-	}
-
-	/**
-	* Overrides file properties from system properties. Iterates over all properties
-	* and checks if application server has defined overriding property. System wide
-	* properties are prefixed with "jamwiki". These properties may be used to define
-	* dynamic runtime properties (eg. upload path depends on environment).
-	*/
-	private void overrideFromSystemProperties() {
-		logger.info("Overriding file properties with system properties.");
-		Map<String, String> properties = propertiesToMap(this.props);
-		for (String key : properties.keySet()) {
-			String value = System.getProperty("jamwiki." + key);
-			if (value != null) {
-				this.props.setProperty(key, value);
-				logger.info("Replaced property " + key + " with value: " + value);
-			}
-		}
-	}
-
-	/**
-	 * Load a property file.  First check for the file in the path from which
-	 * the application was started, then check other classpath locations.
-	 *
-	 * @param filename The name of the property file to be loaded.  This name can be
-	 *  either absolute or relative; if relative then the file will be loaded from
-	 *  the class path or from the directory from which the JVM was loaded.
-	 * @return A File object containing the properties file instance.
-	 * @throws FileNotFoundException Thrown if the specified property file cannot
-	 *  be located.
-	 */
-	private static File findProperties(String filename) throws FileNotFoundException {
-		// read in properties file
-		File file = new File(filename);
-		if (file.exists()) {
-			return file; //NOPMD
-		}
-		// search for file in class loader path
-		return Environment.retrievePropertyFile(filename);
-	}
-
-	/**
-	 * Initialize the default property values.
-	 */
-	private void initDefaultProperties() {
-		this.defaults = new Properties();
-		this.defaults.setProperty(PROP_BASE_COOKIE_EXPIRE, "31104000");
-		this.defaults.setProperty(PROP_BASE_DEFAULT_TOPIC, "StartingPoints");
-		this.defaults.setProperty(PROP_BASE_FILE_DIR, "");
-		this.defaults.setProperty(PROP_BASE_INITIALIZED, Boolean.FALSE.toString());
-		this.defaults.setProperty(PROP_BASE_LOGO_IMAGE, "logo_oliver.gif");
-		this.defaults.setProperty(PROP_BASE_META_DESCRIPTION, "");
-		this.defaults.setProperty(PROP_BASE_PERSISTENCE_TYPE, WikiBase.PERSISTENCE_INTERNAL);
-		this.defaults.setProperty(PROP_BASE_SEARCH_ENGINE, SearchEngine.SEARCH_ENGINE_LUCENE);
-		this.defaults.setProperty(PROP_BASE_WIKI_VERSION, "0.0.0");
-		this.defaults.setProperty(PROP_CACHE_INDIVIDUAL_SIZE, "1500");
-		this.defaults.setProperty(PROP_CACHE_MAX_AGE, "300");
-		this.defaults.setProperty(PROP_CACHE_MAX_IDLE_AGE, "150");
-		this.defaults.setProperty(PROP_CACHE_TOTAL_SIZE, "3000");
-		this.defaults.setProperty(PROP_DB_DRIVER, "");
-		this.defaults.setProperty(PROP_DB_PASSWORD, "");
-		this.defaults.setProperty(PROP_DB_TYPE, "");
-		this.defaults.setProperty(PROP_DB_URL, "");
-		this.defaults.setProperty(PROP_DB_USERNAME, "");
-		this.defaults.setProperty(PROP_DBCP_MAX_ACTIVE, "15");
-		this.defaults.setProperty(PROP_DBCP_MAX_IDLE, "5");
-		this.defaults.setProperty(PROP_DBCP_MIN_EVICTABLE_IDLE_TIME, "600");
-		this.defaults.setProperty(PROP_DBCP_NUM_TESTS_PER_EVICTION_RUN, "5");
-		this.defaults.setProperty(PROP_DBCP_TEST_ON_BORROW, Boolean.TRUE.toString());
-		this.defaults.setProperty(PROP_DBCP_TEST_ON_RETURN, Boolean.TRUE.toString());
-		this.defaults.setProperty(PROP_DBCP_TEST_WHILE_IDLE, Boolean.FALSE.toString());
-		this.defaults.setProperty(PROP_DBCP_TIME_BETWEEN_EVICTION_RUNS, "120");
-		this.defaults.setProperty(PROP_DBCP_WHEN_EXHAUSTED_ACTION, String.valueOf(GenericObjectPool.WHEN_EXHAUSTED_GROW));
-		this.defaults.setProperty(PROP_EMAIL_REPLY_ADDRESS, "");
-		this.defaults.setProperty(PROP_EMAIL_SMTP_HOST, "");
-		this.defaults.setProperty(PROP_EMAIL_SMTP_PASSWORD, "");
-		this.defaults.setProperty(PROP_EMAIL_SMTP_USERNAME, "");
-		this.defaults.setProperty(PROP_ENCRYPTION_ALGORITHM, "SHA-512");
-		this.defaults.setProperty(PROP_EXTERNAL_LINK_NEW_WINDOW, Boolean.FALSE.toString());
-		this.defaults.setProperty(PROP_FILE_BLACKLIST, "bat,bin,exe,htm,html,js,jsp,php,sh");
-		this.defaults.setProperty(PROP_FILE_BLACKLIST_TYPE, String.valueOf(WikiBase.UPLOAD_BLACKLIST));
-		// size is in bytes
-		this.defaults.setProperty(PROP_FILE_MAX_FILE_SIZE, "2000000");
-		this.defaults.setProperty(PROP_FILE_SERVER_URL, "");
-		this.defaults.setProperty(PROP_FILE_WHITELIST, "bmp,gif,jpeg,jpg,pdf,png,properties,svg,txt,zip");
-		this.defaults.setProperty(PROP_IMAGE_RESIZE_INCREMENT, "100");
-		this.defaults.setProperty(PROP_MAX_TOPIC_VERSION_EXPORT, "200");
-		this.defaults.setProperty(PROP_PARSER_ALLOW_CAPITALIZATION, Boolean.TRUE.toString());
-		this.defaults.setProperty(PROP_PARSER_ALLOW_HTML, Boolean.TRUE.toString());
-		this.defaults.setProperty(PROP_PARSER_ALLOW_JAVASCRIPT, Boolean.FALSE.toString());
-		this.defaults.setProperty(PROP_PARSER_ALLOW_TEMPLATES, Boolean.TRUE.toString());
-		this.defaults.setProperty(PROP_PARSER_CLASS, "org.jamwiki.parser.jflex.JFlexParser");
-		this.defaults.setProperty(PROP_PARSER_DISPLAY_INTERWIKI_LINKS_INLINE, Boolean.FALSE.toString());
-		this.defaults.setProperty(PROP_PARSER_DISPLAY_VIRTUALWIKI_LINKS_INLINE, Boolean.FALSE.toString());
-		this.defaults.setProperty(PROP_PARSER_MAX_INCLUSIONS, "250");
-		this.defaults.setProperty(PROP_PARSER_MAX_PARSER_ITERATIONS, "100");
-		this.defaults.setProperty(PROP_PARSER_MAX_TEMPLATE_DEPTH, "100");
-		this.defaults.setProperty(PROP_PARSER_SIGNATURE_DATE_PATTERN, "dd-MMM-yyyy HH:mm zzz");
-		this.defaults.setProperty(PROP_PARSER_SIGNATURE_USER_PATTERN, "[[{0}|{4}]]");
-		this.defaults.setProperty(PROP_PARSER_TOC, Boolean.TRUE.toString());
-		this.defaults.setProperty(PROP_PARSER_TOC_DEPTH, "5");
-		this.defaults.setProperty(PROP_PATTERN_INVALID_NAMESPACE_NAME, "([\\n\\r\\\\<>\\[\\]\\:_%/?&#]+)");
-		this.defaults.setProperty(PROP_PATTERN_INVALID_ROLE_NAME, "([A-Za-z0-9_]+)");
-		this.defaults.setProperty(PROP_PATTERN_INVALID_TOPIC_NAME, "([\\n\\r\\\\<>\\[\\]?#]+)");
-		this.defaults.setProperty(PROP_PATTERN_VALID_USER_LOGIN, "([A-Za-z0-9_]+)");
-		this.defaults.setProperty(PROP_PATTERN_VALID_VIRTUAL_WIKI, "([A-Za-z0-9_]+)");
-		this.defaults.setProperty(PROP_PRINT_NEW_WINDOW, Boolean.FALSE.toString());
-		this.defaults.setProperty(PROP_RECENT_CHANGES_NUM, "100");
-		this.defaults.setProperty(PROP_RSS_ALLOWED, Boolean.TRUE.toString());
-		this.defaults.setProperty(PROP_RSS_TITLE, "Wiki Recent Changes");
-		this.defaults.setProperty(PROP_SERVER_URL, "");
-		this.defaults.setProperty(PROP_SHARED_UPLOAD_VIRTUAL_WIKI, "");
-		this.defaults.setProperty(PROP_SITE_NAME, "JAMWiki");
-		// FIXME - hard coding
-		this.defaults.setProperty(PROP_TOPIC_EDITOR, "toolbar");
-		this.defaults.setProperty(PROP_TOPIC_SPAM_FILTER, Boolean.TRUE.toString());
-		this.defaults.setProperty(PROP_TOPIC_USE_PREVIEW, Boolean.TRUE.toString());
-		this.defaults.setProperty(PROP_TOPIC_USE_SHOW_CHANGES, Boolean.TRUE.toString());
-		this.defaults.setProperty(PROP_VIRTUAL_WIKI_DEFAULT, "en");
-		this.processDefaultUploadDirectories();
-	}
-
-	/**
-	 * Get the value of a boolean property.
-	 * Returns <code>true</code> if the property is equal, ignoring case,
-	 * to the string "true".
-	 * Returns false in all other cases (eg: "false", "yes", "1")
-	 *
-	 * @param name The name of the property whose value is to be retrieved.
-	 * @return The value of the property.
-	 */
-	public static boolean getBooleanValue(String name) {
-		return Boolean.valueOf(getValue(name));
-	}
-
-	/**
-	 * Return an instance of the current properties object.  The property instance
-	 * returned should not be directly modified.
-	 *
-	 * @return Returns an instance of the current system properties.
-	 */
-	public static Properties getInstance() {
-		if (ENVIRONMENT_INSTANCE == null) {
-			// initialize the singleton instance
-			ENVIRONMENT_INSTANCE = new Environment();
-	}
-		return ENVIRONMENT_INSTANCE.props;
-	}
-
-	/**
-	 * Get the value of an integer property.
-	 *
-	 * @param name The name of the property whose value is to be retrieved.
-	 * @return The value of the property.
-	 */
-	public static int getIntValue(String name) {
-		int value = NumberUtils.toInt(getValue(name), -1);
-		if (value == -1) {
-			logger.warn("Invalid integer property " + name + " with value " + value);
-		}
-		// FIXME - should this otherwise indicate an invalid property?
-		return value;
-	}
-
-	/**
-	 * Get the value of a long property.
-	 *
-	 * @param name The name of the property whose value is to be retrieved.
-	 * @return The value of the property.
-	 */
-	public static long getLongValue(String name) {
-		long value = NumberUtils.toLong(getValue(name), -1);
-		if (value == -1) {
-			logger.warn("Invalid long property " + name + " with value " + value);
-		}
-		// FIXME - should this otherwise indicate an invalid property?
-		return value;
-	}
-
-	/**
-	 * Returns the value of a property.
-	 *
-	 * @param name The name of the property whose value is to be retrieved.
-	 * @return The value of the property.
-	 */
-	public static String getValue(String name) {
-		return getInstance().getProperty(name);
-	}
-
-	/**
-	 * Given a property file name, load the property file and return an object
-	 * representing the property values.
-	 *
-	 * @param propertyFile The name of the property file to load.
-	 * @return The loaded SortedProperties object.
-	 */
-	public static SortedProperties loadProperties(String propertyFile) {
-		return loadProperties(propertyFile, null);
-	}
-
-	/**
-	 * Given a property file name, load the property file and return an object
-	 * representing the property values.
-	 *
-	 * @param propertyFile The name of the property file to load.
-	 * @param def Default property values, or <code>null</code> if there are no defaults.
-	 * @return The loaded SortedProperties object.
-	 */
-	public static SortedProperties loadProperties(String propertyFile, Properties def) {
-		SortedProperties properties = new SortedProperties();
-		if (def != null) {
-			properties = new SortedProperties(def);
-		}
-		File file = null;
-		FileInputStream fis = null;
-		try {
-			file = findProperties(propertyFile);
-			if (file == null) {
-				logger.warn("Property file " + propertyFile + " does not exist");
-			} else if (!file.exists()) {
-				logger.warn("Property file " + file.getPath() + " does not exist");
-			} else {
-				logger.info("Loading properties from " + file.getPath());
-				fis = new FileInputStream(file);
-				properties.load(fis);
-			}
-		} catch (IOException e) {
-			logger.error("Failure while trying to load properties file " + file.getPath(), e);
-		} finally {
-			if (fis != null) {
-				try {
-					fis.close();
-				} catch (IOException e) {
-					// NOPMD
-				}
-			}
-		}
-		return properties;
-	}
-
-	/**
-<<<<<<< HEAD
-	 * Convert a Properties object to a Map object.
-	 */
-	private static Map<String, String> propertiesToMap(Properties properties) {
-		Map<String, String> map = new HashMap<String, String>();
-		for (Object key : properties.keySet()) {
-			map.put(key.toString(), properties.get(key).toString());
-		}
-		return map;
-	}
-
-	/**
-	 * Return the default relative upload directory (/context/upload/) as a String.
-	 *
-	 * @return The default relative upload directory (/context/upload/) as a String.
-=======
-	 * Set values related to file uploads.  The file upload directory is the default
-	 * folder into which uploads are stored, such as /home/user/wiki/upload.  The
-	 * relative upload directory is a prefix that will be added to upload URLs that
-	 * corresponds to the file upload directory, so in the previous example if files
-	 * are being uploaded to /home/user/wiki/upload then the relative uploaded
-	 * directory would be /wiki/upload/.
->>>>>>> 02ac7f43
-	 */
-	private void processDefaultUploadDirectories() {
-		String defaultUploadDirectory = "";
-		String defaultRelativeUploadDirectory = "";
-		try {
-<<<<<<< HEAD
-			File webappRoot = Utilities.getClassLoaderRoot().getParentFile().getParentFile();
-			return "/" + webappRoot.getName() + "/upload/";
-		} catch (Throwable t) {
-			logger.error("Failure while trying to retrieve default file upload directory", t);
-		}
-		return "";
-	}
-
-	/**
-	 * Return the default upload directory (/webapp-root/upload/) as a String.
-	 *
-	 * @return The default upload directory (/webapp-root/upload/) as a String.
-	 */
-	private static String retrieveDefaultUploadDirectory() {
-		try {
-			File webappRoot = Utilities.getClassLoaderRoot().getParentFile().getParentFile();
-			return new File(webappRoot, "upload").getPath();
-		} catch (Throwable t) {
-			logger.error("Failure while trying to retrieve default file upload directory", t);
-=======
-			File webAppRoot = Utilities.getClassLoaderRoot();
-			// the class loader root should be /WEB-INF/classes, but if deployed as anything
-			// other than a WAR then it might just be the temp directory.
-			if (webAppRoot.getParentFile() != null && webAppRoot.getName().toLowerCase().equals("classes")) {
-				webAppRoot = webAppRoot.getParentFile();
-				if (webAppRoot.getParentFile() != null && webAppRoot.getName().toLowerCase().equals("web-inf")) {
-					webAppRoot = webAppRoot.getParentFile();
-				}
-			}
-			defaultRelativeUploadDirectory = "/" + webAppRoot.getName() + "/upload/";
-			defaultUploadDirectory = new File(webAppRoot, "upload").getPath();
-		} catch (Throwable t) {
-			logger.severe("Failure while setting file upload defaults", t);
->>>>>>> 02ac7f43
-		}
-		this.defaults.setProperty(PROP_FILE_DIR_FULL_PATH, defaultUploadDirectory);
-		this.defaults.setProperty(PROP_FILE_DIR_RELATIVE_PATH, defaultRelativeUploadDirectory);
-	}
-
-	/**
-	 * Utility methods for retrieving property files from the class path, based on
-	 * code from the org.apache.log4j.helpers.Loader class.
-	 *
-	 * @param filename Given a filename return a File object for the file.  The filename
-	 *  may be relative to the class path or the directory from which the JVM was
-	 *  initialized.
-	 * @return Returns a file representing the filename, or <code>null</code> if
-	 *  the file cannot be found.
-	 */
-	private static File retrievePropertyFile(String filename) {
-		try {
-			return Utilities.getClassLoaderFile(filename);
-		} catch (FileNotFoundException e) {
-			// NOPMD file might not exist
-		}
-		try {
-			return new File(Utilities.getClassLoaderRoot(), filename);
-		} catch (FileNotFoundException e) {
-			logger.error("Error while searching for resource " + filename, e);
-		}
-		return null;
-	}
-
-	/**
-	 * Persist the current wiki system configuration and reload all values.
-	 *
-	 * @throws WikiException Thrown if a failure occurs while saving the
-	 *  configuration values.
-	 */
-	public static void saveConfiguration() throws WikiException {
-		try {
-			Environment.saveProperties(PROPERTY_FILE_NAME, getInstance(), null);
-			// do not use WikiBase.getDataHandler() directly since properties are
-			// being changed
-			WikiUtil.dataHandlerInstance().writeConfiguration(propertiesToMap(getInstance()));
-		} catch (IOException e) {
-			throw new WikiException(new WikiMessage("error.unknown", e.getMessage()));
-		} catch (DataAccessException e) {
-			throw new WikiException(new WikiMessage("error.unknown", e.getMessage()));
-		}
-	}
-
-	/**
-	 * Save the specified property values to the filesystem.
-	 *
-	 * @param propertyFile The name of the property file to save.
-	 * @param properties The properties object that is to be saved.
-	 * @param comments A comment to save in the properties file.
-	 * @throws IOException Thrown if the file cannot be found or if an I/O
-	 *  error occurs.
-	 */
-	public static void saveProperties(String propertyFile, Properties properties, String comments) throws IOException {
-		File file = findProperties(propertyFile);
-		FileOutputStream out = null;
-		try {
-			out = new FileOutputStream(file);
-			properties.store(out, comments);
-		} finally {
-			if (out != null) {
-				try {
-					out.close();
-				} catch (IOException e) {
-					// NOPMD ignore, unimportant if a close fails
-				}
-			}
-		}
-	}
-
-	/**
-	 * Set a new boolean value for the given property name.
-	 *
-	 * @param name The name of the property whose value is to be set.
-	 * @param value The value of the property being set.
-	 */
-	public static void setBooleanValue(String name, boolean value) {
-		getInstance().setProperty(name, Boolean.toString(value));
-	}
-
-	/**
-	 * Sets a new integer value for the given property name.
-	 *
-	 * @param name The name of the property whose value is to be set.
-	 * @param value The value of the property being set.
-	 */
-	public static void setIntValue(String name, int value) {
-		getInstance().setProperty(name, Integer.toString(value));
-	}
-
-	/**
-	 * Sets a new value for the given property name.
-	 *
-	 * @param name The name of the property whose value is to be set.
-	 * @param value The value of the property being set.
-	 */
-	public static void setValue(String name, String value) {
-		// it is invalid to set a property value null, so convert to empty string
-		if (value == null) {
-			value = "";
-		}
-		getInstance().setProperty(name, value);
-	}
-}
+/**
+ * Licensed under the GNU LESSER GENERAL PUBLIC LICENSE, version 2.1, dated February 1999.
+ *
+ * This program is free software; you can redistribute it and/or modify
+ * it under the terms of the latest version of the GNU Lesser General
+ * Public License as published by the Free Software Foundation;
+ *
+ * This program is distributed in the hope that it will be useful,
+ * but WITHOUT ANY WARRANTY; without even the implied warranty of
+ * MERCHANTABILITY or FITNESS FOR A PARTICULAR PURPOSE.  See the
+ * GNU Lesser General Public License for more details.
+ *
+ * You should have received a copy of the GNU Lesser General Public License
+ * along with this program (LICENSE.txt); if not, write to the Free Software
+ * Foundation, Inc., 59 Temple Place - Suite 330, Boston, MA  02111-1307, USA.
+ */
+package org.jamwiki;
+
+import java.io.File;
+import java.io.FileNotFoundException;
+import java.io.FileInputStream;
+import java.io.FileOutputStream;
+import java.io.IOException;
+import java.util.HashMap;
+import java.util.Map;
+import java.util.Properties;
+import org.apache.commons.lang.math.NumberUtils;
+// FIXME - remove this import
+import org.apache.commons.pool.impl.GenericObjectPool;
+import org.jamwiki.utils.SortedProperties;
+import org.jamwiki.utils.WikiLogger;
+import org.jamwiki.utils.WikiUtil;
+import org.jamwiki.utils.Utilities;
+
+/**
+ * The <code>Environment</code> class is instantiated as a singleton to
+ * provides access to JAMWiki property values stored in the
+ * <code>jamwiki.properties</code> file.
+ */
+public class Environment {
+	private static final WikiLogger logger = WikiLogger.getLogger(Environment.class.getName());
+
+	public static final String PROP_BASE_COOKIE_EXPIRE = "cookie-expire";
+	public static final String PROP_BASE_DEFAULT_TOPIC = "default-topic";
+	public static final String PROP_BASE_FILE_DIR = "homeDir";
+	public static final String PROP_BASE_INITIALIZED = "props-initialized";
+	public static final String PROP_BASE_LOGO_IMAGE = "logo-image";
+	public static final String PROP_BASE_META_DESCRIPTION = "meta-description";
+	public static final String PROP_BASE_PERSISTENCE_TYPE = "persistenceType";
+	public static final String PROP_BASE_SEARCH_ENGINE = "search-engine";
+	public static final String PROP_BASE_WIKI_VERSION = "wiki-version";
+	public static final String PROP_CACHE_INDIVIDUAL_SIZE = "cache-individual-size";
+	public static final String PROP_CACHE_MAX_AGE = "cache-max-age";
+	public static final String PROP_CACHE_MAX_IDLE_AGE = "cache-max-idle-age";
+	public static final String PROP_CACHE_TOTAL_SIZE = "cache-total-size";
+	public static final String PROP_DB_DRIVER = "driver";
+	public static final String PROP_DB_PASSWORD = "db-password";
+	public static final String PROP_DB_TYPE = "database-type";
+	public static final String PROP_DB_URL = "url";
+	public static final String PROP_DB_USERNAME = "db-user";
+	public static final String PROP_DBCP_MAX_ACTIVE = "dbcp-max-active";
+	public static final String PROP_DBCP_MAX_IDLE = "dbcp-max-idle";
+	public static final String PROP_DBCP_MIN_EVICTABLE_IDLE_TIME = "dbcp-min-evictable-idle-time";
+	public static final String PROP_DBCP_NUM_TESTS_PER_EVICTION_RUN = "dbcp-num-tests-per-eviction-run";
+	public static final String PROP_DBCP_TEST_ON_BORROW = "dbcp-test-on-borrow";
+	public static final String PROP_DBCP_TEST_ON_RETURN = "dbcp-test-on-return";
+	public static final String PROP_DBCP_TEST_WHILE_IDLE = "dbcp-test-while-idle";
+	public static final String PROP_DBCP_TIME_BETWEEN_EVICTION_RUNS = "dbcp-time-between-eviction-runs";
+	public static final String PROP_DBCP_WHEN_EXHAUSTED_ACTION = "dbcp-when-exhausted-action";
+	public static final String PROP_EMAIL_REPLY_ADDRESS = "reply-address";
+	public static final String PROP_EMAIL_SMTP_HOST = "smtp-host";
+	public static final String PROP_EMAIL_SMTP_PASSWORD = "smtp-password";
+	public static final String PROP_EMAIL_SMTP_USERNAME = "smtp-username";
+	public static final String PROP_ENCRYPTION_ALGORITHM = "encryption-algorithm";
+	public static final String PROP_EXTERNAL_LINK_NEW_WINDOW = "external-link-new-window";
+	public static final String PROP_FILE_BLACKLIST = "file-blacklist";
+	public static final String PROP_FILE_BLACKLIST_TYPE = "file-blacklist-type";
+	public static final String PROP_FILE_DIR_FULL_PATH = "file-dir-full-path";
+	public static final String PROP_FILE_DIR_RELATIVE_PATH = "file-dir-relative-path";
+	public static final String PROP_FILE_MAX_FILE_SIZE = "max-file-size";
+	public static final String PROP_FILE_SERVER_URL = "file-server-url";
+	public static final String PROP_FILE_WHITELIST = "file-whitelist";
+	public static final String PROP_IMAGE_RESIZE_INCREMENT = "image-resize-increment";
+	public static final String PROP_MAX_TOPIC_VERSION_EXPORT = "max-topic-version-export";
+	public static final String PROP_PARSER_ALLOW_CAPITALIZATION = "allow-capitalization";
+	public static final String PROP_PARSER_ALLOW_HTML = "allowHTML";
+	public static final String PROP_PARSER_ALLOW_JAVASCRIPT = "allow-javascript";
+	public static final String PROP_PARSER_ALLOW_TEMPLATES = "allow-templates";
+	public static final String PROP_PARSER_CLASS = "parser";
+	public static final String PROP_PARSER_DISPLAY_INTERWIKI_LINKS_INLINE = "parser-interwiki-links-inline";
+	public static final String PROP_PARSER_DISPLAY_VIRTUALWIKI_LINKS_INLINE = "parser-virtualwiki-links-inline";
+	/** Maximum number of template inclusions allowed on a page. */
+	public static final String PROP_PARSER_MAX_INCLUSIONS = "parser-max-inclusions";
+	/** Maximum number of parser iterations allowed for a single parsing run. */
+	public static final String PROP_PARSER_MAX_PARSER_ITERATIONS = "parser-max-iterations";
+	/** Maximum depth to which templates can be included for a single parsing run. */
+	public static final String PROP_PARSER_MAX_TEMPLATE_DEPTH = "parser-max-template-depth";
+	public static final String PROP_PARSER_SIGNATURE_DATE_PATTERN = "signature-date";
+	public static final String PROP_PARSER_SIGNATURE_USER_PATTERN = "signature-user";
+	public static final String PROP_PARSER_TOC = "allow-toc";
+	public static final String PROP_PARSER_TOC_DEPTH = "toc-depth";
+	public static final String PROP_PATTERN_INVALID_NAMESPACE_NAME = "pattern-namespace-name-invalid";
+	public static final String PROP_PATTERN_INVALID_ROLE_NAME = "pattern-role-name-invalid";
+	public static final String PROP_PATTERN_INVALID_TOPIC_NAME = "pattern-topic-name-invalid";
+	public static final String PROP_PATTERN_VALID_USER_LOGIN = "pattern-login-valid";
+	public static final String PROP_PATTERN_VALID_VIRTUAL_WIKI = "pattern-virtualwiki-valid";
+	public static final String PROP_PRINT_NEW_WINDOW = "print-new-window";
+	public static final String PROP_RECENT_CHANGES_NUM = "recent-changes-days";
+	public static final String PROP_RSS_ALLOWED = "rss-allowed";
+	public static final String PROP_RSS_TITLE = "rss-title";
+	public static final String PROP_SERVER_URL = "server-url";
+	public static final String PROP_SHARED_UPLOAD_VIRTUAL_WIKI = "shared-upload-virtual-wiki";
+	public static final String PROP_SITE_NAME = "site-name";
+	public static final String PROP_TOPIC_EDITOR = "default-editor";
+	public static final String PROP_TOPIC_SPAM_FILTER = "use-spam-filter";
+	public static final String PROP_TOPIC_USE_PREVIEW = "use-preview";
+	public static final String PROP_TOPIC_USE_SHOW_CHANGES = "use-show-changes";
+	public static final String PROP_VIRTUAL_WIKI_DEFAULT = "virtual-wiki-default";
+	// Lookup properties file location from system properties first.
+	private static final String PROPERTY_FILE_NAME = System.getProperty("jamwiki.property.file", "jamwiki.properties");
+
+	private static Environment ENVIRONMENT_INSTANCE = null;
+	private Properties defaults = null;
+	private SortedProperties props = null;
+
+	/**
+	 * The constructor loads property values from the property file.
+	 */
+	private Environment() {
+		this.initDefaultProperties();
+		logger.debug("Default properties initialized: " + this.defaults.toString());
+		this.props = loadProperties(PROPERTY_FILE_NAME, this.defaults);
+		if ("true".equals(System.getProperty("jamwiki.override.file.properties"))) {
+			overrideFromSystemProperties();
+		}
+		logger.debug("JAMWiki properties initialized: " + this.props.toString());
+	}
+
+	/**
+	* Overrides file properties from system properties. Iterates over all properties
+	* and checks if application server has defined overriding property. System wide
+	* properties are prefixed with "jamwiki". These properties may be used to define
+	* dynamic runtime properties (eg. upload path depends on environment).
+	*/
+	private void overrideFromSystemProperties() {
+		logger.info("Overriding file properties with system properties.");
+		Map<String, String> properties = propertiesToMap(this.props);
+		for (String key : properties.keySet()) {
+			String value = System.getProperty("jamwiki." + key);
+			if (value != null) {
+				this.props.setProperty(key, value);
+				logger.info("Replaced property " + key + " with value: " + value);
+			}
+		}
+	}
+
+	/**
+	 * Load a property file.  First check for the file in the path from which
+	 * the application was started, then check other classpath locations.
+	 *
+	 * @param filename The name of the property file to be loaded.  This name can be
+	 *  either absolute or relative; if relative then the file will be loaded from
+	 *  the class path or from the directory from which the JVM was loaded.
+	 * @return A File object containing the properties file instance.
+	 * @throws FileNotFoundException Thrown if the specified property file cannot
+	 *  be located.
+	 */
+	private static File findProperties(String filename) throws FileNotFoundException {
+		// read in properties file
+		File file = new File(filename);
+		if (file.exists()) {
+			return file; //NOPMD
+		}
+		// search for file in class loader path
+		return Environment.retrievePropertyFile(filename);
+	}
+
+	/**
+	 * Initialize the default property values.
+	 */
+	private void initDefaultProperties() {
+		this.defaults = new Properties();
+		this.defaults.setProperty(PROP_BASE_COOKIE_EXPIRE, "31104000");
+		this.defaults.setProperty(PROP_BASE_DEFAULT_TOPIC, "StartingPoints");
+		this.defaults.setProperty(PROP_BASE_FILE_DIR, "");
+		this.defaults.setProperty(PROP_BASE_INITIALIZED, Boolean.FALSE.toString());
+		this.defaults.setProperty(PROP_BASE_LOGO_IMAGE, "logo_oliver.gif");
+		this.defaults.setProperty(PROP_BASE_META_DESCRIPTION, "");
+		this.defaults.setProperty(PROP_BASE_PERSISTENCE_TYPE, WikiBase.PERSISTENCE_INTERNAL);
+		this.defaults.setProperty(PROP_BASE_SEARCH_ENGINE, SearchEngine.SEARCH_ENGINE_LUCENE);
+		this.defaults.setProperty(PROP_BASE_WIKI_VERSION, "0.0.0");
+		this.defaults.setProperty(PROP_CACHE_INDIVIDUAL_SIZE, "1500");
+		this.defaults.setProperty(PROP_CACHE_MAX_AGE, "300");
+		this.defaults.setProperty(PROP_CACHE_MAX_IDLE_AGE, "150");
+		this.defaults.setProperty(PROP_CACHE_TOTAL_SIZE, "3000");
+		this.defaults.setProperty(PROP_DB_DRIVER, "");
+		this.defaults.setProperty(PROP_DB_PASSWORD, "");
+		this.defaults.setProperty(PROP_DB_TYPE, "");
+		this.defaults.setProperty(PROP_DB_URL, "");
+		this.defaults.setProperty(PROP_DB_USERNAME, "");
+		this.defaults.setProperty(PROP_DBCP_MAX_ACTIVE, "15");
+		this.defaults.setProperty(PROP_DBCP_MAX_IDLE, "5");
+		this.defaults.setProperty(PROP_DBCP_MIN_EVICTABLE_IDLE_TIME, "600");
+		this.defaults.setProperty(PROP_DBCP_NUM_TESTS_PER_EVICTION_RUN, "5");
+		this.defaults.setProperty(PROP_DBCP_TEST_ON_BORROW, Boolean.TRUE.toString());
+		this.defaults.setProperty(PROP_DBCP_TEST_ON_RETURN, Boolean.TRUE.toString());
+		this.defaults.setProperty(PROP_DBCP_TEST_WHILE_IDLE, Boolean.FALSE.toString());
+		this.defaults.setProperty(PROP_DBCP_TIME_BETWEEN_EVICTION_RUNS, "120");
+		this.defaults.setProperty(PROP_DBCP_WHEN_EXHAUSTED_ACTION, String.valueOf(GenericObjectPool.WHEN_EXHAUSTED_GROW));
+		this.defaults.setProperty(PROP_EMAIL_REPLY_ADDRESS, "");
+		this.defaults.setProperty(PROP_EMAIL_SMTP_HOST, "");
+		this.defaults.setProperty(PROP_EMAIL_SMTP_PASSWORD, "");
+		this.defaults.setProperty(PROP_EMAIL_SMTP_USERNAME, "");
+		this.defaults.setProperty(PROP_ENCRYPTION_ALGORITHM, "SHA-512");
+		this.defaults.setProperty(PROP_EXTERNAL_LINK_NEW_WINDOW, Boolean.FALSE.toString());
+		this.defaults.setProperty(PROP_FILE_BLACKLIST, "bat,bin,exe,htm,html,js,jsp,php,sh");
+		this.defaults.setProperty(PROP_FILE_BLACKLIST_TYPE, String.valueOf(WikiBase.UPLOAD_BLACKLIST));
+		// size is in bytes
+		this.defaults.setProperty(PROP_FILE_MAX_FILE_SIZE, "2000000");
+		this.defaults.setProperty(PROP_FILE_SERVER_URL, "");
+		this.defaults.setProperty(PROP_FILE_WHITELIST, "bmp,gif,jpeg,jpg,pdf,png,properties,svg,txt,zip");
+		this.defaults.setProperty(PROP_IMAGE_RESIZE_INCREMENT, "100");
+		this.defaults.setProperty(PROP_MAX_TOPIC_VERSION_EXPORT, "200");
+		this.defaults.setProperty(PROP_PARSER_ALLOW_CAPITALIZATION, Boolean.TRUE.toString());
+		this.defaults.setProperty(PROP_PARSER_ALLOW_HTML, Boolean.TRUE.toString());
+		this.defaults.setProperty(PROP_PARSER_ALLOW_JAVASCRIPT, Boolean.FALSE.toString());
+		this.defaults.setProperty(PROP_PARSER_ALLOW_TEMPLATES, Boolean.TRUE.toString());
+		this.defaults.setProperty(PROP_PARSER_CLASS, "org.jamwiki.parser.jflex.JFlexParser");
+		this.defaults.setProperty(PROP_PARSER_DISPLAY_INTERWIKI_LINKS_INLINE, Boolean.FALSE.toString());
+		this.defaults.setProperty(PROP_PARSER_DISPLAY_VIRTUALWIKI_LINKS_INLINE, Boolean.FALSE.toString());
+		this.defaults.setProperty(PROP_PARSER_MAX_INCLUSIONS, "250");
+		this.defaults.setProperty(PROP_PARSER_MAX_PARSER_ITERATIONS, "100");
+		this.defaults.setProperty(PROP_PARSER_MAX_TEMPLATE_DEPTH, "100");
+		this.defaults.setProperty(PROP_PARSER_SIGNATURE_DATE_PATTERN, "dd-MMM-yyyy HH:mm zzz");
+		this.defaults.setProperty(PROP_PARSER_SIGNATURE_USER_PATTERN, "[[{0}|{4}]]");
+		this.defaults.setProperty(PROP_PARSER_TOC, Boolean.TRUE.toString());
+		this.defaults.setProperty(PROP_PARSER_TOC_DEPTH, "5");
+		this.defaults.setProperty(PROP_PATTERN_INVALID_NAMESPACE_NAME, "([\\n\\r\\\\<>\\[\\]\\:_%/?&#]+)");
+		this.defaults.setProperty(PROP_PATTERN_INVALID_ROLE_NAME, "([A-Za-z0-9_]+)");
+		this.defaults.setProperty(PROP_PATTERN_INVALID_TOPIC_NAME, "([\\n\\r\\\\<>\\[\\]?#]+)");
+		this.defaults.setProperty(PROP_PATTERN_VALID_USER_LOGIN, "([A-Za-z0-9_]+)");
+		this.defaults.setProperty(PROP_PATTERN_VALID_VIRTUAL_WIKI, "([A-Za-z0-9_]+)");
+		this.defaults.setProperty(PROP_PRINT_NEW_WINDOW, Boolean.FALSE.toString());
+		this.defaults.setProperty(PROP_RECENT_CHANGES_NUM, "100");
+		this.defaults.setProperty(PROP_RSS_ALLOWED, Boolean.TRUE.toString());
+		this.defaults.setProperty(PROP_RSS_TITLE, "Wiki Recent Changes");
+		this.defaults.setProperty(PROP_SERVER_URL, "");
+		this.defaults.setProperty(PROP_SHARED_UPLOAD_VIRTUAL_WIKI, "");
+		this.defaults.setProperty(PROP_SITE_NAME, "JAMWiki");
+		// FIXME - hard coding
+		this.defaults.setProperty(PROP_TOPIC_EDITOR, "toolbar");
+		this.defaults.setProperty(PROP_TOPIC_SPAM_FILTER, Boolean.TRUE.toString());
+		this.defaults.setProperty(PROP_TOPIC_USE_PREVIEW, Boolean.TRUE.toString());
+		this.defaults.setProperty(PROP_TOPIC_USE_SHOW_CHANGES, Boolean.TRUE.toString());
+		this.defaults.setProperty(PROP_VIRTUAL_WIKI_DEFAULT, "en");
+		this.processDefaultUploadDirectories();
+	}
+
+	/**
+	 * Get the value of a boolean property.
+	 * Returns <code>true</code> if the property is equal, ignoring case,
+	 * to the string "true".
+	 * Returns false in all other cases (eg: "false", "yes", "1")
+	 *
+	 * @param name The name of the property whose value is to be retrieved.
+	 * @return The value of the property.
+	 */
+	public static boolean getBooleanValue(String name) {
+		return Boolean.valueOf(getValue(name));
+	}
+
+	/**
+	 * Return an instance of the current properties object.  The property instance
+	 * returned should not be directly modified.
+	 *
+	 * @return Returns an instance of the current system properties.
+	 */
+	public static Properties getInstance() {
+		if (ENVIRONMENT_INSTANCE == null) {
+			// initialize the singleton instance
+			ENVIRONMENT_INSTANCE = new Environment();
+	}
+		return ENVIRONMENT_INSTANCE.props;
+	}
+
+	/**
+	 * Get the value of an integer property.
+	 *
+	 * @param name The name of the property whose value is to be retrieved.
+	 * @return The value of the property.
+	 */
+	public static int getIntValue(String name) {
+		int value = NumberUtils.toInt(getValue(name), -1);
+		if (value == -1) {
+			logger.warn("Invalid integer property " + name + " with value " + value);
+		}
+		// FIXME - should this otherwise indicate an invalid property?
+		return value;
+	}
+
+	/**
+	 * Get the value of a long property.
+	 *
+	 * @param name The name of the property whose value is to be retrieved.
+	 * @return The value of the property.
+	 */
+	public static long getLongValue(String name) {
+		long value = NumberUtils.toLong(getValue(name), -1);
+		if (value == -1) {
+			logger.warn("Invalid long property " + name + " with value " + value);
+		}
+		// FIXME - should this otherwise indicate an invalid property?
+		return value;
+	}
+
+	/**
+	 * Returns the value of a property.
+	 *
+	 * @param name The name of the property whose value is to be retrieved.
+	 * @return The value of the property.
+	 */
+	public static String getValue(String name) {
+		return getInstance().getProperty(name);
+	}
+
+	/**
+	 * Given a property file name, load the property file and return an object
+	 * representing the property values.
+	 *
+	 * @param propertyFile The name of the property file to load.
+	 * @return The loaded SortedProperties object.
+	 */
+	public static SortedProperties loadProperties(String propertyFile) {
+		return loadProperties(propertyFile, null);
+	}
+
+	/**
+	 * Given a property file name, load the property file and return an object
+	 * representing the property values.
+	 *
+	 * @param propertyFile The name of the property file to load.
+	 * @param def Default property values, or <code>null</code> if there are no defaults.
+	 * @return The loaded SortedProperties object.
+	 */
+	public static SortedProperties loadProperties(String propertyFile, Properties def) {
+		SortedProperties properties = new SortedProperties();
+		if (def != null) {
+			properties = new SortedProperties(def);
+		}
+		File file = null;
+		FileInputStream fis = null;
+		try {
+			file = findProperties(propertyFile);
+			if (file == null) {
+				logger.warn("Property file " + propertyFile + " does not exist");
+			} else if (!file.exists()) {
+				logger.warn("Property file " + file.getPath() + " does not exist");
+			} else {
+				logger.info("Loading properties from " + file.getPath());
+				fis = new FileInputStream(file);
+				properties.load(fis);
+			}
+		} catch (IOException e) {
+			logger.error("Failure while trying to load properties file " + file.getPath(), e);
+		} finally {
+			if (fis != null) {
+				try {
+					fis.close();
+				} catch (IOException e) {
+					// NOPMD
+				}
+			}
+		}
+		return properties;
+	}
+
+	/**
+	 * Convert a Properties object to a Map object.
+	 */
+	private static Map<String, String> propertiesToMap(Properties properties) {
+		Map<String, String> map = new HashMap<String, String>();
+		for (Object key : properties.keySet()) {
+			map.put(key.toString(), properties.get(key).toString());
+		}
+		return map;
+	}
+
+	/**
+	 * Set values related to file uploads.  The file upload directory is the default
+	 * folder into which uploads are stored, such as /home/user/wiki/upload.  The
+	 * relative upload directory is a prefix that will be added to upload URLs that
+	 * corresponds to the file upload directory, so in the previous example if files
+	 * are being uploaded to /home/user/wiki/upload then the relative uploaded
+	 * directory would be /wiki/upload/.
+	 */
+	private void processDefaultUploadDirectories() {
+		String defaultUploadDirectory = "";
+		String defaultRelativeUploadDirectory = "";
+		try {
+			File webAppRoot = Utilities.getClassLoaderRoot();
+			// the class loader root should be /WEB-INF/classes, but if deployed as anything
+			// other than a WAR then it might just be the temp directory.
+			if (webAppRoot.getParentFile() != null && webAppRoot.getName().toLowerCase().equals("classes")) {
+				webAppRoot = webAppRoot.getParentFile();
+				if (webAppRoot.getParentFile() != null && webAppRoot.getName().toLowerCase().equals("web-inf")) {
+					webAppRoot = webAppRoot.getParentFile();
+				}
+			}
+			defaultRelativeUploadDirectory = "/" + webAppRoot.getName() + "/upload/";
+			defaultUploadDirectory = new File(webAppRoot, "upload").getPath();
+		} catch (Throwable t) {
+			logger.error("Failure while setting file upload defaults", t);
+		}
+		this.defaults.setProperty(PROP_FILE_DIR_FULL_PATH, defaultUploadDirectory);
+		this.defaults.setProperty(PROP_FILE_DIR_RELATIVE_PATH, defaultRelativeUploadDirectory);
+	}
+
+	/**
+	 * Utility methods for retrieving property files from the class path, based on
+	 * code from the org.apache.log4j.helpers.Loader class.
+	 *
+	 * @param filename Given a filename return a File object for the file.  The filename
+	 *  may be relative to the class path or the directory from which the JVM was
+	 *  initialized.
+	 * @return Returns a file representing the filename, or <code>null</code> if
+	 *  the file cannot be found.
+	 */
+	private static File retrievePropertyFile(String filename) {
+		try {
+			return Utilities.getClassLoaderFile(filename);
+		} catch (FileNotFoundException e) {
+			// NOPMD file might not exist
+		}
+		try {
+			return new File(Utilities.getClassLoaderRoot(), filename);
+		} catch (FileNotFoundException e) {
+			logger.error("Error while searching for resource " + filename, e);
+		}
+		return null;
+	}
+
+	/**
+	 * Persist the current wiki system configuration and reload all values.
+	 *
+	 * @throws WikiException Thrown if a failure occurs while saving the
+	 *  configuration values.
+	 */
+	public static void saveConfiguration() throws WikiException {
+		try {
+			Environment.saveProperties(PROPERTY_FILE_NAME, getInstance(), null);
+			// do not use WikiBase.getDataHandler() directly since properties are
+			// being changed
+			WikiUtil.dataHandlerInstance().writeConfiguration(propertiesToMap(getInstance()));
+		} catch (IOException e) {
+			throw new WikiException(new WikiMessage("error.unknown", e.getMessage()));
+		} catch (DataAccessException e) {
+			throw new WikiException(new WikiMessage("error.unknown", e.getMessage()));
+		}
+	}
+
+	/**
+	 * Save the specified property values to the filesystem.
+	 *
+	 * @param propertyFile The name of the property file to save.
+	 * @param properties The properties object that is to be saved.
+	 * @param comments A comment to save in the properties file.
+	 * @throws IOException Thrown if the file cannot be found or if an I/O
+	 *  error occurs.
+	 */
+	public static void saveProperties(String propertyFile, Properties properties, String comments) throws IOException {
+		File file = findProperties(propertyFile);
+		FileOutputStream out = null;
+		try {
+			out = new FileOutputStream(file);
+			properties.store(out, comments);
+		} finally {
+			if (out != null) {
+				try {
+					out.close();
+				} catch (IOException e) {
+					// NOPMD ignore, unimportant if a close fails
+				}
+			}
+		}
+	}
+
+	/**
+	 * Set a new boolean value for the given property name.
+	 *
+	 * @param name The name of the property whose value is to be set.
+	 * @param value The value of the property being set.
+	 */
+	public static void setBooleanValue(String name, boolean value) {
+		getInstance().setProperty(name, Boolean.toString(value));
+	}
+
+	/**
+	 * Sets a new integer value for the given property name.
+	 *
+	 * @param name The name of the property whose value is to be set.
+	 * @param value The value of the property being set.
+	 */
+	public static void setIntValue(String name, int value) {
+		getInstance().setProperty(name, Integer.toString(value));
+	}
+
+	/**
+	 * Sets a new value for the given property name.
+	 *
+	 * @param name The name of the property whose value is to be set.
+	 * @param value The value of the property being set.
+	 */
+	public static void setValue(String name, String value) {
+		// it is invalid to set a property value null, so convert to empty string
+		if (value == null) {
+			value = "";
+		}
+		getInstance().setProperty(name, value);
+	}
+}